--- conflicted
+++ resolved
@@ -44,25 +44,24 @@
 #[derive(thiserror::Error, Debug)]
 pub enum Error {
     #[error(transparent)]
+    Api(#[from] bitwarden_core::ApiError),
+    #[error(transparent)]
     Core(#[from] bitwarden_core::Error),
     #[error(transparent)]
-<<<<<<< HEAD
+    DeriveKeyConnector(#[from] bitwarden_core::mobile::crypto::DeriveKeyConnectorError),
+    #[error(transparent)]
     EncryptionSettings(
         #[from] bitwarden_core::client::encryption_settings::EncryptionSettingsError,
     ),
     #[error(transparent)]
-    DeriveKeyConnector(#[from] bitwarden_core::mobile::crypto::DeriveKeyConnectorError),
+    EnrollAdminPasswordReset(#[from] bitwarden_core::mobile::crypto::EnrollAdminPasswordResetError),
     #[error(transparent)]
     MobileCrypto(#[from] bitwarden_core::mobile::crypto::MobileCryptoError),
+
     #[error(transparent)]
-    EnrollAdminPasswordReset(#[from] bitwarden_core::mobile::crypto::EnrollAdminPasswordResetError),
-    #[error(transparent)]
-    Api(#[from] bitwarden_core::ApiError),
-=======
     Fingerprint(#[from] bitwarden_core::platform::FingerprintError),
     #[error(transparent)]
     UserFingerprint(#[from] bitwarden_core::platform::UserFingerprintError),
->>>>>>> a038b5df
 
     // Generators
     #[error(transparent)]
