use bitwarden_core::key_management::crypto::{
    DeriveKeyConnectorRequest, DerivePinKeyResponse, EnrollPinResponse, InitOrgCryptoRequest,
    InitUserCryptoRequest, UpdatePasswordResponse,
};
use bitwarden_crypto::{EncString, UnsignedSharedKey};
use bitwarden_encoding::B64;

use crate::error::{Error, Result};

#[allow(missing_docs)]
#[derive(uniffi::Object)]
pub struct CryptoClient(pub(crate) bitwarden_core::key_management::CryptoClient);

#[uniffi::export(async_runtime = "tokio")]
impl CryptoClient {
    /// Initialization method for the user crypto. Needs to be called before any other crypto
    /// operations.
    pub async fn initialize_user_crypto(&self, req: InitUserCryptoRequest) -> Result<()> {
        Ok(self
            .0
            .initialize_user_crypto(req)
            .await
            .map_err(Error::EncryptionSettings)?)
    }

    /// Initialization method for the organization crypto. Needs to be called after
    /// `initialize_user_crypto` but before any other crypto operations.
    pub async fn initialize_org_crypto(&self, req: InitOrgCryptoRequest) -> Result<()> {
        Ok(self
            .0
            .initialize_org_crypto(req)
            .await
            .map_err(Error::EncryptionSettings)?)
    }

    /// Get the uses's decrypted encryption key. Note: It's very important
    /// to keep this key safe, as it can be used to decrypt all of the user's data
    pub async fn get_user_encryption_key(&self) -> Result<B64> {
        Ok(self
            .0
            .get_user_encryption_key()
            .await
            .map_err(Error::MobileCrypto)?)
    }

    /// Update the user's password, which will re-encrypt the user's encryption key with the new
    /// password. This returns the new encrypted user key and the new password hash.
    pub fn update_password(&self, new_password: String) -> Result<UpdatePasswordResponse> {
        Ok(self
            .0
            .update_password(new_password)
            .map_err(Error::MobileCrypto)?)
    }

    /// Generates a PIN protected user key from the provided PIN. The result can be stored and later
    /// used to initialize another client instance by using the PIN and the PIN key with
    /// `initialize_user_crypto`.
    pub fn derive_pin_key(&self, pin: String) -> Result<DerivePinKeyResponse> {
        Ok(self.0.derive_pin_key(pin).map_err(Error::MobileCrypto)?)
    }

    /// Derives the pin protected user key from encrypted pin. Used when pin requires master
    /// password on first unlock.
    pub fn derive_pin_user_key(&self, encrypted_pin: EncString) -> Result<EncString> {
        Ok(self
            .0
            .derive_pin_user_key(encrypted_pin)
            .map_err(Error::MobileCrypto)?)
    }

<<<<<<< HEAD
    /// Protects the current user key with the provided PIN. The result can be stored and later
    /// used to initialize another client instance by using the PIN and the PIN key with
    /// `initialize_user_crypto`.
    pub fn enroll_pin(&self, pin: String) -> Result<EnrollPinResponse> {
        Ok(self.0.enroll_pin(pin).map_err(Error::MobileCrypto)?)
    }

    /// Protects the current user key with the provided PIN. The result can be stored and later
    /// used to initialize another client instance by using the PIN and the PIN key with
    /// `initialize_user_crypto`. The provided pin is encrypted with the user key.
    pub fn enroll_pin_with_encrypted_pin(
        &self,
        encrypted_pin: EncString,
    ) -> Result<EnrollPinResponse> {
        Ok(self
            .0
            .enroll_pin_with_encrypted_pin(encrypted_pin.to_string())
            .map_err(Error::MobileCrypto)?)
    }

    pub fn enroll_admin_password_reset(&self, public_key: String) -> Result<UnsignedSharedKey> {
=======
    pub fn enroll_admin_password_reset(&self, public_key: B64) -> Result<UnsignedSharedKey> {
>>>>>>> bc66e3d0
        Ok(self
            .0
            .enroll_admin_password_reset(public_key)
            .map_err(Error::EnrollAdminPasswordReset)?)
    }

    /// Derive the master key for migrating to the key connector
    pub fn derive_key_connector(&self, request: DeriveKeyConnectorRequest) -> Result<B64> {
        Ok(self
            .0
            .derive_key_connector(request)
            .map_err(Error::DeriveKeyConnector)?)
    }
}<|MERGE_RESOLUTION|>--- conflicted
+++ resolved
@@ -68,7 +68,6 @@
             .map_err(Error::MobileCrypto)?)
     }
 
-<<<<<<< HEAD
     /// Protects the current user key with the provided PIN. The result can be stored and later
     /// used to initialize another client instance by using the PIN and the PIN key with
     /// `initialize_user_crypto`.
@@ -89,10 +88,7 @@
             .map_err(Error::MobileCrypto)?)
     }
 
-    pub fn enroll_admin_password_reset(&self, public_key: String) -> Result<UnsignedSharedKey> {
-=======
     pub fn enroll_admin_password_reset(&self, public_key: B64) -> Result<UnsignedSharedKey> {
->>>>>>> bc66e3d0
         Ok(self
             .0
             .enroll_admin_password_reset(public_key)
