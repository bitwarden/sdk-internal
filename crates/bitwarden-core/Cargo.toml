[package]
name = "bitwarden-core"
description = """
Internal crate for the bitwarden crate. Do not use.
"""
keywords = ["bitwarden"]

version.workspace = true
authors.workspace = true
edition.workspace = true
rust-version.workspace = true
homepage.workspace = true
repository.workspace = true
license-file.workspace = true

[features]
internal = ["dep:zxcvbn"]
no-memory-hardening = [
    "bitwarden-crypto/no-memory-hardening"
] # Disable memory hardening features
uniffi = ["bitwarden-crypto/uniffi", "dep:uniffi"] # Uniffi bindings
secrets = [] # Secrets manager API
wasm = [
    "bitwarden-error/wasm",
    "dep:wasm-bindgen",
    "dep:tsify-next"
] # WASM support

[dependencies]
base64 = ">=0.22.1, <0.23"
bitwarden-api-api = { workspace = true }
bitwarden-api-identity = { workspace = true }
bitwarden-crypto = { workspace = true }
bitwarden-error = { workspace = true }
chrono = { workspace = true, features = ["std"] }
# We don't use this directly (it's used by rand), but we need it here to enable WASM support
getrandom = { version = ">=0.2.9, <0.3", features = ["js"] }
<<<<<<< HEAD
hmac = ">=0.12.1, <0.13"
=======
>>>>>>> 55bd4181
log = { workspace = true }
rand = ">=0.8.5, <0.9"
reqwest = { workspace = true }
schemars = { workspace = true }
serde = { workspace = true }
serde_json = { workspace = true }
serde_qs = { workspace = true }
serde_repr = { workspace = true }
thiserror = { workspace = true }
tsify-next = { workspace = true, optional = true }
uniffi = { workspace = true, optional = true, features = ["tokio"] }
uuid = { workspace = true }
wasm-bindgen = { workspace = true, optional = true }
zeroize = { version = ">=1.7.0, <2.0", features = ["derive", "aarch64"] }
zxcvbn = { version = ">=3.0.1, <4.0", optional = true }

[target.'cfg(not(target_arch="wasm32"))'.dependencies]
# By default, we use rustls as the TLS stack and rust-platform-verifier to support user-installed root certificates
# The only exception is WASM, as it just uses the browsers/node fetch
reqwest = { workspace = true, features = ["rustls-tls-manual-roots"] }
rustls = { version = "0.23.19", default-features = false }
rustls-platform-verifier = "0.5.0"

[dev-dependencies]
rand_chacha = "0.3.1"
tokio = { workspace = true, features = ["rt"] }
wiremock = "0.6.0"
zeroize = { version = ">=1.7.0, <2.0", features = ["derive", "aarch64"] }

[lints]
workspace = true<|MERGE_RESOLUTION|>--- conflicted
+++ resolved
@@ -16,14 +16,14 @@
 [features]
 internal = ["dep:zxcvbn"]
 no-memory-hardening = [
-    "bitwarden-crypto/no-memory-hardening"
+    "bitwarden-crypto/no-memory-hardening",
 ] # Disable memory hardening features
 uniffi = ["bitwarden-crypto/uniffi", "dep:uniffi"] # Uniffi bindings
 secrets = [] # Secrets manager API
 wasm = [
     "bitwarden-error/wasm",
     "dep:wasm-bindgen",
-    "dep:tsify-next"
+    "dep:tsify-next",
 ] # WASM support
 
 [dependencies]
@@ -35,10 +35,6 @@
 chrono = { workspace = true, features = ["std"] }
 # We don't use this directly (it's used by rand), but we need it here to enable WASM support
 getrandom = { version = ">=0.2.9, <0.3", features = ["js"] }
-<<<<<<< HEAD
-hmac = ">=0.12.1, <0.13"
-=======
->>>>>>> 55bd4181
 log = { workspace = true }
 rand = ">=0.8.5, <0.9"
 reqwest = { workspace = true }
