#[cfg(feature = "internal")]
use bitwarden_crypto::{
<<<<<<< HEAD
    CryptoError, DeviceKey, EncString, Kdf, TrustDeviceResponse, UnauthenticatedSharedKey,
=======
    CryptoError, DeviceKey, EncString, Kdf, TrustDeviceResponse, UnsignedSharedKey,
>>>>>>> 6deb284c
};

#[cfg(feature = "secrets")]
use crate::auth::login::{login_access_token, AccessTokenLoginRequest, AccessTokenLoginResponse};
#[cfg(feature = "internal")]
use crate::{
    auth::{
        auth_request::{approve_auth_request, new_auth_request, ApproveAuthRequestError},
        key_connector::{make_key_connector_keys, KeyConnectorResponse},
        login::{
            login_api_key, login_password, send_two_factor_email, ApiKeyLoginRequest,
            ApiKeyLoginResponse, NewAuthRequestResponse, PasswordLoginRequest,
            PasswordLoginResponse, PreloginError, TwoFactorEmailError, TwoFactorEmailRequest,
        },
        password::{
            password_strength, satisfies_policy, validate_password, validate_password_user_key,
            MasterPasswordPolicyOptions,
        },
        pin::validate_pin,
        register::{make_register_keys, register},
        tde::{make_register_tde_keys, RegisterTdeKeyResponse},
        AuthRequestResponse, AuthValidateError, RegisterError, RegisterKeyResponse,
        RegisterRequest,
    },
    client::encryption_settings::EncryptionSettingsError,
};
use crate::{
    auth::{login::LoginError, renew::renew_token},
    Client,
};

pub struct AuthClient {
    pub(crate) client: crate::Client,
}

impl AuthClient {
    pub async fn renew_token(&self) -> Result<(), LoginError> {
        renew_token(&self.client.internal).await
    }

    #[cfg(feature = "secrets")]
    pub async fn login_access_token(
        &self,
        input: &AccessTokenLoginRequest,
    ) -> Result<AccessTokenLoginResponse, LoginError> {
        login_access_token(&self.client, input).await
    }
}

#[cfg(feature = "internal")]
impl AuthClient {
    pub fn password_strength(
        &self,
        password: String,
        email: String,
        additional_inputs: Vec<String>,
    ) -> u8 {
        password_strength(password, email, additional_inputs)
    }

    pub fn satisfies_policy(
        &self,
        password: String,
        strength: u8,
        policy: &MasterPasswordPolicyOptions,
    ) -> bool {
        satisfies_policy(password, strength, policy)
    }

    pub fn make_register_keys(
        &self,
        email: String,
        password: String,
        kdf: Kdf,
    ) -> Result<RegisterKeyResponse, CryptoError> {
        make_register_keys(email, password, kdf)
    }

    pub fn make_register_tde_keys(
        &self,
        email: String,
        org_public_key: String,
        remember_device: bool,
    ) -> Result<RegisterTdeKeyResponse, EncryptionSettingsError> {
        make_register_tde_keys(&self.client, email, org_public_key, remember_device)
    }

    pub fn make_key_connector_keys(&self) -> Result<KeyConnectorResponse, CryptoError> {
        let mut rng = rand::thread_rng();
        make_key_connector_keys(&mut rng)
    }

    pub async fn register(&self, input: &RegisterRequest) -> Result<(), RegisterError> {
        register(&self.client, input).await
    }

    pub async fn prelogin(&self, email: String) -> Result<Kdf, PreloginError> {
        use crate::auth::login::prelogin;

        prelogin(&self.client, email).await
    }

    pub async fn login_password(
        &self,
        input: &PasswordLoginRequest,
    ) -> Result<PasswordLoginResponse, LoginError> {
        login_password(&self.client, input).await
    }

    pub async fn login_api_key(
        &self,
        input: &ApiKeyLoginRequest,
    ) -> Result<ApiKeyLoginResponse, LoginError> {
        login_api_key(&self.client, input).await
    }

    pub async fn send_two_factor_email(
        &self,
        tf: &TwoFactorEmailRequest,
    ) -> Result<(), TwoFactorEmailError> {
        send_two_factor_email(&self.client, tf).await
    }

    pub fn validate_password(
        &self,
        password: String,
        password_hash: String,
    ) -> Result<bool, AuthValidateError> {
        validate_password(&self.client, password, password_hash)
    }

    pub fn validate_password_user_key(
        &self,
        password: String,
        encrypted_user_key: String,
    ) -> Result<String, AuthValidateError> {
        validate_password_user_key(&self.client, password, encrypted_user_key)
    }

    pub fn validate_pin(
        &self,
        pin: String,
        pin_protected_user_key: EncString,
    ) -> Result<bool, AuthValidateError> {
        validate_pin(&self.client, pin, pin_protected_user_key)
    }

    pub fn new_auth_request(&self, email: &str) -> Result<AuthRequestResponse, CryptoError> {
        new_auth_request(email)
    }

    pub fn approve_auth_request(
        &self,
        public_key: String,
<<<<<<< HEAD
    ) -> Result<UnauthenticatedSharedKey, ApproveAuthRequestError> {
=======
    ) -> Result<UnsignedSharedKey, ApproveAuthRequestError> {
>>>>>>> 6deb284c
        approve_auth_request(&self.client, public_key)
    }

    pub fn trust_device(&self) -> Result<TrustDeviceResponse, TrustDeviceError> {
        trust_device(&self.client)
    }
}

#[cfg(feature = "internal")]
impl AuthClient {
    pub async fn login_device(
        &self,
        email: String,
        device_identifier: String,
    ) -> Result<NewAuthRequestResponse, LoginError> {
        use crate::auth::login::send_new_auth_request;

        send_new_auth_request(&self.client, email, device_identifier).await
    }

    pub async fn login_device_complete(
        &self,
        auth_req: NewAuthRequestResponse,
    ) -> Result<(), LoginError> {
        use crate::auth::login::complete_auth_request;

        complete_auth_request(&self.client, auth_req).await
    }
}

#[cfg(feature = "internal")]
#[derive(Debug, thiserror::Error)]
pub enum TrustDeviceError {
    #[error(transparent)]
    VaultLocked(#[from] crate::VaultLockedError),
    #[error(transparent)]
    Crypto(#[from] bitwarden_crypto::CryptoError),
}

#[cfg(feature = "internal")]
fn trust_device(client: &Client) -> Result<TrustDeviceResponse, TrustDeviceError> {
    use crate::key_management::SymmetricKeyId;

    let key_store = client.internal.get_key_store();
    let ctx = key_store.context();
    // FIXME: [PM-18099] Once DeviceKey deals with KeyIds, this should be updated
    #[allow(deprecated)]
    let user_key = ctx.dangerous_get_symmetric_key(SymmetricKeyId::User)?;

    Ok(DeviceKey::trust_device(user_key)?)
}

impl Client {
    pub fn auth(&self) -> AuthClient {
        AuthClient {
            client: self.clone(),
        }
    }
}<|MERGE_RESOLUTION|>--- conflicted
+++ resolved
@@ -1,10 +1,6 @@
 #[cfg(feature = "internal")]
 use bitwarden_crypto::{
-<<<<<<< HEAD
-    CryptoError, DeviceKey, EncString, Kdf, TrustDeviceResponse, UnauthenticatedSharedKey,
-=======
     CryptoError, DeviceKey, EncString, Kdf, TrustDeviceResponse, UnsignedSharedKey,
->>>>>>> 6deb284c
 };
 
 #[cfg(feature = "secrets")]
@@ -159,11 +155,7 @@
     pub fn approve_auth_request(
         &self,
         public_key: String,
-<<<<<<< HEAD
-    ) -> Result<UnauthenticatedSharedKey, ApproveAuthRequestError> {
-=======
     ) -> Result<UnsignedSharedKey, ApproveAuthRequestError> {
->>>>>>> 6deb284c
         approve_auth_request(&self.client, public_key)
     }
 
