--- conflicted
+++ resolved
@@ -1,11 +1,7 @@
 use base64::{engine::general_purpose::STANDARD, Engine};
 use bitwarden_crypto::{
     AsymmetricPublicCryptoKey, DeviceKey, EncString, Kdf, SymmetricCryptoKey, TrustDeviceResponse,
-<<<<<<< HEAD
-    UnauthenticatedSharedKey, UserKey,
-=======
     UnsignedSharedKey, UserKey,
->>>>>>> 6deb284c
 };
 
 use crate::{client::encryption_settings::EncryptionSettingsError, Client};
@@ -21,17 +17,10 @@
 ) -> Result<RegisterTdeKeyResponse, EncryptionSettingsError> {
     let public_key = AsymmetricPublicCryptoKey::from_der(&STANDARD.decode(org_public_key)?)?;
 
-<<<<<<< HEAD
-    let user_key = UserKey::new(SymmetricCryptoKey::generate_aes256_cbc_hmac());
-    let key_pair = user_key.make_key_pair()?;
-
-    let admin_reset = UnauthenticatedSharedKey::encapsulate_key_unsigned(&user_key.0, &public_key)?;
-=======
     let user_key = UserKey::new(SymmetricCryptoKey::make_aes256_cbc_hmac_key());
     let key_pair = user_key.make_key_pair()?;
 
     let admin_reset = UnsignedSharedKey::encapsulate_key_unsigned(&user_key.0, &public_key)?;
->>>>>>> 6deb284c
 
     let device_key = if remember_device {
         Some(DeviceKey::trust_device(&user_key.0)?)
@@ -68,10 +57,6 @@
     pub private_key: EncString,
     pub public_key: String,
 
-<<<<<<< HEAD
-    pub admin_reset: UnauthenticatedSharedKey,
-=======
     pub admin_reset: UnsignedSharedKey,
->>>>>>> 6deb284c
     pub device_key: Option<TrustDeviceResponse>,
 }