use base64::{engine::general_purpose::STANDARD, Engine};
use bitwarden_crypto::{
    fingerprint, generate_random_alphanumeric, AsymmetricCryptoKey, AsymmetricPublicCryptoKey,
    CryptoError, PublicKeyEncryptionAlgorithm, UnsignedSharedKey,
};
#[cfg(feature = "internal")]
use bitwarden_crypto::{EncString, SymmetricCryptoKey};
use thiserror::Error;

#[cfg(feature = "internal")]
use crate::client::encryption_settings::EncryptionSettingsError;
use crate::{key_management::SymmetricKeyId, Client, VaultLockedError};

/// Response for `new_auth_request`.
#[cfg_attr(feature = "uniffi", derive(uniffi::Record))]
pub struct AuthRequestResponse {
    /// Base64 encoded private key
    /// This key is temporarily passed back and will most likely not be available in the future
    pub private_key: String,
    /// Base64 encoded public key
    pub public_key: String,
    /// Fingerprint of the public key
    pub fingerprint: String,
    /// Access code
    pub access_code: String,
}

/// Initiate a new auth request.
///
/// Generates a private key and access code. The pulic key is uploaded to the server and transmitted
/// to another device. Where the user confirms the validity by confirming the fingerprint. The user
/// key is then encrypted using the public key and returned to the initiating device.
pub(crate) fn new_auth_request(email: &str) -> Result<AuthRequestResponse, CryptoError> {
    let key = AsymmetricCryptoKey::make(PublicKeyEncryptionAlgorithm::RsaOaepSha1);

    let spki = key.to_public_key().to_der()?;

    let fingerprint = fingerprint(email, &spki)?;
    let b64 = STANDARD.encode(&spki);

    Ok(AuthRequestResponse {
        private_key: STANDARD.encode(key.to_der()?),
        public_key: b64,
        fingerprint,
        access_code: generate_random_alphanumeric(25),
    })
}

/// Decrypt the user key using the private key generated previously.
#[cfg(feature = "internal")]
pub(crate) fn auth_request_decrypt_user_key(
    private_key: String,
    user_key: UnsignedSharedKey,
) -> Result<SymmetricCryptoKey, EncryptionSettingsError> {
    let key = AsymmetricCryptoKey::from_der(&STANDARD.decode(private_key)?)?;
    let key: SymmetricCryptoKey = user_key.decapsulate_key_unsigned(&key)?;
    Ok(key)
}

/// Decrypt the user key using the private key generated previously.
#[cfg(feature = "internal")]
pub(crate) fn auth_request_decrypt_master_key(
    private_key: String,
    master_key: UnsignedSharedKey,
    user_key: EncString,
) -> Result<SymmetricCryptoKey, EncryptionSettingsError> {
    use bitwarden_crypto::MasterKey;

    let key = AsymmetricCryptoKey::from_der(&STANDARD.decode(private_key)?)?;
    let master_key: SymmetricCryptoKey = master_key.decapsulate_key_unsigned(&key)?;
    let master_key = MasterKey::try_from(&master_key)?;

    Ok(master_key.decrypt_user_key(user_key)?)
}

#[allow(missing_docs)]
#[derive(Debug, Error)]
pub enum ApproveAuthRequestError {
    #[error(transparent)]
    Crypto(#[from] CryptoError),
    #[error(transparent)]
    VaultLocked(#[from] VaultLockedError),
    #[error(transparent)]
    InvalidBase64(#[from] base64::DecodeError),
}

/// Approve an auth request.
///
/// Encrypts the user key with a public key.
pub(crate) fn approve_auth_request(
    client: &Client,
    public_key: String,
) -> Result<UnsignedSharedKey, ApproveAuthRequestError> {
    let public_key = AsymmetricPublicCryptoKey::from_der(&STANDARD.decode(public_key)?)?;

    let key_store = client.internal.get_key_store();
    let ctx = key_store.context();

    // FIXME: [PM-18110] This should be removed once the key store can handle public key encryption
    #[allow(deprecated)]
    let key = ctx.dangerous_get_symmetric_key(SymmetricKeyId::User)?;

    Ok(UnsignedSharedKey::encapsulate_key_unsigned(
        key,
        &public_key,
    )?)
}

#[test]
fn test_auth_request() {
    let request = new_auth_request("test@bitwarden.com").unwrap();

    let secret = vec![
        111, 32, 97, 169, 4, 241, 174, 74, 239, 206, 113, 86, 174, 68, 216, 238, 52, 85, 156, 27,
        134, 149, 54, 55, 91, 147, 45, 130, 131, 237, 51, 31, 191, 106, 155, 14, 160, 82, 47, 40,
        96, 31, 114, 127, 212, 187, 167, 110, 205, 116, 198, 243, 218, 72, 137, 53, 248, 43, 255,
        67, 35, 61, 245, 93,
    ];

    let private_key =
        AsymmetricCryptoKey::from_der(&STANDARD.decode(&request.private_key).unwrap()).unwrap();

    let encrypted = UnsignedSharedKey::encapsulate_key_unsigned(
        &SymmetricCryptoKey::try_from(secret.clone()).unwrap(),
        &private_key.to_public_key(),
    )
    .unwrap();

    let decrypted = auth_request_decrypt_user_key(request.private_key, encrypted).unwrap();

    assert_eq!(decrypted.to_encoded(), secret);
}

#[cfg(test)]
mod tests {
    use std::num::NonZeroU32;

    use bitwarden_crypto::{Kdf, MasterKey};

    use super::*;
    use crate::{
        key_management::SymmetricKeyId,
        mobile::crypto::{AuthRequestMethod, InitUserCryptoMethod, InitUserCryptoRequest},
    };

    #[test]
    fn test_approve() {
        let client = Client::new(None);

        let master_key = MasterKey::derive(
            "asdfasdfasdf",
            "test@bitwarden.com",
            &Kdf::PBKDF2 {
                iterations: NonZeroU32::new(600_000).unwrap(),
            },
        )
        .unwrap();

        let user_key = "2.Q/2PhzcC7GdeiMHhWguYAQ==|GpqzVdr0go0ug5cZh1n+uixeBC3oC90CIe0hd/HWA/pTRDZ8ane4fmsEIcuc8eMKUt55Y2q/fbNzsYu41YTZzzsJUSeqVjT8/iTQtgnNdpo=|dwI+uyvZ1h/iZ03VQ+/wrGEFYVewBUUl/syYgjsNMbE=".parse().unwrap();
        let private_key ="2.yN7l00BOlUE0Sb0M//Q53w==|EwKG/BduQRQ33Izqc/ogoBROIoI5dmgrxSo82sgzgAMIBt3A2FZ9vPRMY+GWT85JiqytDitGR3TqwnFUBhKUpRRAq4x7rA6A1arHrFp5Tp1p21O3SfjtvB3quiOKbqWk6ZaU1Np9HwqwAecddFcB0YyBEiRX3VwF2pgpAdiPbSMuvo2qIgyob0CUoC/h4Bz1be7Qa7B0Xw9/fMKkB1LpOm925lzqosyMQM62YpMGkjMsbZz0uPopu32fxzDWSPr+kekNNyLt9InGhTpxLmq1go/pXR2uw5dfpXc5yuta7DB0EGBwnQ8Vl5HPdDooqOTD9I1jE0mRyuBpWTTI3FRnu3JUh3rIyGBJhUmHqGZvw2CKdqHCIrQeQkkEYqOeJRJVdBjhv5KGJifqT3BFRwX/YFJIChAQpebNQKXe/0kPivWokHWwXlDB7S7mBZzhaAPidZvnuIhalE2qmTypDwHy22FyqV58T8MGGMchcASDi/QXI6kcdpJzPXSeU9o+NC68QDlOIrMVxKFeE7w7PvVmAaxEo0YwmuAzzKy9QpdlK0aab/xEi8V4iXj4hGepqAvHkXIQd+r3FNeiLfllkb61p6WTjr5urcmDQMR94/wYoilpG5OlybHdbhsYHvIzYoLrC7fzl630gcO6t4nM24vdB6Ymg9BVpEgKRAxSbE62Tqacxqnz9AcmgItb48NiR/He3n3ydGjPYuKk/ihZMgEwAEZvSlNxYONSbYrIGDtOY+8Nbt6KiH3l06wjZW8tcmFeVlWv+tWotnTY9IqlAfvNVTjtsobqtQnvsiDjdEVtNy/s2ci5TH+NdZluca2OVEr91Wayxh70kpM6ib4UGbfdmGgCo74gtKvKSJU0rTHakQ5L9JlaSDD5FamBRyI0qfL43Ad9qOUZ8DaffDCyuaVyuqk7cz9HwmEmvWU3VQ+5t06n/5kRDXttcw8w+3qClEEdGo1KeENcnXCB32dQe3tDTFpuAIMLqwXs6FhpawfZ5kPYvLPczGWaqftIs/RXJ/EltGc0ugw2dmTLpoQhCqrcKEBDoYVk0LDZKsnzitOGdi9mOWse7Se8798ib1UsHFUjGzISEt6upestxOeupSTOh0v4+AjXbDzRUyogHww3V+Bqg71bkcMxtB+WM+pn1XNbVTyl9NR040nhP7KEf6e9ruXAtmrBC2ah5cFEpLIot77VFZ9ilLuitSz+7T8n1yAh1IEG6xxXxninAZIzi2qGbH69O5RSpOJuJTv17zTLJQIIc781JwQ2TTwTGnx5wZLbffhCasowJKd2EVcyMJyhz6ru0PvXWJ4hUdkARJs3Xu8dus9a86N8Xk6aAPzBDqzYb1vyFIfBxP0oO8xFHgd30Cgmz8UrSE3qeWRrF8ftrI6xQnFjHBGWD/JWSvd6YMcQED0aVuQkuNW9ST/DzQThPzRfPUoiL10yAmV7Ytu4fR3x2sF0Yfi87YhHFuCMpV/DsqxmUizyiJuD938eRcH8hzR/VO53Qo3UIsqOLcyXtTv6THjSlTopQ+JOLOnHm1w8dzYbLN44OG44rRsbihMUQp+wUZ6bsI8rrOnm9WErzkbQFbrfAINdoCiNa6cimYIjvvnMTaFWNymqY1vZxGztQiMiHiHYwTfwHTXrb9j0uPM=|09J28iXv9oWzYtzK2LBT6Yht4IT4MijEkk0fwFdrVQ4=".parse().unwrap();
        client
            .internal
            .initialize_user_crypto_master_key(master_key, user_key, private_key, None)
            .unwrap();

        let public_key = "MIIBIjANBgkqhkiG9w0BAQEFAAOCAQ8AMIIBCgKCAQEAvyLRDUwXB4BfQ507D4meFPmwn5zwy3IqTPJO4plrrhnclWahXa240BzyFW9gHgYu+Jrgms5xBfRTBMcEsqqNm7+JpB6C1B6yvnik0DpJgWQw1rwvy4SUYidpR/AWbQi47n/hvnmzI/sQxGddVfvWu1iTKOlf5blbKYAXnUE5DZBGnrWfacNXwRRdtP06tFB0LwDgw+91CeLSJ9py6dm1qX5JIxoO8StJOQl65goLCdrTWlox+0Jh4xFUfCkb+s3px+OhSCzJbvG/hlrSRcUz5GnwlCEyF3v5lfUtV96MJD+78d8pmH6CfFAp2wxKRAbGdk+JccJYO6y6oIXd3Fm7twIDAQAB";

        // Verify fingerprint
        let pbkey = STANDARD.decode(public_key).unwrap();
        let fingerprint = fingerprint("test@bitwarden.com", &pbkey).unwrap();
        assert_eq!(fingerprint, "childless-unfair-prowler-dropbox-designate");

        approve_auth_request(&client, public_key.to_owned()).unwrap();
    }

    #[tokio::test]
    async fn test_decrypt_user_key() {
        let private_key = "MIIEvQIBADANBgkqhkiG9w0BAQEFAASCBKcwggSjAgEAAoIBAQCzLtEUdxfcLxDj84yaGFsVF5hZ8Hjlb08NMQDy1RnBma06I3ZESshLYzVz4r/gegMn9OOltfV/Yxlyvida8oW6qdlfJ7AVz6Oa8pV7BiL40C7b76+oqraQpyYw2HChANB1AhXL9SqWngKmLZwjA7qiCrmcc0kZHeOb4KnKtp9iVvPVs+8veFvKgYO4ba2AAOHKFdR0W55/agXfAy+fWUAkC8mc9ikyJdQWaPV6OZvC2XFkOseBQm9Rynudh3BQpoWiL6w620efe7t5k+02/EyOFJL9f/XEEjM/+Yo0t3LAfkuhHGeKiRST59Xc9hTEmyJTeVXROtz+0fjqOp3xkaObAgMBAAECggEACs4xhnO0HaZhh1/iH7zORMIRXKeyxP2LQiTR8xwN5JJ9wRWmGAR9VasS7EZFTDidIGVME2u/h4s5EqXnhxfO+0gGksVvgNXJ/qw87E8K2216g6ZNo6vSGA7H1GH2voWwejJ4/k/cJug6dz2S402rRAKh2Wong1arYHSkVlQp3diiMa5FHAOSE+Cy09O2ZsaF9IXQYUtlW6AVXFrBEPYH2kvkaPXchh8VETMijo6tbvoKLnUHe+wTaDMls7hy8exjtVyI59r3DNzjy1lNGaGb5QSnFMXR+eHhPZc844Wv02MxC15zKABADrl58gpJyjTl6XpDdHCYGsmGpVGH3X9TQQKBgQDz/9beFjzq59ve6rGwn+EtnQfSsyYT+jr7GN8lNEXb3YOFXBgPhfFIcHRh2R00Vm9w2ApfAx2cd8xm2I6HuvQ1Os7g26LWazvuWY0Qzb+KaCLQTEGH1RnTq6CCG+BTRq/a3J8M4t38GV5TWlzv8wr9U4dl6FR4efjb65HXs1GQ4QKBgQC7/uHfrOTEHrLeIeqEuSl0vWNqEotFKdKLV6xpOvNuxDGbgW4/r/zaxDqt0YBOXmRbQYSEhmO3oy9J6XfE1SUln0gbavZeW0HESCAmUIC88bDnspUwS9RxauqT5aF8ODKN/bNCWCnBM1xyonPOs1oT1nyparJVdQoG//Y7vkB3+wKBgBqLqPq8fKAp3XfhHLfUjREDVoiLyQa/YI9U42IOz9LdxKNLo6p8rgVthpvmnRDGnpUuS+KOWjhdqDVANjF6G3t3DG7WNl8Rh5Gk2H4NhFswfSkgQrjebFLlBy9gjQVCWXt8KSmjvPbiY6q52Aaa8IUjA0YJAregvXxfopxO+/7BAoGARicvEtDp7WWnSc1OPoj6N14VIxgYcI7SyrzE0d/1x3ffKzB5e7qomNpxKzvqrVP8DzG7ydh8jaKPmv1MfF8tpYRy3AhmN3/GYwCnPqT75YYrhcrWcVdax5gmQVqHkFtIQkRSCIftzPLlpMGKha/YBV8c1fvC4LD0NPh/Ynv0gtECgYEAyOZg95/kte0jpgUEgwuMrzkhY/AaUJULFuR5MkyvReEbtSBQwV5tx60+T95PHNiFooWWVXiLMsAgyI2IbkxVR1Pzdri3gWK5CTfqb7kLuaj/B7SGvBa2Sxo478KS5K8tBBBWkITqo+wLC0mn3uZi1dyMWO1zopTA+KtEGF2dtGQ=";

        let enc_user_key = "4.dxbd5OMwi/Avy7DQxvLV+Z7kDJgHBtg/jAbgYNO7QU0Zii4rLFNco2lS5aS9z42LTZHc2p5HYwn2ZwkZNfHsQ6//d5q40MDgGYJMKBXOZP62ZHhct1XsvYBmtcUtIOm5j2HSjt2pjEuGAc1LbyGIWRJJQ3Lp1ULbL2m71I+P23GF36JyOM8SUWvpvxE/3+qqVhRFPG2VqMCYa2kLLxwVfUmpV+KKjX1TXsrq6pfJIwHNwHw4h7MSfD8xTy2bx4MiBt638Z9Vt1pGsSQkh9RgPvCbnhuCpZQloUgJ8ByLVEcrlKx3yaaxiQXvte+ZhuOI7rGdjmoVoOzisooje4JgYw==".parse().unwrap();
        let dec = auth_request_decrypt_user_key(private_key.to_owned(), enc_user_key).unwrap();

        assert_eq!(
            &dec.to_encoded(),
            &[
                201, 37, 234, 213, 21, 75, 40, 70, 149, 213, 234, 16, 19, 251, 162, 245, 161, 74,
                34, 245, 211, 151, 211, 192, 95, 10, 117, 50, 88, 223, 23, 157
            ]
        );
    }

    #[tokio::test]
    async fn test_decrypt_master_key() {
        let private_key = "MIIEvQIBADANBgkqhkiG9w0BAQEFAASCBKcwggSjAgEAAoIBAQCzLtEUdxfcLxDj84yaGFsVF5hZ8Hjlb08NMQDy1RnBma06I3ZESshLYzVz4r/gegMn9OOltfV/Yxlyvida8oW6qdlfJ7AVz6Oa8pV7BiL40C7b76+oqraQpyYw2HChANB1AhXL9SqWngKmLZwjA7qiCrmcc0kZHeOb4KnKtp9iVvPVs+8veFvKgYO4ba2AAOHKFdR0W55/agXfAy+fWUAkC8mc9ikyJdQWaPV6OZvC2XFkOseBQm9Rynudh3BQpoWiL6w620efe7t5k+02/EyOFJL9f/XEEjM/+Yo0t3LAfkuhHGeKiRST59Xc9hTEmyJTeVXROtz+0fjqOp3xkaObAgMBAAECggEACs4xhnO0HaZhh1/iH7zORMIRXKeyxP2LQiTR8xwN5JJ9wRWmGAR9VasS7EZFTDidIGVME2u/h4s5EqXnhxfO+0gGksVvgNXJ/qw87E8K2216g6ZNo6vSGA7H1GH2voWwejJ4/k/cJug6dz2S402rRAKh2Wong1arYHSkVlQp3diiMa5FHAOSE+Cy09O2ZsaF9IXQYUtlW6AVXFrBEPYH2kvkaPXchh8VETMijo6tbvoKLnUHe+wTaDMls7hy8exjtVyI59r3DNzjy1lNGaGb5QSnFMXR+eHhPZc844Wv02MxC15zKABADrl58gpJyjTl6XpDdHCYGsmGpVGH3X9TQQKBgQDz/9beFjzq59ve6rGwn+EtnQfSsyYT+jr7GN8lNEXb3YOFXBgPhfFIcHRh2R00Vm9w2ApfAx2cd8xm2I6HuvQ1Os7g26LWazvuWY0Qzb+KaCLQTEGH1RnTq6CCG+BTRq/a3J8M4t38GV5TWlzv8wr9U4dl6FR4efjb65HXs1GQ4QKBgQC7/uHfrOTEHrLeIeqEuSl0vWNqEotFKdKLV6xpOvNuxDGbgW4/r/zaxDqt0YBOXmRbQYSEhmO3oy9J6XfE1SUln0gbavZeW0HESCAmUIC88bDnspUwS9RxauqT5aF8ODKN/bNCWCnBM1xyonPOs1oT1nyparJVdQoG//Y7vkB3+wKBgBqLqPq8fKAp3XfhHLfUjREDVoiLyQa/YI9U42IOz9LdxKNLo6p8rgVthpvmnRDGnpUuS+KOWjhdqDVANjF6G3t3DG7WNl8Rh5Gk2H4NhFswfSkgQrjebFLlBy9gjQVCWXt8KSmjvPbiY6q52Aaa8IUjA0YJAregvXxfopxO+/7BAoGARicvEtDp7WWnSc1OPoj6N14VIxgYcI7SyrzE0d/1x3ffKzB5e7qomNpxKzvqrVP8DzG7ydh8jaKPmv1MfF8tpYRy3AhmN3/GYwCnPqT75YYrhcrWcVdax5gmQVqHkFtIQkRSCIftzPLlpMGKha/YBV8c1fvC4LD0NPh/Ynv0gtECgYEAyOZg95/kte0jpgUEgwuMrzkhY/AaUJULFuR5MkyvReEbtSBQwV5tx60+T95PHNiFooWWVXiLMsAgyI2IbkxVR1Pzdri3gWK5CTfqb7kLuaj/B7SGvBa2Sxo478KS5K8tBBBWkITqo+wLC0mn3uZi1dyMWO1zopTA+KtEGF2dtGQ=";

        let enc_master_key = "4.dxbd5OMwi/Avy7DQxvLV+Z7kDJgHBtg/jAbgYNO7QU0Zii4rLFNco2lS5aS9z42LTZHc2p5HYwn2ZwkZNfHsQ6//d5q40MDgGYJMKBXOZP62ZHhct1XsvYBmtcUtIOm5j2HSjt2pjEuGAc1LbyGIWRJJQ3Lp1ULbL2m71I+P23GF36JyOM8SUWvpvxE/3+qqVhRFPG2VqMCYa2kLLxwVfUmpV+KKjX1TXsrq6pfJIwHNwHw4h7MSfD8xTy2bx4MiBt638Z9Vt1pGsSQkh9RgPvCbnhuCpZQloUgJ8ByLVEcrlKx3yaaxiQXvte+ZhuOI7rGdjmoVoOzisooje4JgYw==".parse().unwrap();
        let enc_user_key = "2.Q/2PhzcC7GdeiMHhWguYAQ==|GpqzVdr0go0ug5cZh1n+uixeBC3oC90CIe0hd/HWA/pTRDZ8ane4fmsEIcuc8eMKUt55Y2q/fbNzsYu41YTZzzsJUSeqVjT8/iTQtgnNdpo=|dwI+uyvZ1h/iZ03VQ+/wrGEFYVewBUUl/syYgjsNMbE=".parse().unwrap();
        let dec =
            auth_request_decrypt_master_key(private_key.to_owned(), enc_master_key, enc_user_key)
                .unwrap();

        assert_eq!(
            &dec.to_encoded(),
            &[
                109, 128, 172, 147, 206, 123, 134, 95, 16, 36, 155, 113, 201, 18, 186, 230, 216,
                212, 173, 188, 74, 11, 134, 131, 137, 242, 105, 178, 105, 126, 52, 139, 248, 91,
                215, 21, 128, 91, 226, 222, 165, 67, 251, 34, 83, 81, 77, 147, 225, 76, 13, 41,
                102, 45, 183, 218, 106, 89, 254, 208, 251, 101, 130, 10,
            ]
        );
    }

    #[tokio::test]
    async fn test_device_login() {
        let kdf = Kdf::PBKDF2 {
            iterations: NonZeroU32::new(600_000).unwrap(),
        };
        let email = "test@bitwarden.com";

        let user_key = "2.Q/2PhzcC7GdeiMHhWguYAQ==|GpqzVdr0go0ug5cZh1n+uixeBC3oC90CIe0hd/HWA/pTRDZ8ane4fmsEIcuc8eMKUt55Y2q/fbNzsYu41YTZzzsJUSeqVjT8/iTQtgnNdpo=|dwI+uyvZ1h/iZ03VQ+/wrGEFYVewBUUl/syYgjsNMbE=".parse().unwrap();
        let private_key: EncString = "2.yN7l00BOlUE0Sb0M//Q53w==|EwKG/BduQRQ33Izqc/ogoBROIoI5dmgrxSo82sgzgAMIBt3A2FZ9vPRMY+GWT85JiqytDitGR3TqwnFUBhKUpRRAq4x7rA6A1arHrFp5Tp1p21O3SfjtvB3quiOKbqWk6ZaU1Np9HwqwAecddFcB0YyBEiRX3VwF2pgpAdiPbSMuvo2qIgyob0CUoC/h4Bz1be7Qa7B0Xw9/fMKkB1LpOm925lzqosyMQM62YpMGkjMsbZz0uPopu32fxzDWSPr+kekNNyLt9InGhTpxLmq1go/pXR2uw5dfpXc5yuta7DB0EGBwnQ8Vl5HPdDooqOTD9I1jE0mRyuBpWTTI3FRnu3JUh3rIyGBJhUmHqGZvw2CKdqHCIrQeQkkEYqOeJRJVdBjhv5KGJifqT3BFRwX/YFJIChAQpebNQKXe/0kPivWokHWwXlDB7S7mBZzhaAPidZvnuIhalE2qmTypDwHy22FyqV58T8MGGMchcASDi/QXI6kcdpJzPXSeU9o+NC68QDlOIrMVxKFeE7w7PvVmAaxEo0YwmuAzzKy9QpdlK0aab/xEi8V4iXj4hGepqAvHkXIQd+r3FNeiLfllkb61p6WTjr5urcmDQMR94/wYoilpG5OlybHdbhsYHvIzYoLrC7fzl630gcO6t4nM24vdB6Ymg9BVpEgKRAxSbE62Tqacxqnz9AcmgItb48NiR/He3n3ydGjPYuKk/ihZMgEwAEZvSlNxYONSbYrIGDtOY+8Nbt6KiH3l06wjZW8tcmFeVlWv+tWotnTY9IqlAfvNVTjtsobqtQnvsiDjdEVtNy/s2ci5TH+NdZluca2OVEr91Wayxh70kpM6ib4UGbfdmGgCo74gtKvKSJU0rTHakQ5L9JlaSDD5FamBRyI0qfL43Ad9qOUZ8DaffDCyuaVyuqk7cz9HwmEmvWU3VQ+5t06n/5kRDXttcw8w+3qClEEdGo1KeENcnXCB32dQe3tDTFpuAIMLqwXs6FhpawfZ5kPYvLPczGWaqftIs/RXJ/EltGc0ugw2dmTLpoQhCqrcKEBDoYVk0LDZKsnzitOGdi9mOWse7Se8798ib1UsHFUjGzISEt6upestxOeupSTOh0v4+AjXbDzRUyogHww3V+Bqg71bkcMxtB+WM+pn1XNbVTyl9NR040nhP7KEf6e9ruXAtmrBC2ah5cFEpLIot77VFZ9ilLuitSz+7T8n1yAh1IEG6xxXxninAZIzi2qGbH69O5RSpOJuJTv17zTLJQIIc781JwQ2TTwTGnx5wZLbffhCasowJKd2EVcyMJyhz6ru0PvXWJ4hUdkARJs3Xu8dus9a86N8Xk6aAPzBDqzYb1vyFIfBxP0oO8xFHgd30Cgmz8UrSE3qeWRrF8ftrI6xQnFjHBGWD/JWSvd6YMcQED0aVuQkuNW9ST/DzQThPzRfPUoiL10yAmV7Ytu4fR3x2sF0Yfi87YhHFuCMpV/DsqxmUizyiJuD938eRcH8hzR/VO53Qo3UIsqOLcyXtTv6THjSlTopQ+JOLOnHm1w8dzYbLN44OG44rRsbihMUQp+wUZ6bsI8rrOnm9WErzkbQFbrfAINdoCiNa6cimYIjvvnMTaFWNymqY1vZxGztQiMiHiHYwTfwHTXrb9j0uPM=|09J28iXv9oWzYtzK2LBT6Yht4IT4MijEkk0fwFdrVQ4=".parse().unwrap();

        // Initialize an existing client which is unlocked
        let existing_device = Client::new(None);

        let master_key = MasterKey::derive("asdfasdfasdf", email, &kdf).unwrap();

        existing_device
            .internal
<<<<<<< HEAD
            .initialize_user_crypto_master_key(
                master_key,
                user_key,
                private_key.parse().unwrap(),
                None,
            )
=======
            .initialize_user_crypto_master_key(master_key, user_key, private_key.clone())
>>>>>>> 4bb596a8
            .unwrap();

        // Initialize a new device which will request to be logged in
        let new_device = Client::new(None);

        // Initialize an auth request, and approve it on the existing device
        let auth_req = new_auth_request(email).unwrap();
        let approved_req = approve_auth_request(&existing_device, auth_req.public_key).unwrap();

        // Unlock the vault using the approved request
        new_device
            .crypto()
            .initialize_user_crypto(InitUserCryptoRequest {
                user_id: Some(uuid::Uuid::new_v4()),
                kdf_params: kdf,
                email: email.to_owned(),
<<<<<<< HEAD
                private_key: private_key.to_owned(),
                signing_key: None,
=======
                private_key,
>>>>>>> 4bb596a8
                method: InitUserCryptoMethod::AuthRequest {
                    request_private_key: auth_req.private_key,
                    method: AuthRequestMethod::UserKey {
                        protected_user_key: approved_req,
                    },
                },
            })
            .await
            .unwrap();

        // We can validate that the vault is unlocked correctly by confirming the user key is the
        // same

        let existing_key = {
            let key_store = existing_device.internal.get_key_store();
            let ctx = key_store.context();
            #[allow(deprecated)]
            ctx.dangerous_get_symmetric_key(SymmetricKeyId::User)
                .unwrap()
                .to_base64()
        };

        let new_key = {
            let key_store = new_device.internal.get_key_store();
            let ctx = key_store.context();
            #[allow(deprecated)]
            ctx.dangerous_get_symmetric_key(SymmetricKeyId::User)
                .unwrap()
                .to_base64()
        };

        assert_eq!(existing_key, new_key);
    }
}<|MERGE_RESOLUTION|>--- conflicted
+++ resolved
@@ -227,16 +227,12 @@
 
         existing_device
             .internal
-<<<<<<< HEAD
             .initialize_user_crypto_master_key(
                 master_key,
                 user_key,
-                private_key.parse().unwrap(),
+                private_key.clone(),
                 None,
             )
-=======
-            .initialize_user_crypto_master_key(master_key, user_key, private_key.clone())
->>>>>>> 4bb596a8
             .unwrap();
 
         // Initialize a new device which will request to be logged in
@@ -253,12 +249,8 @@
                 user_id: Some(uuid::Uuid::new_v4()),
                 kdf_params: kdf,
                 email: email.to_owned(),
-<<<<<<< HEAD
-                private_key: private_key.to_owned(),
+                private_key: private_key,
                 signing_key: None,
-=======
-                private_key,
->>>>>>> 4bb596a8
                 method: InitUserCryptoMethod::AuthRequest {
                     request_private_key: auth_req.private_key,
                     method: AuthRequestMethod::UserKey {
