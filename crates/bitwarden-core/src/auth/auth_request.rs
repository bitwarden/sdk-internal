--- conflicted
+++ resolved
@@ -96,11 +96,8 @@
 
     let key_store = client.internal.get_key_store();
     let ctx = key_store.context();
-<<<<<<< HEAD
-=======
 
     // FIXME: [PM-18110] This should be removed once the key store can handle public key encryption
->>>>>>> 3001f8ff
     #[allow(deprecated)]
     let key = ctx.dangerous_get_symmetric_key(SymmetricKeyId::User)?;
 
