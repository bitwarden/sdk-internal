use base64::{engine::general_purpose::STANDARD, Engine};
use bitwarden_crypto::{
    fingerprint, generate_random_alphanumeric, AsymmetricCryptoKey, AsymmetricPublicCryptoKey,
    CryptoError, PublicKeyEncryptionAlgorithm, SpkiPublicKeyBytes, UnsignedSharedKey,
};
#[cfg(feature = "internal")]
use bitwarden_crypto::{EncString, SymmetricCryptoKey};
use thiserror::Error;

#[cfg(feature = "internal")]
use crate::client::encryption_settings::EncryptionSettingsError;
use crate::{key_management::SymmetricKeyId, Client, VaultLockedError};

/// Response for `new_auth_request`.
#[cfg_attr(feature = "uniffi", derive(uniffi::Record))]
pub struct AuthRequestResponse {
    /// Base64 encoded private key
    /// This key is temporarily passed back and will most likely not be available in the future
    pub private_key: String,
    /// Base64 encoded public key
    pub public_key: String,
    /// Fingerprint of the public key
    pub fingerprint: String,
    /// Access code
    pub access_code: String,
}

/// Initiate a new auth request.
///
/// Generates a private key and access code. The pulic key is uploaded to the server and transmitted
/// to another device. Where the user confirms the validity by confirming the fingerprint. The user
/// key is then encrypted using the public key and returned to the initiating device.
pub(crate) fn new_auth_request(email: &str) -> Result<AuthRequestResponse, CryptoError> {
    let key = AsymmetricCryptoKey::make(PublicKeyEncryptionAlgorithm::RsaOaepSha1);

    let spki = key.to_public_key().to_der()?;

    let fingerprint = fingerprint(email, &spki)?;
    let b64 = STANDARD.encode(&spki);

    Ok(AuthRequestResponse {
        private_key: STANDARD.encode(key.to_der()?),
        public_key: b64,
        fingerprint,
        access_code: generate_random_alphanumeric(25),
    })
}

/// Decrypt the user key using the private key generated previously.
#[cfg(feature = "internal")]
pub(crate) fn auth_request_decrypt_user_key(
    private_key: String,
    user_key: UnsignedSharedKey,
) -> Result<SymmetricCryptoKey, EncryptionSettingsError> {
    let key = AsymmetricCryptoKey::from_der(&STANDARD.decode(private_key)?.into())?;
    let key: SymmetricCryptoKey = user_key.decapsulate_key_unsigned(&key)?;
    Ok(key)
}

/// Decrypt the user key using the private key generated previously.
#[cfg(feature = "internal")]
pub(crate) fn auth_request_decrypt_master_key(
    private_key: String,
    master_key: UnsignedSharedKey,
    user_key: EncString,
) -> Result<SymmetricCryptoKey, EncryptionSettingsError> {
    use bitwarden_crypto::MasterKey;

    let key = AsymmetricCryptoKey::from_der(&STANDARD.decode(private_key)?.into())?;
    let master_key: SymmetricCryptoKey = master_key.decapsulate_key_unsigned(&key)?;
    let master_key = MasterKey::try_from(&master_key)?;

    Ok(master_key.decrypt_user_key(user_key)?)
}

#[allow(missing_docs)]
#[derive(Debug, Error)]
pub enum ApproveAuthRequestError {
    #[error(transparent)]
    Crypto(#[from] CryptoError),
    #[error(transparent)]
    VaultLocked(#[from] VaultLockedError),
    #[error(transparent)]
    InvalidBase64(#[from] base64::DecodeError),
}

/// Approve an auth request.
///
/// Encrypts the user key with a public key.
pub(crate) fn approve_auth_request(
    client: &Client,
    public_key: String,
) -> Result<UnsignedSharedKey, ApproveAuthRequestError> {
    let public_key = AsymmetricPublicCryptoKey::from_der(&SpkiPublicKeyBytes::from(
        STANDARD.decode(public_key)?,
    ))?;

    let key_store = client.internal.get_key_store();
    let ctx = key_store.context();

    // FIXME: [PM-18110] This should be removed once the key store can handle public key encryption
    #[allow(deprecated)]
    let key = ctx.dangerous_get_symmetric_key(SymmetricKeyId::User)?;

    Ok(UnsignedSharedKey::encapsulate_key_unsigned(
        key,
        &public_key,
    )?)
}

#[cfg(test)]
mod tests {
    use std::num::NonZeroU32;

    use bitwarden_crypto::{BitwardenLegacyKeyBytes, Kdf, MasterKey, SpkiPublicKeyBytes};

    use super::*;
    use crate::{
<<<<<<< HEAD
=======
        client::internal::UserKeyState,
>>>>>>> 1a2fc242
        key_management::{
            crypto::{AuthRequestMethod, InitUserCryptoMethod, InitUserCryptoRequest},
            SymmetricKeyId,
        },
<<<<<<< HEAD
        UserId,
=======
>>>>>>> 1a2fc242
    };

    #[test]
    fn test_auth_request() {
        let request = new_auth_request("test@bitwarden.com").unwrap();

        let secret = vec![
            111, 32, 97, 169, 4, 241, 174, 74, 239, 206, 113, 86, 174, 68, 216, 238, 52, 85, 156,
            27, 134, 149, 54, 55, 91, 147, 45, 130, 131, 237, 51, 31, 191, 106, 155, 14, 160, 82,
            47, 40, 96, 31, 114, 127, 212, 187, 167, 110, 205, 116, 198, 243, 218, 72, 137, 53,
            248, 43, 255, 67, 35, 61, 245, 93,
        ];

        let private_key =
            AsymmetricCryptoKey::from_der(&STANDARD.decode(&request.private_key).unwrap().into())
                .unwrap();

        let secret = BitwardenLegacyKeyBytes::from(secret);
        let encrypted = UnsignedSharedKey::encapsulate_key_unsigned(
            &SymmetricCryptoKey::try_from(&secret).unwrap(),
            &private_key.to_public_key(),
        )
        .unwrap();

        let decrypted = auth_request_decrypt_user_key(request.private_key, encrypted).unwrap();

        assert_eq!(decrypted.to_encoded().to_vec(), secret.to_vec());
    }

    #[test]
    fn test_approve() {
        let client = Client::new(None);

        let master_key = MasterKey::derive(
            "asdfasdfasdf",
            "test@bitwarden.com",
            &Kdf::PBKDF2 {
                iterations: NonZeroU32::new(600_000).unwrap(),
            },
        )
        .unwrap();

        let user_key = "2.Q/2PhzcC7GdeiMHhWguYAQ==|GpqzVdr0go0ug5cZh1n+uixeBC3oC90CIe0hd/HWA/pTRDZ8ane4fmsEIcuc8eMKUt55Y2q/fbNzsYu41YTZzzsJUSeqVjT8/iTQtgnNdpo=|dwI+uyvZ1h/iZ03VQ+/wrGEFYVewBUUl/syYgjsNMbE=".parse().unwrap();
        let private_key ="2.yN7l00BOlUE0Sb0M//Q53w==|EwKG/BduQRQ33Izqc/ogoBROIoI5dmgrxSo82sgzgAMIBt3A2FZ9vPRMY+GWT85JiqytDitGR3TqwnFUBhKUpRRAq4x7rA6A1arHrFp5Tp1p21O3SfjtvB3quiOKbqWk6ZaU1Np9HwqwAecddFcB0YyBEiRX3VwF2pgpAdiPbSMuvo2qIgyob0CUoC/h4Bz1be7Qa7B0Xw9/fMKkB1LpOm925lzqosyMQM62YpMGkjMsbZz0uPopu32fxzDWSPr+kekNNyLt9InGhTpxLmq1go/pXR2uw5dfpXc5yuta7DB0EGBwnQ8Vl5HPdDooqOTD9I1jE0mRyuBpWTTI3FRnu3JUh3rIyGBJhUmHqGZvw2CKdqHCIrQeQkkEYqOeJRJVdBjhv5KGJifqT3BFRwX/YFJIChAQpebNQKXe/0kPivWokHWwXlDB7S7mBZzhaAPidZvnuIhalE2qmTypDwHy22FyqV58T8MGGMchcASDi/QXI6kcdpJzPXSeU9o+NC68QDlOIrMVxKFeE7w7PvVmAaxEo0YwmuAzzKy9QpdlK0aab/xEi8V4iXj4hGepqAvHkXIQd+r3FNeiLfllkb61p6WTjr5urcmDQMR94/wYoilpG5OlybHdbhsYHvIzYoLrC7fzl630gcO6t4nM24vdB6Ymg9BVpEgKRAxSbE62Tqacxqnz9AcmgItb48NiR/He3n3ydGjPYuKk/ihZMgEwAEZvSlNxYONSbYrIGDtOY+8Nbt6KiH3l06wjZW8tcmFeVlWv+tWotnTY9IqlAfvNVTjtsobqtQnvsiDjdEVtNy/s2ci5TH+NdZluca2OVEr91Wayxh70kpM6ib4UGbfdmGgCo74gtKvKSJU0rTHakQ5L9JlaSDD5FamBRyI0qfL43Ad9qOUZ8DaffDCyuaVyuqk7cz9HwmEmvWU3VQ+5t06n/5kRDXttcw8w+3qClEEdGo1KeENcnXCB32dQe3tDTFpuAIMLqwXs6FhpawfZ5kPYvLPczGWaqftIs/RXJ/EltGc0ugw2dmTLpoQhCqrcKEBDoYVk0LDZKsnzitOGdi9mOWse7Se8798ib1UsHFUjGzISEt6upestxOeupSTOh0v4+AjXbDzRUyogHww3V+Bqg71bkcMxtB+WM+pn1XNbVTyl9NR040nhP7KEf6e9ruXAtmrBC2ah5cFEpLIot77VFZ9ilLuitSz+7T8n1yAh1IEG6xxXxninAZIzi2qGbH69O5RSpOJuJTv17zTLJQIIc781JwQ2TTwTGnx5wZLbffhCasowJKd2EVcyMJyhz6ru0PvXWJ4hUdkARJs3Xu8dus9a86N8Xk6aAPzBDqzYb1vyFIfBxP0oO8xFHgd30Cgmz8UrSE3qeWRrF8ftrI6xQnFjHBGWD/JWSvd6YMcQED0aVuQkuNW9ST/DzQThPzRfPUoiL10yAmV7Ytu4fR3x2sF0Yfi87YhHFuCMpV/DsqxmUizyiJuD938eRcH8hzR/VO53Qo3UIsqOLcyXtTv6THjSlTopQ+JOLOnHm1w8dzYbLN44OG44rRsbihMUQp+wUZ6bsI8rrOnm9WErzkbQFbrfAINdoCiNa6cimYIjvvnMTaFWNymqY1vZxGztQiMiHiHYwTfwHTXrb9j0uPM=|09J28iXv9oWzYtzK2LBT6Yht4IT4MijEkk0fwFdrVQ4=".parse().unwrap();
        client
            .internal
            .initialize_user_crypto_master_key(
                master_key,
                user_key,
                UserKeyState {
                    private_key,
                    signing_key: None,
                    security_state: None,
                },
            )
            .unwrap();

        let public_key = "MIIBIjANBgkqhkiG9w0BAQEFAAOCAQ8AMIIBCgKCAQEAvyLRDUwXB4BfQ507D4meFPmwn5zwy3IqTPJO4plrrhnclWahXa240BzyFW9gHgYu+Jrgms5xBfRTBMcEsqqNm7+JpB6C1B6yvnik0DpJgWQw1rwvy4SUYidpR/AWbQi47n/hvnmzI/sQxGddVfvWu1iTKOlf5blbKYAXnUE5DZBGnrWfacNXwRRdtP06tFB0LwDgw+91CeLSJ9py6dm1qX5JIxoO8StJOQl65goLCdrTWlox+0Jh4xFUfCkb+s3px+OhSCzJbvG/hlrSRcUz5GnwlCEyF3v5lfUtV96MJD+78d8pmH6CfFAp2wxKRAbGdk+JccJYO6y6oIXd3Fm7twIDAQAB";

        // Verify fingerprint
        let pubkey = STANDARD.decode(public_key).unwrap();
        let pubkey = SpkiPublicKeyBytes::from(pubkey.clone());
        let fingerprint = fingerprint("test@bitwarden.com", &pubkey).unwrap();
        assert_eq!(fingerprint, "childless-unfair-prowler-dropbox-designate");

        approve_auth_request(&client, public_key.to_owned()).unwrap();
    }

    #[tokio::test]
    async fn test_decrypt_user_key() {
        let private_key = "MIIEvQIBADANBgkqhkiG9w0BAQEFAASCBKcwggSjAgEAAoIBAQCzLtEUdxfcLxDj84yaGFsVF5hZ8Hjlb08NMQDy1RnBma06I3ZESshLYzVz4r/gegMn9OOltfV/Yxlyvida8oW6qdlfJ7AVz6Oa8pV7BiL40C7b76+oqraQpyYw2HChANB1AhXL9SqWngKmLZwjA7qiCrmcc0kZHeOb4KnKtp9iVvPVs+8veFvKgYO4ba2AAOHKFdR0W55/agXfAy+fWUAkC8mc9ikyJdQWaPV6OZvC2XFkOseBQm9Rynudh3BQpoWiL6w620efe7t5k+02/EyOFJL9f/XEEjM/+Yo0t3LAfkuhHGeKiRST59Xc9hTEmyJTeVXROtz+0fjqOp3xkaObAgMBAAECggEACs4xhnO0HaZhh1/iH7zORMIRXKeyxP2LQiTR8xwN5JJ9wRWmGAR9VasS7EZFTDidIGVME2u/h4s5EqXnhxfO+0gGksVvgNXJ/qw87E8K2216g6ZNo6vSGA7H1GH2voWwejJ4/k/cJug6dz2S402rRAKh2Wong1arYHSkVlQp3diiMa5FHAOSE+Cy09O2ZsaF9IXQYUtlW6AVXFrBEPYH2kvkaPXchh8VETMijo6tbvoKLnUHe+wTaDMls7hy8exjtVyI59r3DNzjy1lNGaGb5QSnFMXR+eHhPZc844Wv02MxC15zKABADrl58gpJyjTl6XpDdHCYGsmGpVGH3X9TQQKBgQDz/9beFjzq59ve6rGwn+EtnQfSsyYT+jr7GN8lNEXb3YOFXBgPhfFIcHRh2R00Vm9w2ApfAx2cd8xm2I6HuvQ1Os7g26LWazvuWY0Qzb+KaCLQTEGH1RnTq6CCG+BTRq/a3J8M4t38GV5TWlzv8wr9U4dl6FR4efjb65HXs1GQ4QKBgQC7/uHfrOTEHrLeIeqEuSl0vWNqEotFKdKLV6xpOvNuxDGbgW4/r/zaxDqt0YBOXmRbQYSEhmO3oy9J6XfE1SUln0gbavZeW0HESCAmUIC88bDnspUwS9RxauqT5aF8ODKN/bNCWCnBM1xyonPOs1oT1nyparJVdQoG//Y7vkB3+wKBgBqLqPq8fKAp3XfhHLfUjREDVoiLyQa/YI9U42IOz9LdxKNLo6p8rgVthpvmnRDGnpUuS+KOWjhdqDVANjF6G3t3DG7WNl8Rh5Gk2H4NhFswfSkgQrjebFLlBy9gjQVCWXt8KSmjvPbiY6q52Aaa8IUjA0YJAregvXxfopxO+/7BAoGARicvEtDp7WWnSc1OPoj6N14VIxgYcI7SyrzE0d/1x3ffKzB5e7qomNpxKzvqrVP8DzG7ydh8jaKPmv1MfF8tpYRy3AhmN3/GYwCnPqT75YYrhcrWcVdax5gmQVqHkFtIQkRSCIftzPLlpMGKha/YBV8c1fvC4LD0NPh/Ynv0gtECgYEAyOZg95/kte0jpgUEgwuMrzkhY/AaUJULFuR5MkyvReEbtSBQwV5tx60+T95PHNiFooWWVXiLMsAgyI2IbkxVR1Pzdri3gWK5CTfqb7kLuaj/B7SGvBa2Sxo478KS5K8tBBBWkITqo+wLC0mn3uZi1dyMWO1zopTA+KtEGF2dtGQ=";

        let enc_user_key = "4.dxbd5OMwi/Avy7DQxvLV+Z7kDJgHBtg/jAbgYNO7QU0Zii4rLFNco2lS5aS9z42LTZHc2p5HYwn2ZwkZNfHsQ6//d5q40MDgGYJMKBXOZP62ZHhct1XsvYBmtcUtIOm5j2HSjt2pjEuGAc1LbyGIWRJJQ3Lp1ULbL2m71I+P23GF36JyOM8SUWvpvxE/3+qqVhRFPG2VqMCYa2kLLxwVfUmpV+KKjX1TXsrq6pfJIwHNwHw4h7MSfD8xTy2bx4MiBt638Z9Vt1pGsSQkh9RgPvCbnhuCpZQloUgJ8ByLVEcrlKx3yaaxiQXvte+ZhuOI7rGdjmoVoOzisooje4JgYw==".parse().unwrap();
        let dec = auth_request_decrypt_user_key(private_key.to_owned(), enc_user_key).unwrap();

        assert_eq!(
            &dec.to_encoded().to_vec(),
            &[
                201, 37, 234, 213, 21, 75, 40, 70, 149, 213, 234, 16, 19, 251, 162, 245, 161, 74,
                34, 245, 211, 151, 211, 192, 95, 10, 117, 50, 88, 223, 23, 157
            ]
        );
    }

    #[tokio::test]
    async fn test_decrypt_master_key() {
        let private_key = "MIIEvQIBADANBgkqhkiG9w0BAQEFAASCBKcwggSjAgEAAoIBAQCzLtEUdxfcLxDj84yaGFsVF5hZ8Hjlb08NMQDy1RnBma06I3ZESshLYzVz4r/gegMn9OOltfV/Yxlyvida8oW6qdlfJ7AVz6Oa8pV7BiL40C7b76+oqraQpyYw2HChANB1AhXL9SqWngKmLZwjA7qiCrmcc0kZHeOb4KnKtp9iVvPVs+8veFvKgYO4ba2AAOHKFdR0W55/agXfAy+fWUAkC8mc9ikyJdQWaPV6OZvC2XFkOseBQm9Rynudh3BQpoWiL6w620efe7t5k+02/EyOFJL9f/XEEjM/+Yo0t3LAfkuhHGeKiRST59Xc9hTEmyJTeVXROtz+0fjqOp3xkaObAgMBAAECggEACs4xhnO0HaZhh1/iH7zORMIRXKeyxP2LQiTR8xwN5JJ9wRWmGAR9VasS7EZFTDidIGVME2u/h4s5EqXnhxfO+0gGksVvgNXJ/qw87E8K2216g6ZNo6vSGA7H1GH2voWwejJ4/k/cJug6dz2S402rRAKh2Wong1arYHSkVlQp3diiMa5FHAOSE+Cy09O2ZsaF9IXQYUtlW6AVXFrBEPYH2kvkaPXchh8VETMijo6tbvoKLnUHe+wTaDMls7hy8exjtVyI59r3DNzjy1lNGaGb5QSnFMXR+eHhPZc844Wv02MxC15zKABADrl58gpJyjTl6XpDdHCYGsmGpVGH3X9TQQKBgQDz/9beFjzq59ve6rGwn+EtnQfSsyYT+jr7GN8lNEXb3YOFXBgPhfFIcHRh2R00Vm9w2ApfAx2cd8xm2I6HuvQ1Os7g26LWazvuWY0Qzb+KaCLQTEGH1RnTq6CCG+BTRq/a3J8M4t38GV5TWlzv8wr9U4dl6FR4efjb65HXs1GQ4QKBgQC7/uHfrOTEHrLeIeqEuSl0vWNqEotFKdKLV6xpOvNuxDGbgW4/r/zaxDqt0YBOXmRbQYSEhmO3oy9J6XfE1SUln0gbavZeW0HESCAmUIC88bDnspUwS9RxauqT5aF8ODKN/bNCWCnBM1xyonPOs1oT1nyparJVdQoG//Y7vkB3+wKBgBqLqPq8fKAp3XfhHLfUjREDVoiLyQa/YI9U42IOz9LdxKNLo6p8rgVthpvmnRDGnpUuS+KOWjhdqDVANjF6G3t3DG7WNl8Rh5Gk2H4NhFswfSkgQrjebFLlBy9gjQVCWXt8KSmjvPbiY6q52Aaa8IUjA0YJAregvXxfopxO+/7BAoGARicvEtDp7WWnSc1OPoj6N14VIxgYcI7SyrzE0d/1x3ffKzB5e7qomNpxKzvqrVP8DzG7ydh8jaKPmv1MfF8tpYRy3AhmN3/GYwCnPqT75YYrhcrWcVdax5gmQVqHkFtIQkRSCIftzPLlpMGKha/YBV8c1fvC4LD0NPh/Ynv0gtECgYEAyOZg95/kte0jpgUEgwuMrzkhY/AaUJULFuR5MkyvReEbtSBQwV5tx60+T95PHNiFooWWVXiLMsAgyI2IbkxVR1Pzdri3gWK5CTfqb7kLuaj/B7SGvBa2Sxo478KS5K8tBBBWkITqo+wLC0mn3uZi1dyMWO1zopTA+KtEGF2dtGQ=";

        let enc_master_key = "4.dxbd5OMwi/Avy7DQxvLV+Z7kDJgHBtg/jAbgYNO7QU0Zii4rLFNco2lS5aS9z42LTZHc2p5HYwn2ZwkZNfHsQ6//d5q40MDgGYJMKBXOZP62ZHhct1XsvYBmtcUtIOm5j2HSjt2pjEuGAc1LbyGIWRJJQ3Lp1ULbL2m71I+P23GF36JyOM8SUWvpvxE/3+qqVhRFPG2VqMCYa2kLLxwVfUmpV+KKjX1TXsrq6pfJIwHNwHw4h7MSfD8xTy2bx4MiBt638Z9Vt1pGsSQkh9RgPvCbnhuCpZQloUgJ8ByLVEcrlKx3yaaxiQXvte+ZhuOI7rGdjmoVoOzisooje4JgYw==".parse().unwrap();
        let enc_user_key = "2.Q/2PhzcC7GdeiMHhWguYAQ==|GpqzVdr0go0ug5cZh1n+uixeBC3oC90CIe0hd/HWA/pTRDZ8ane4fmsEIcuc8eMKUt55Y2q/fbNzsYu41YTZzzsJUSeqVjT8/iTQtgnNdpo=|dwI+uyvZ1h/iZ03VQ+/wrGEFYVewBUUl/syYgjsNMbE=".parse().unwrap();
        let dec =
            auth_request_decrypt_master_key(private_key.to_owned(), enc_master_key, enc_user_key)
                .unwrap();

        assert_eq!(
            &dec.to_encoded().to_vec(),
            &[
                109, 128, 172, 147, 206, 123, 134, 95, 16, 36, 155, 113, 201, 18, 186, 230, 216,
                212, 173, 188, 74, 11, 134, 131, 137, 242, 105, 178, 105, 126, 52, 139, 248, 91,
                215, 21, 128, 91, 226, 222, 165, 67, 251, 34, 83, 81, 77, 147, 225, 76, 13, 41,
                102, 45, 183, 218, 106, 89, 254, 208, 251, 101, 130, 10,
            ]
        );
    }

    #[tokio::test]
    async fn test_device_login() {
        let kdf = Kdf::PBKDF2 {
            iterations: NonZeroU32::new(600_000).unwrap(),
        };
        let email = "test@bitwarden.com";

        let user_key = "2.Q/2PhzcC7GdeiMHhWguYAQ==|GpqzVdr0go0ug5cZh1n+uixeBC3oC90CIe0hd/HWA/pTRDZ8ane4fmsEIcuc8eMKUt55Y2q/fbNzsYu41YTZzzsJUSeqVjT8/iTQtgnNdpo=|dwI+uyvZ1h/iZ03VQ+/wrGEFYVewBUUl/syYgjsNMbE=".parse().unwrap();
        let private_key: EncString = "2.yN7l00BOlUE0Sb0M//Q53w==|EwKG/BduQRQ33Izqc/ogoBROIoI5dmgrxSo82sgzgAMIBt3A2FZ9vPRMY+GWT85JiqytDitGR3TqwnFUBhKUpRRAq4x7rA6A1arHrFp5Tp1p21O3SfjtvB3quiOKbqWk6ZaU1Np9HwqwAecddFcB0YyBEiRX3VwF2pgpAdiPbSMuvo2qIgyob0CUoC/h4Bz1be7Qa7B0Xw9/fMKkB1LpOm925lzqosyMQM62YpMGkjMsbZz0uPopu32fxzDWSPr+kekNNyLt9InGhTpxLmq1go/pXR2uw5dfpXc5yuta7DB0EGBwnQ8Vl5HPdDooqOTD9I1jE0mRyuBpWTTI3FRnu3JUh3rIyGBJhUmHqGZvw2CKdqHCIrQeQkkEYqOeJRJVdBjhv5KGJifqT3BFRwX/YFJIChAQpebNQKXe/0kPivWokHWwXlDB7S7mBZzhaAPidZvnuIhalE2qmTypDwHy22FyqV58T8MGGMchcASDi/QXI6kcdpJzPXSeU9o+NC68QDlOIrMVxKFeE7w7PvVmAaxEo0YwmuAzzKy9QpdlK0aab/xEi8V4iXj4hGepqAvHkXIQd+r3FNeiLfllkb61p6WTjr5urcmDQMR94/wYoilpG5OlybHdbhsYHvIzYoLrC7fzl630gcO6t4nM24vdB6Ymg9BVpEgKRAxSbE62Tqacxqnz9AcmgItb48NiR/He3n3ydGjPYuKk/ihZMgEwAEZvSlNxYONSbYrIGDtOY+8Nbt6KiH3l06wjZW8tcmFeVlWv+tWotnTY9IqlAfvNVTjtsobqtQnvsiDjdEVtNy/s2ci5TH+NdZluca2OVEr91Wayxh70kpM6ib4UGbfdmGgCo74gtKvKSJU0rTHakQ5L9JlaSDD5FamBRyI0qfL43Ad9qOUZ8DaffDCyuaVyuqk7cz9HwmEmvWU3VQ+5t06n/5kRDXttcw8w+3qClEEdGo1KeENcnXCB32dQe3tDTFpuAIMLqwXs6FhpawfZ5kPYvLPczGWaqftIs/RXJ/EltGc0ugw2dmTLpoQhCqrcKEBDoYVk0LDZKsnzitOGdi9mOWse7Se8798ib1UsHFUjGzISEt6upestxOeupSTOh0v4+AjXbDzRUyogHww3V+Bqg71bkcMxtB+WM+pn1XNbVTyl9NR040nhP7KEf6e9ruXAtmrBC2ah5cFEpLIot77VFZ9ilLuitSz+7T8n1yAh1IEG6xxXxninAZIzi2qGbH69O5RSpOJuJTv17zTLJQIIc781JwQ2TTwTGnx5wZLbffhCasowJKd2EVcyMJyhz6ru0PvXWJ4hUdkARJs3Xu8dus9a86N8Xk6aAPzBDqzYb1vyFIfBxP0oO8xFHgd30Cgmz8UrSE3qeWRrF8ftrI6xQnFjHBGWD/JWSvd6YMcQED0aVuQkuNW9ST/DzQThPzRfPUoiL10yAmV7Ytu4fR3x2sF0Yfi87YhHFuCMpV/DsqxmUizyiJuD938eRcH8hzR/VO53Qo3UIsqOLcyXtTv6THjSlTopQ+JOLOnHm1w8dzYbLN44OG44rRsbihMUQp+wUZ6bsI8rrOnm9WErzkbQFbrfAINdoCiNa6cimYIjvvnMTaFWNymqY1vZxGztQiMiHiHYwTfwHTXrb9j0uPM=|09J28iXv9oWzYtzK2LBT6Yht4IT4MijEkk0fwFdrVQ4=".parse().unwrap();

        // Initialize an existing client which is unlocked
        let existing_device = Client::new(None);

        let master_key = MasterKey::derive("asdfasdfasdf", email, &kdf).unwrap();

        existing_device
            .internal
            .initialize_user_crypto_master_key(
                master_key,
                user_key,
                UserKeyState {
                    private_key: private_key.clone(),
                    signing_key: None,
                    security_state: None,
                },
            )
            .unwrap();

        // Initialize a new device which will request to be logged in
        let new_device = Client::new(None);

        // Initialize an auth request, and approve it on the existing device
        let auth_req = new_auth_request(email).unwrap();
        let approved_req = approve_auth_request(&existing_device, auth_req.public_key).unwrap();

        // Unlock the vault using the approved request
        new_device
            .crypto()
            .initialize_user_crypto(InitUserCryptoRequest {
                user_id: Some(UserId::new_v4()),
                kdf_params: kdf,
                email: email.to_owned(),
                private_key,
                signing_key: None,
                security_state: None,
                method: InitUserCryptoMethod::AuthRequest {
                    request_private_key: auth_req.private_key,
                    method: AuthRequestMethod::UserKey {
                        protected_user_key: approved_req,
                    },
                },
            })
            .await
            .unwrap();

        // We can validate that the vault is unlocked correctly by confirming the user key is the
        // same

        let existing_key = {
            let key_store = existing_device.internal.get_key_store();
            let ctx = key_store.context();
            #[allow(deprecated)]
            ctx.dangerous_get_symmetric_key(SymmetricKeyId::User)
                .unwrap()
                .to_base64()
        };

        let new_key = {
            let key_store = new_device.internal.get_key_store();
            let ctx = key_store.context();
            #[allow(deprecated)]
            ctx.dangerous_get_symmetric_key(SymmetricKeyId::User)
                .unwrap()
                .to_base64()
        };

        assert_eq!(existing_key, new_key);
    }
}<|MERGE_RESOLUTION|>--- conflicted
+++ resolved
@@ -116,18 +116,12 @@
 
     use super::*;
     use crate::{
-<<<<<<< HEAD
-=======
         client::internal::UserKeyState,
->>>>>>> 1a2fc242
         key_management::{
             crypto::{AuthRequestMethod, InitUserCryptoMethod, InitUserCryptoRequest},
             SymmetricKeyId,
         },
-<<<<<<< HEAD
         UserId,
-=======
->>>>>>> 1a2fc242
     };
 
     #[test]
