use bitwarden_crypto::{EncString, MasterKey};
use schemars::JsonSchema;
use serde::{Deserialize, Serialize};

use crate::{
    Client,
    auth::{
        JwtToken,
        api::{request::ApiTokenRequest, response::IdentityTokenResponse},
        login::{LoginError, PasswordLoginResponse, response::two_factor::TwoFactorProviders},
    },
<<<<<<< HEAD
    client::{internal::UserKeyState, LoginMethod, UserLoginMethod},
    key_management::UserDecryptionData,
    require, Client,
=======
    client::{LoginMethod, UserLoginMethod, internal::UserKeyState},
    require,
>>>>>>> ae9b8b52
};

pub(crate) async fn login_api_key(
    client: &Client,
    input: &ApiKeyLoginRequest,
) -> Result<ApiKeyLoginResponse, LoginError> {
    //info!("api key logging in");
    //debug!("{:#?}, {:#?}", client, input);

    let response = request_api_identity_tokens(client, input).await?;

    if let IdentityTokenResponse::Authenticated(r) = &response {
        let access_token_obj: JwtToken = r.access_token.parse()?;

        // This should always be Some() when logging in with an api key
        let email = access_token_obj
            .email
            .ok_or(LoginError::JwtTokenMissingEmail)?;

        let kdf = client.auth().prelogin(email.clone()).await?;

        let master_key = MasterKey::derive(&input.password, &email, &kdf)?;

        client.internal.set_tokens(
            r.access_token.clone(),
            r.refresh_token.clone(),
            r.expires_in,
        );

        let private_key: EncString = require!(&r.private_key).parse()?;

        let user_key_state = UserKeyState {
            private_key,
            signing_key: None,
            security_state: None,
        };

        let master_password_unlock = r
            .user_decryption_options
            .as_ref()
            .map(UserDecryptionData::try_from)
            .transpose()?
            .and_then(|user_decryption| user_decryption.master_password_unlock);
        match master_password_unlock {
            Some(master_password_unlock) => {
                client.internal.initialize_user_crypto_master_key(
                    master_key,
                    master_password_unlock.master_key_wrapped_user_key,
                    user_key_state,
                )?;

                client
                    .internal
                    .set_login_method(LoginMethod::User(UserLoginMethod::ApiKey {
                        client_id: input.client_id.clone(),
                        client_secret: input.client_secret.clone(),
                        email: master_password_unlock.salt,
                        kdf: master_password_unlock.kdf,
                    }));
            }
            None => {
                let user_key: EncString = require!(&r.key).parse()?;

                client.internal.initialize_user_crypto_master_key(
                    master_key,
                    user_key,
                    user_key_state,
                )?;

                client
                    .internal
                    .set_login_method(LoginMethod::User(UserLoginMethod::ApiKey {
                        client_id: input.client_id.clone(),
                        client_secret: input.client_secret.clone(),
                        email,
                        kdf,
                    }));
            }
        }
    }

    Ok(ApiKeyLoginResponse::process_response(response))
}

async fn request_api_identity_tokens(
    client: &Client,
    input: &ApiKeyLoginRequest,
) -> Result<IdentityTokenResponse, LoginError> {
    let config = client.internal.get_api_configurations().await;
    ApiTokenRequest::new(&input.client_id, &input.client_secret)
        .send(&config)
        .await
}

/// Login to Bitwarden with Api Key
#[derive(Serialize, Deserialize, Debug, JsonSchema)]
#[serde(rename_all = "camelCase", deny_unknown_fields)]
pub struct ApiKeyLoginRequest {
    /// Bitwarden account client_id
    pub client_id: String,
    /// Bitwarden account client_secret
    pub client_secret: String,

    /// Bitwarden account master password
    pub password: String,
}

#[allow(missing_docs)]
#[derive(Serialize, Deserialize, Debug, JsonSchema)]
#[serde(rename_all = "camelCase", deny_unknown_fields)]
pub struct ApiKeyLoginResponse {
    pub authenticated: bool,
    /// TODO: What does this do?
    pub reset_master_password: bool,
    /// Whether or not the user is required to update their master password
    pub force_password_reset: bool,
    two_factor: Option<TwoFactorProviders>,
}

impl ApiKeyLoginResponse {
    pub(crate) fn process_response(response: IdentityTokenResponse) -> ApiKeyLoginResponse {
        let password_response = PasswordLoginResponse::process_response(response);

        ApiKeyLoginResponse {
            authenticated: password_response.authenticated,
            reset_master_password: password_response.reset_master_password,
            force_password_reset: password_response.force_password_reset,
            two_factor: password_response.two_factor,
        }
    }
}<|MERGE_RESOLUTION|>--- conflicted
+++ resolved
@@ -9,14 +9,9 @@
         api::{request::ApiTokenRequest, response::IdentityTokenResponse},
         login::{LoginError, PasswordLoginResponse, response::two_factor::TwoFactorProviders},
     },
-<<<<<<< HEAD
-    client::{internal::UserKeyState, LoginMethod, UserLoginMethod},
+    client::{LoginMethod, UserLoginMethod, internal::UserKeyState},
     key_management::UserDecryptionData,
-    require, Client,
-=======
-    client::{LoginMethod, UserLoginMethod, internal::UserKeyState},
     require,
->>>>>>> ae9b8b52
 };
 
 pub(crate) async fn login_api_key(
