--- conflicted
+++ resolved
@@ -11,11 +11,7 @@
     Client,
     auth::{api::request::PasswordTokenRequest, login::LoginError, login::TwoFactorRequest},
     client::LoginMethod,
-<<<<<<< HEAD
     key_management::UserDecryptionData,
-    Client,
-=======
->>>>>>> ae9b8b52
 };
 
 #[cfg(feature = "internal")]
