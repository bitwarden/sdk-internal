--- conflicted
+++ resolved
@@ -21,14 +21,10 @@
     /// The KDF data could not be parsed, because it has an invalid value
     #[error("KDF is malformed")]
     KdfMalformed,
-<<<<<<< HEAD
     /// The KDF had an invalid configuration
     #[error("Invalid KDF configuration")]
     InvalidKdfConfiguration,
-    /// The wrapped encryption key or salt fields are missing or KDF data is malformed
-=======
     /// The wrapped encryption key or salt fields are missing or KDF data is incomplete
->>>>>>> ecfde52a
     #[error(transparent)]
     MissingField(#[from] MissingFieldError),
     /// Generic crypto error
