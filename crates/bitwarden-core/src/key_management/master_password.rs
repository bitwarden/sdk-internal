--- conflicted
+++ resolved
@@ -163,8 +163,6 @@
     const TEST_USER_KEY: &str = "2.Q/2PhzcC7GdeiMHhWguYAQ==|GpqzVdr0go0ug5cZh1n+uixeBC3oC90CIe0hd/HWA/pTRDZ8ane4fmsEIcuc8eMKUt55Y2q/fbNzsYu41YTZzzsJUSeqVjT8/iTQtgnNdpo=|dwI+uyvZ1h/iZ03VQ+/wrGEFYVewBUUl/syYgjsNMbE=";
     const TEST_INVALID_USER_KEY: &str = "-1.8UClLa8IPE1iZT7chy5wzQ==|6PVfHnVk5S3XqEtQemnM5yb4JodxmPkkWzmDRdfyHtjORmvxqlLX40tBJZ+CKxQWmS8tpEB5w39rbgHg/gqs0haGdZG4cPbywsgGzxZ7uNI=";
     const TEST_SALT: &str = "test@example.com";
-
-<<<<<<< HEAD
     const TEST_PASSWORD: &str = "test_password";
     const TEST_MASTER_PASSWORD_AUTHENTICATION_HASH: &str =
         "Lyry95vlXEJ5FE0EXjeR9zgcsFSU0qGhP9l5X2jwE38=";
@@ -205,17 +203,12 @@
         );
     }
 
-    #[test]
-    fn test_try_from_master_password_unlock_response_model_pbkdf2_success() {
-        let response = MasterPasswordUnlockResponseModel {
-=======
     fn create_pbkdf2_response(
         master_key_encrypted_user_key: Option<String>,
         salt: Option<String>,
         iterations: i32,
     ) -> MasterPasswordUnlockResponseModel {
         MasterPasswordUnlockResponseModel {
->>>>>>> 25917734
             kdf: Box::new(MasterPasswordUnlockKdfResponseModel {
                 kdf_type: KdfType::PBKDF2_SHA256,
                 iterations,
