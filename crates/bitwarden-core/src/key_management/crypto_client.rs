--- conflicted
+++ resolved
@@ -17,13 +17,9 @@
 };
 use crate::{
     client::encryption_settings::EncryptionSettingsError,
-<<<<<<< HEAD
-    key_management::crypto::{get_v2_rotated_account_keys, CryptoClientError},
-=======
     key_management::crypto::{
         get_v2_rotated_account_keys, make_keys_for_user_crypto_v2, CryptoClientError,
     },
->>>>>>> 94a39837
     Client,
 };
 
@@ -72,14 +68,6 @@
     /// Makes a new signing key pair and signs the public key for the user
     pub fn make_keys_for_user_crypto_v2(&self) -> Result<EnrollUserCryptoV2Response, CryptoError> {
         make_keys_for_user_crypto_v2(&self.client)
-    }
-
-    /// Creates a rotated set of account keys for the current state
-    pub fn get_v2_rotated_account_keys(
-        &self,
-        user_key: String,
-    ) -> Result<RotateUserKeysResponse, CryptoError> {
-        get_v2_rotated_account_keys(&self.client, user_key)
     }
 
     /// Creates a rotated set of account keys for the current state
