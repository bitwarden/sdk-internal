use std::sync::Arc;

use bitwarden_state::{
<<<<<<< HEAD
    registry::StateRegistryError,
    repository::{Repository, RepositoryItem, RepositoryItemData},
    DatabaseConfiguration,
=======
    registry::RepositoryNotFoundError,
    repository::{Repository, RepositoryItem},
>>>>>>> f52e5212
};

use crate::Client;

/// Wrapper for state specific functionality.
pub struct StateClient {
    pub(crate) client: Client,
}

impl StateClient {
    /// Register a client managed state repository for a specific type.
    pub fn register_client_managed<T: 'static + Repository<V>, V: RepositoryItem>(
        &self,
        store: Arc<T>,
    ) {
        self.client
            .internal
            .repository_map
            .register_client_managed(store)
    }

    /// Get a client managed state repository for a specific type, if it exists.
    pub fn get_client_managed<T: RepositoryItem>(
        &self,
    ) -> Result<Arc<dyn Repository<T>>, RepositoryNotFoundError> {
        self.client.internal.repository_map.get_client_managed()
    }

    /// Initialize the database for SDK managed repositories.
    pub async fn initialize_database(
        &self,
        configuration: DatabaseConfiguration,
        repositories: Vec<RepositoryItemData>,
    ) -> Result<(), StateRegistryError> {
        self.client
            .internal
            .repository_map
            .initialize_database(configuration, repositories)
            .await
    }

    /// Get a SDK managed state repository for a specific type, if it exists.
    pub fn get_sdk_managed<
        T: RepositoryItem + serde::ser::Serialize + serde::de::DeserializeOwned,
    >(
        &self,
    ) -> Result<impl Repository<T>, StateRegistryError> {
        self.client.internal.repository_map.get_sdk_managed()
    }
}<|MERGE_RESOLUTION|>--- conflicted
+++ resolved
@@ -1,14 +1,9 @@
 use std::sync::Arc;
 
 use bitwarden_state::{
-<<<<<<< HEAD
-    registry::StateRegistryError,
+    registry::{RepositoryNotFoundError, StateRegistryError},
     repository::{Repository, RepositoryItem, RepositoryItemData},
     DatabaseConfiguration,
-=======
-    registry::RepositoryNotFoundError,
-    repository::{Repository, RepositoryItem},
->>>>>>> f52e5212
 };
 
 use crate::Client;
