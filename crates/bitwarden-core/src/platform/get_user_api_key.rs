--- conflicted
+++ resolved
@@ -81,16 +81,11 @@
             .map(|p| -> Result<String, CryptoError> {
                 let master_key = MasterKey::derive(p, email, kdf)?;
 
-<<<<<<< HEAD
-                Ok(master_key
-                    .derive_master_key_hash(p.as_bytes(), HashPurpose::ServerAuthorization))
-=======
                 Ok::<String, CryptoError>(
                     master_key
                         .derive_master_key_hash(p.as_bytes(), HashPurpose::ServerAuthorization)
                         .to_string(),
                 )
->>>>>>> 03d02e6d
             })
             .transpose()?;
         Ok(SecretVerificationRequestModel {
