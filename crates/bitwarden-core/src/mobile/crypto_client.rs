use bitwarden_crypto::CryptoError;
#[cfg(feature = "internal")]
use bitwarden_crypto::{EncString, UnauthenticatedSharedKey};

use super::crypto::{
    derive_key_connector, make_key_pair, verify_asymmetric_keys, DeriveKeyConnectorError,
    DeriveKeyConnectorRequest, EnrollAdminPasswordResetError, MakeKeyPairResponse,
    MobileCryptoError, VerifyAsymmetricKeysRequest, VerifyAsymmetricKeysResponse,
};
#[cfg(feature = "internal")]
use crate::mobile::crypto::{
    derive_pin_key, derive_pin_user_key, enroll_admin_password_reset, get_user_encryption_key,
    initialize_org_crypto, initialize_user_crypto, update_password, DerivePinKeyResponse,
    InitOrgCryptoRequest, InitUserCryptoRequest, UpdatePasswordResponse,
};
use crate::{client::encryption_settings::EncryptionSettingsError, Client};

pub struct CryptoClient {
    pub(crate) client: crate::Client,
}

impl CryptoClient {
    pub async fn initialize_user_crypto(
        &self,
        req: InitUserCryptoRequest,
    ) -> Result<(), EncryptionSettingsError> {
        initialize_user_crypto(&self.client, req).await
    }

    pub async fn initialize_org_crypto(
        &self,
        req: InitOrgCryptoRequest,
    ) -> Result<(), EncryptionSettingsError> {
        initialize_org_crypto(&self.client, req).await
    }

    pub async fn get_user_encryption_key(&self) -> Result<String, MobileCryptoError> {
        get_user_encryption_key(&self.client).await
    }

    pub fn update_password(
        &self,
        new_password: String,
    ) -> Result<UpdatePasswordResponse, MobileCryptoError> {
        update_password(&self.client, new_password)
    }

    pub fn derive_pin_key(&self, pin: String) -> Result<DerivePinKeyResponse, MobileCryptoError> {
        derive_pin_key(&self.client, pin)
    }

    pub fn derive_pin_user_key(
        &self,
        encrypted_pin: EncString,
    ) -> Result<EncString, MobileCryptoError> {
        derive_pin_user_key(&self.client, encrypted_pin)
    }

    pub fn enroll_admin_password_reset(
        &self,
        public_key: String,
<<<<<<< HEAD
    ) -> Result<UnauthenticatedSharedKey, EnrollAdminPasswordResetError> {
        enroll_admin_password_reset(self.client, public_key)
=======
    ) -> Result<AsymmetricEncString, EnrollAdminPasswordResetError> {
        enroll_admin_password_reset(&self.client, public_key)
>>>>>>> b99e954e
    }

    /// Derive the master key for migrating to the key connector
    pub fn derive_key_connector(
        &self,
        request: DeriveKeyConnectorRequest,
    ) -> Result<String, DeriveKeyConnectorError> {
        derive_key_connector(request)
    }

    pub fn make_key_pair(&self, user_key: String) -> Result<MakeKeyPairResponse, CryptoError> {
        make_key_pair(user_key)
    }

    pub fn verify_asymmetric_keys(
        &self,
        request: VerifyAsymmetricKeysRequest,
    ) -> Result<VerifyAsymmetricKeysResponse, CryptoError> {
        verify_asymmetric_keys(request)
    }
}

impl Client {
    pub fn crypto(&self) -> CryptoClient {
        CryptoClient {
            client: self.clone(),
        }
    }
}<|MERGE_RESOLUTION|>--- conflicted
+++ resolved
@@ -59,13 +59,8 @@
     pub fn enroll_admin_password_reset(
         &self,
         public_key: String,
-<<<<<<< HEAD
     ) -> Result<UnauthenticatedSharedKey, EnrollAdminPasswordResetError> {
-        enroll_admin_password_reset(self.client, public_key)
-=======
-    ) -> Result<AsymmetricEncString, EnrollAdminPasswordResetError> {
         enroll_admin_password_reset(&self.client, public_key)
->>>>>>> b99e954e
     }
 
     /// Derive the master key for migrating to the key connector
