--- conflicted
+++ resolved
@@ -26,13 +26,8 @@
     },
     error::NotAuthenticatedError,
     key_management::{
-<<<<<<< HEAD
-        crypto::InitUserCryptoRequest, MasterPasswordUnlockData, PasswordProtectedKeyEnvelope,
-        SecurityState, SignedSecurityState,
-=======
-        PasswordProtectedKeyEnvelope, SecurityState, SignedSecurityState,
+        MasterPasswordUnlockData, PasswordProtectedKeyEnvelope, SecurityState, SignedSecurityState,
         crypto::InitUserCryptoRequest,
->>>>>>> ae9b8b52
     },
 };
 
@@ -450,9 +445,9 @@
     use bitwarden_crypto::{EncString, Kdf, MasterKey, SymmetricCryptoKey};
 
     use crate::{
-        client::{test_accounts::test_bitwarden_com_account, LoginMethod, UserLoginMethod},
+        Client, OrganizationId,
+        client::{LoginMethod, UserLoginMethod, test_accounts::test_bitwarden_com_account},
         key_management::{MasterPasswordUnlockData, SymmetricKeyId},
-        Client, OrganizationId,
     };
 
     const TEST_ACCOUNT_EMAIL: &str = "test@bitwarden.com";
