--- conflicted
+++ resolved
@@ -4,13 +4,7 @@
 #[cfg(any(feature = "internal", feature = "secrets"))]
 use bitwarden_crypto::SymmetricCryptoKey;
 #[cfg(feature = "internal")]
-<<<<<<< HEAD
-use bitwarden_crypto::{
-    AsymmetricEncString, EncString, Kdf, MasterKey, PinKey, WrappedSymmetricKey,
-};
-=======
-use bitwarden_crypto::{EncString, Kdf, MasterKey, PinKey, UnsignedSharedKey};
->>>>>>> d27f58be
+use bitwarden_crypto::{EncString, Kdf, MasterKey, PinKey, UnsignedSharedKey, WrappedSymmetricKey};
 use chrono::Utc;
 use uuid::Uuid;
 
@@ -185,6 +179,7 @@
         user_key: WrappedSymmetricKey,
         private_key: EncString,
     ) -> Result<(), EncryptionSettingsError> {
+
         let user_key = master_key.decrypt_user_key(user_key)?;
         EncryptionSettings::new_decrypted_key(user_key, private_key, &self.key_store)?;
 
