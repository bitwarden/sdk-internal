--- conflicted
+++ resolved
@@ -12,16 +12,8 @@
 #[cfg(any(feature = "internal", feature = "secrets"))]
 use crate::client::encryption_settings::EncryptionSettings;
 use crate::{
-<<<<<<< HEAD
-    auth::renew::renew_token,
-    client::{encryption_settings::EncryptionSettings, login_method::LoginMethod},
-    error::UserIdAlreadySetError,
-    key_management::KeyIds,
-    DeviceType, UserId,
-=======
     auth::renew::renew_token, client::login_method::LoginMethod, error::UserIdAlreadySetError,
-    key_management::KeyIds, DeviceType,
->>>>>>> 4bb596a8
+    key_management::KeyIds, DeviceType, UserId,
 };
 #[cfg(feature = "internal")]
 use crate::{
