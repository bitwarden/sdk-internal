use std::sync::{Arc, OnceLock, RwLock};

use bitwarden_crypto::KeyStore;
#[cfg(any(feature = "internal", feature = "secrets"))]
use bitwarden_crypto::SymmetricCryptoKey;
#[cfg(feature = "internal")]
use bitwarden_crypto::{EncString, Kdf, MasterKey, PinKey, UnsignedSharedKey};
use chrono::Utc;

#[cfg(feature = "secrets")]
use super::login_method::ServiceAccountLoginMethod;
#[cfg(any(feature = "internal", feature = "secrets"))]
use crate::client::encryption_settings::EncryptionSettings;
use crate::{
    auth::renew::renew_token, client::login_method::LoginMethod, error::UserIdAlreadySetError,
    key_management::KeyIds, DeviceType, UserId,
};
#[cfg(feature = "internal")]
use crate::{
    client::encryption_settings::EncryptionSettingsError,
    client::{flags::Flags, login_method::UserLoginMethod},
    error::NotAuthenticatedError,
    OrganizationId,
};

#[allow(missing_docs)]
#[derive(Debug, Clone)]
pub struct ApiConfigurations {
    pub identity: bitwarden_api_identity::apis::configuration::Configuration,
    pub api: bitwarden_api_api::apis::configuration::Configuration,
    pub device_type: DeviceType,
}

#[derive(Debug, Default, Clone)]
pub(crate) struct Tokens {
    // These two fields are always written to, but they are not read
    // from the secrets manager SDK.
    #[cfg_attr(not(feature = "internal"), allow(dead_code))]
    access_token: Option<String>,
    pub(crate) expires_on: Option<i64>,

    #[cfg_attr(not(feature = "internal"), allow(dead_code))]
    pub(crate) refresh_token: Option<String>,
}

#[allow(missing_docs)]
#[derive(Debug)]
pub struct InternalClient {
    pub(crate) user_id: OnceLock<UserId>,
    pub(crate) tokens: RwLock<Tokens>,
    pub(crate) login_method: RwLock<Option<Arc<LoginMethod>>>,

    #[cfg(feature = "internal")]
    pub(super) flags: RwLock<Flags>,

    /// Use Client::get_api_configurations().await to access this.
    /// It should only be used directly in renew_token
    #[doc(hidden)]
    pub(crate) __api_configurations: RwLock<Arc<ApiConfigurations>>,

    /// Reqwest client useable for external integrations like email forwarders, HIBP.
    #[allow(unused)]
    pub(crate) external_client: reqwest::Client,

    pub(super) key_store: KeyStore<KeyIds>,
}

impl InternalClient {
    #[allow(missing_docs)]
    #[cfg(feature = "internal")]
    pub fn load_flags(&self, flags: std::collections::HashMap<String, bool>) {
        *self.flags.write().expect("RwLock is not poisoned") = Flags::load_from_map(flags);
    }

    #[allow(missing_docs)]
    #[cfg(feature = "internal")]
    pub fn get_flags(&self) -> Flags {
        self.flags.read().expect("RwLock is not poisoned").clone()
    }

    #[cfg(feature = "internal")]
    pub(crate) fn get_login_method(&self) -> Option<Arc<LoginMethod>> {
        self.login_method
            .read()
            .expect("RwLock is not poisoned")
            .clone()
    }

<<<<<<< HEAD
    pub fn get_access_token_organization(&self) -> Option<OrganizationId> {
=======
    #[allow(missing_docs)]
    pub fn get_access_token_organization(&self) -> Option<Uuid> {
>>>>>>> 38654e93
        match self
            .login_method
            .read()
            .expect("RwLock is not poisoned")
            .as_deref()
        {
            #[cfg(feature = "secrets")]
            Some(LoginMethod::ServiceAccount(ServiceAccountLoginMethod::AccessToken {
                organization_id,
                ..
            })) => Some(*organization_id),
            _ => None,
        }
    }

    #[cfg(any(feature = "internal", feature = "secrets"))]
    pub(crate) fn set_login_method(&self, login_method: LoginMethod) {
        use log::debug;

        debug! {"setting login method: {:#?}", login_method}
        *self.login_method.write().expect("RwLock is not poisoned") = Some(Arc::new(login_method));
    }

    pub(crate) fn set_tokens(&self, token: String, refresh_token: Option<String>, expires_in: u64) {
        *self.tokens.write().expect("RwLock is not poisoned") = Tokens {
            access_token: Some(token.clone()),
            expires_on: Some(Utc::now().timestamp() + expires_in as i64),
            refresh_token,
        };
        let mut guard = self
            .__api_configurations
            .write()
            .expect("RwLock is not poisoned");

        let inner = Arc::make_mut(&mut guard);
        inner.identity.oauth_access_token = Some(token.clone());
        inner.api.oauth_access_token = Some(token);
    }

    #[allow(missing_docs)]
    #[cfg(feature = "internal")]
    pub fn is_authed(&self) -> bool {
        let is_token_set = self
            .tokens
            .read()
            .expect("RwLock is not poisoned")
            .access_token
            .is_some();
        let is_login_method_set = self
            .login_method
            .read()
            .expect("RwLock is not poisoned")
            .is_some();

        is_token_set || is_login_method_set
    }

    #[allow(missing_docs)]
    #[cfg(feature = "internal")]
    pub fn get_kdf(&self) -> Result<Kdf, NotAuthenticatedError> {
        match self
            .login_method
            .read()
            .expect("RwLock is not poisoned")
            .as_deref()
        {
            Some(LoginMethod::User(
                UserLoginMethod::Username { kdf, .. } | UserLoginMethod::ApiKey { kdf, .. },
            )) => Ok(kdf.clone()),
            _ => Err(NotAuthenticatedError),
        }
    }

    #[allow(missing_docs)]
    pub async fn get_api_configurations(&self) -> Arc<ApiConfigurations> {
        // At the moment we ignore the error result from the token renewal, if it fails,
        // the token will end up expiring and the next operation is going to fail anyway.
        renew_token(self).await.ok();
        self.__api_configurations
            .read()
            .expect("RwLock is not poisoned")
            .clone()
    }

    #[allow(missing_docs)]
    #[cfg(feature = "internal")]
    pub fn get_http_client(&self) -> &reqwest::Client {
        &self.external_client
    }

    #[allow(missing_docs)]
    pub fn get_key_store(&self) -> &KeyStore<KeyIds> {
        &self.key_store
    }

<<<<<<< HEAD
    pub fn init_user_id(&self, user_id: UserId) -> Result<(), UserIdAlreadySetError> {
        self.user_id.set(user_id).map_err(|_| UserIdAlreadySetError)
    }

    pub fn get_user_id(&self) -> Option<UserId> {
=======
    #[allow(missing_docs)]
    pub fn init_user_id(&self, user_id: Uuid) -> Result<(), UserIdAlreadySetError> {
        self.user_id.set(user_id).map_err(|_| UserIdAlreadySetError)
    }

    #[allow(missing_docs)]
    pub fn get_user_id(&self) -> Option<Uuid> {
>>>>>>> 38654e93
        self.user_id.get().copied()
    }

    #[cfg(feature = "internal")]
    pub(crate) fn initialize_user_crypto_master_key(
        &self,
        master_key: MasterKey,
        user_key: EncString,
        private_key: EncString,
    ) -> Result<(), EncryptionSettingsError> {
        let user_key = master_key.decrypt_user_key(user_key)?;
        EncryptionSettings::new_decrypted_key(user_key, private_key, &self.key_store)?;

        Ok(())
    }

    #[cfg(feature = "internal")]
    pub(crate) fn initialize_user_crypto_decrypted_key(
        &self,
        user_key: SymmetricCryptoKey,
        private_key: EncString,
    ) -> Result<(), EncryptionSettingsError> {
        EncryptionSettings::new_decrypted_key(user_key, private_key, &self.key_store)?;

        Ok(())
    }

    #[cfg(feature = "internal")]
    pub(crate) fn initialize_user_crypto_pin(
        &self,
        pin_key: PinKey,
        pin_protected_user_key: EncString,
        private_key: EncString,
    ) -> Result<(), EncryptionSettingsError> {
        let decrypted_user_key = pin_key.decrypt_user_key(pin_protected_user_key)?;
        self.initialize_user_crypto_decrypted_key(decrypted_user_key, private_key)
    }

    #[cfg(feature = "secrets")]
    pub(crate) fn initialize_crypto_single_org_key(
        &self,
        organization_id: OrganizationId,
        key: SymmetricCryptoKey,
    ) {
        EncryptionSettings::new_single_org_key(organization_id, key, &self.key_store);
    }

    #[allow(missing_docs)]
    #[cfg(feature = "internal")]
    pub fn initialize_org_crypto(
        &self,
        org_keys: Vec<(OrganizationId, UnsignedSharedKey)>,
    ) -> Result<(), EncryptionSettingsError> {
        EncryptionSettings::set_org_keys(org_keys, &self.key_store)
    }
}<|MERGE_RESOLUTION|>--- conflicted
+++ resolved
@@ -86,12 +86,8 @@
             .clone()
     }
 
-<<<<<<< HEAD
+    #[allow(missing_docs)]
     pub fn get_access_token_organization(&self) -> Option<OrganizationId> {
-=======
-    #[allow(missing_docs)]
-    pub fn get_access_token_organization(&self) -> Option<Uuid> {
->>>>>>> 38654e93
         match self
             .login_method
             .read()
@@ -187,21 +183,13 @@
         &self.key_store
     }
 
-<<<<<<< HEAD
-    pub fn init_user_id(&self, user_id: UserId) -> Result<(), UserIdAlreadySetError> {
-        self.user_id.set(user_id).map_err(|_| UserIdAlreadySetError)
-    }
-
-    pub fn get_user_id(&self) -> Option<UserId> {
-=======
     #[allow(missing_docs)]
     pub fn init_user_id(&self, user_id: Uuid) -> Result<(), UserIdAlreadySetError> {
         self.user_id.set(user_id).map_err(|_| UserIdAlreadySetError)
     }
 
     #[allow(missing_docs)]
-    pub fn get_user_id(&self) -> Option<Uuid> {
->>>>>>> 38654e93
+    pub fn get_user_id(&self) -> Option<UserId> {
         self.user_id.get().copied()
     }
 
