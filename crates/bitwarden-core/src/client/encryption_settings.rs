--- conflicted
+++ resolved
@@ -5,16 +5,10 @@
 use thiserror::Error;
 use uuid::Uuid;
 
-<<<<<<< HEAD
-use crate::{MissingPrivateKeyError, VaultLockedError};
-=======
-#[cfg(feature = "internal")]
-use crate::error::Result;
 use crate::{
     key_management::{AsymmetricKeyId, KeyIds, SymmetricKeyId},
-    VaultLockedError,
+    MissingPrivateKeyError, VaultLockedError,
 };
->>>>>>> f6dbde32
 
 #[bitwarden_error(flat)]
 #[derive(Debug, Error)]
@@ -107,20 +101,8 @@
             return Ok(());
         }
 
-<<<<<<< HEAD
-        let private_key = self.private_key.as_ref().ok_or(MissingPrivateKeyError)?;
-
-        // Decrypt the org keys with the private key
-        for (org_id, org_enc_key) in org_enc_keys {
-            let mut dec: Vec<u8> = org_enc_key.decrypt_with_key(private_key)?;
-
-            let org_key = SymmetricCryptoKey::try_from(dec.as_mut_slice())?;
-
-            self.org_keys.insert(org_id, org_key);
-=======
         if !ctx.has_asymmetric_key(AsymmetricKeyId::UserPrivateKey) {
-            return Err(EncryptionSettingsError::MissingPrivateKey);
->>>>>>> f6dbde32
+            return Err(MissingPrivateKeyError.into());
         }
 
         // Make sure we only keep the keys given in the arguments and not any of the previous
