--- conflicted
+++ resolved
@@ -1,10 +1,5 @@
 #[cfg(feature = "internal")]
-<<<<<<< HEAD
-use bitwarden_crypto::EncString;
-use bitwarden_crypto::{KeyStore, SymmetricCryptoKey, UnauthenticatedSharedKey};
-=======
 use bitwarden_crypto::{EncString, UnsignedSharedKey};
->>>>>>> 6deb284c
 use bitwarden_error::bitwarden_error;
 use thiserror::Error;
 use uuid::Uuid;
@@ -110,11 +105,7 @@
 
     #[cfg(feature = "internal")]
     pub(crate) fn set_org_keys(
-<<<<<<< HEAD
-        org_enc_keys: Vec<(Uuid, UnauthenticatedSharedKey)>,
-=======
         org_enc_keys: Vec<(Uuid, UnsignedSharedKey)>,
->>>>>>> 6deb284c
         store: &KeyStore<KeyIds>,
     ) -> Result<(), EncryptionSettingsError> {
         use crate::key_management::AsymmetricKeyId;
