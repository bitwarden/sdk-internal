--- conflicted
+++ resolved
@@ -32,13 +32,8 @@
             user_id: Some(uuid::Uuid::new_v4()),
             kdf_params: kdf,
             email: email.to_owned(),
-<<<<<<< HEAD
-            private_key: register_response.keys.private.to_string(),
+            private_key: register_response.keys.private,
             signing_key: None,
-=======
-            private_key: register_response.keys.private,
-
->>>>>>> 4bb596a8
             method: InitUserCryptoMethod::Password {
                 password: password.to_owned(),
                 user_key: register_response.encrypted_user_key,
