--- conflicted
+++ resolved
@@ -16,11 +16,7 @@
 serde_json = { workspace = true }
 thiserror = { workspace = true }
 tokio = { features = ["sync", "time", "rt"], workspace = true }
-<<<<<<< HEAD
-tokio-util = "0.7.15"
-=======
 tokio-util = { version = "0.7.15" }
->>>>>>> 7c0e18af
 
 [target.'cfg(target_arch="wasm32")'.dependencies]
 gloo-timers = { version = "0.3.0", features = ["futures"] }
