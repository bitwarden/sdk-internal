<<<<<<< HEAD
#[cfg(all(target_arch = "wasm32", not(feature = "wasm")))]
compile_error!(
    "The `wasm` feature must be enabled to use the `bitwarden-ipc` crate in a WebAssembly environment."
);

=======
#![doc = include_str!("../README.md")]

#[allow(missing_docs)]
>>>>>>> b4780a96
pub mod cancellation_token;
mod thread_bound_runner;
#[allow(missing_docs)]
pub mod time;

pub use thread_bound_runner::ThreadBoundRunner;<|MERGE_RESOLUTION|>--- conflicted
+++ resolved
@@ -1,14 +1,11 @@
-<<<<<<< HEAD
+#![doc = include_str!("../README.md")]
+
 #[cfg(all(target_arch = "wasm32", not(feature = "wasm")))]
 compile_error!(
     "The `wasm` feature must be enabled to use the `bitwarden-ipc` crate in a WebAssembly environment."
 );
 
-=======
-#![doc = include_str!("../README.md")]
-
 #[allow(missing_docs)]
->>>>>>> b4780a96
 pub mod cancellation_token;
 mod thread_bound_runner;
 #[allow(missing_docs)]
