--- conflicted
+++ resolved
@@ -17,13 +17,7 @@
 #[derive(Debug, Error)]
 pub enum DecryptFido2AutofillCredentialsError {
     #[error(transparent)]
-<<<<<<< HEAD
-    VaultLocked(#[from] bitwarden_core::VaultLockedError),
-    #[error(transparent)]
     Fido2CredentialAutofillView(#[from] Fido2CredentialAutofillViewError),
-=======
-    Fido2CredentialAutofillViewError(#[from] Fido2CredentialAutofillViewError),
->>>>>>> 9ac1d3ea
 }
 
 impl ClientFido2 {
