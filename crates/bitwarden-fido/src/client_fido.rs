--- conflicted
+++ resolved
@@ -18,11 +18,6 @@
 #[cfg_attr(feature = "uniffi", derive(uniffi::Error), uniffi(flat_error))]
 pub enum DecryptFido2AutofillCredentialsError {
     #[error(transparent)]
-<<<<<<< HEAD
-    VaultLocked(#[from] bitwarden_core::VaultLockedError),
-    #[error(transparent)]
-=======
->>>>>>> 31b18f02
     Fido2CredentialAutofillView(#[from] Fido2CredentialAutofillViewError),
 }
 
