use std::sync::Mutex;

use bitwarden_core::Client;
use bitwarden_crypto::CryptoError;
use bitwarden_vault::{CipherError, CipherView, EncryptionContext};
use itertools::Itertools;
use log::error;
use passkey::{
    authenticator::{Authenticator, DiscoverabilitySupport, StoreInfo, UIHint, UserCheck},
    types::{
        ctap2::{self, Ctap2Error, StatusCode, VendorError},
        Passkey,
    },
};
use thiserror::Error;

use super::{
    try_from_credential_new_view, types::*, CheckUserOptions, CipherViewContainer,
    Fido2CredentialStore, Fido2UserInterface, SelectedCredential, UnknownEnum, AAGUID,
};
use crate::{
    fill_with_credential, string_to_guid_bytes, try_from_credential_full, Fido2CallbackError,
    FillCredentialError, InvalidGuid,
};

#[derive(Debug, Error)]
pub enum GetSelectedCredentialError {
    #[error("No selected credential available")]
    NoSelectedCredential,
    #[error("No fido2 credentials found")]
    NoCredentialFound,

    #[error(transparent)]
<<<<<<< HEAD
    VaultLocked(#[from] VaultLockedError),
    #[error(transparent)]
    Crypto(#[from] CryptoError),
=======
    CryptoError(#[from] CryptoError),
>>>>>>> 9ac1d3ea
}

#[allow(missing_docs)]
#[derive(Debug, Error)]
pub enum MakeCredentialError {
    #[error(transparent)]
    PublicKeyCredentialParameters(#[from] PublicKeyCredentialParametersError),
    #[error(transparent)]
    UnknownEnum(#[from] UnknownEnum),
    #[error(transparent)]
    Serde(#[from] serde_json::Error),
    #[error("Missing attested_credential_data")]
    MissingAttestedCredentialData,
    #[error("make_credential error: {0}")]
    Other(String),
}

#[allow(missing_docs)]
#[derive(Debug, Error)]
pub enum GetAssertionError {
    #[error(transparent)]
    UnknownEnum(#[from] UnknownEnum),
    #[error(transparent)]
    Serde(#[from] serde_json::Error),
    #[error(transparent)]
    GetSelectedCredential(#[from] GetSelectedCredentialError),
    #[error(transparent)]
    InvalidGuid(#[from] InvalidGuid),
    #[error("missing user")]
    MissingUser,
    #[error("get_assertion error: {0}")]
    Other(String),
}

#[allow(missing_docs)]
#[derive(Debug, Error)]
pub enum SilentlyDiscoverCredentialsError {
    #[error(transparent)]
    Cipher(#[from] CipherError),
    #[error(transparent)]
    InvalidGuid(#[from] InvalidGuid),
    #[error(transparent)]
    Fido2Callback(#[from] Fido2CallbackError),
    #[error(transparent)]
    FromCipherView(#[from] Fido2CredentialAutofillViewError),
}

#[allow(missing_docs)]
#[derive(Debug, Error)]
pub enum CredentialsForAutofillError {
    #[error(transparent)]
    Cipher(#[from] CipherError),
    #[error(transparent)]
    InvalidGuid(#[from] InvalidGuid),
    #[error(transparent)]
    Fido2Callback(#[from] Fido2CallbackError),
    #[error(transparent)]
    FromCipherView(#[from] Fido2CredentialAutofillViewError),
}

#[allow(missing_docs)]
pub struct Fido2Authenticator<'a> {
    pub client: &'a Client,
    pub user_interface: &'a dyn Fido2UserInterface,
    pub credential_store: &'a dyn Fido2CredentialStore,

    pub(crate) selected_cipher: Mutex<Option<CipherView>>,
    pub(crate) requested_uv: Mutex<Option<UV>>,
}

impl<'a> Fido2Authenticator<'a> {
    #[allow(missing_docs)]
    pub fn new(
        client: &'a Client,
        user_interface: &'a dyn Fido2UserInterface,
        credential_store: &'a dyn Fido2CredentialStore,
    ) -> Fido2Authenticator<'a> {
        Fido2Authenticator {
            client,
            user_interface,
            credential_store,
            selected_cipher: Mutex::new(None),
            requested_uv: Mutex::new(None),
        }
    }

    #[allow(missing_docs)]
    pub async fn make_credential(
        &mut self,
        request: MakeCredentialRequest,
    ) -> Result<MakeCredentialResult, MakeCredentialError> {
        // Insert the received UV to be able to return it later in check_user
        self.requested_uv
            .get_mut()
            .expect("Mutex is not poisoned")
            .replace(request.options.uv);

        let mut authenticator = self.get_authenticator(true);

        let response = authenticator
            .make_credential(ctap2::make_credential::Request {
                client_data_hash: request.client_data_hash.into(),
                rp: passkey::types::ctap2::make_credential::PublicKeyCredentialRpEntity {
                    id: request.rp.id,
                    name: request.rp.name,
                },
                user: passkey::types::webauthn::PublicKeyCredentialUserEntity {
                    id: request.user.id.into(),
                    display_name: request.user.display_name,
                    name: request.user.name,
                },
                pub_key_cred_params: request
                    .pub_key_cred_params
                    .into_iter()
                    .map(TryInto::try_into)
                    .collect::<Result<_, _>>()?,
                exclude_list: request
                    .exclude_list
                    .map(|x| x.into_iter().map(TryInto::try_into).collect())
                    .transpose()?,
                extensions: request
                    .extensions
                    .map(|e| serde_json::from_str(&e))
                    .transpose()?,
                options: passkey::types::ctap2::make_credential::Options {
                    rk: request.options.rk,
                    up: true,
                    uv: self.convert_requested_uv(request.options.uv).await,
                },
                pin_auth: None,
                pin_protocol: None,
            })
            .await;

        let response = match response {
            Ok(x) => x,
            Err(e) => return Err(MakeCredentialError::Other(format!("{e:?}"))),
        };

        let attestation_object = response.as_bytes().to_vec();
        let authenticator_data = response.auth_data.to_vec();
        let attested_credential_data = response
            .auth_data
            .attested_credential_data
            .ok_or(MakeCredentialError::MissingAttestedCredentialData)?;
        let credential_id = attested_credential_data.credential_id().to_vec();

        Ok(MakeCredentialResult {
            authenticator_data,
            attestation_object,
            credential_id,
        })
    }

    #[allow(missing_docs)]
    pub async fn get_assertion(
        &mut self,
        request: GetAssertionRequest,
    ) -> Result<GetAssertionResult, GetAssertionError> {
        // Insert the received UV to be able to return it later in check_user
        self.requested_uv
            .get_mut()
            .expect("Mutex is not poisoned")
            .replace(request.options.uv);

        let mut authenticator = self.get_authenticator(false);

        let response = authenticator
            .get_assertion(ctap2::get_assertion::Request {
                rp_id: request.rp_id,
                client_data_hash: request.client_data_hash.into(),
                allow_list: request
                    .allow_list
                    .map(|l| {
                        l.into_iter()
                            .map(TryInto::try_into)
                            .collect::<Result<Vec<_>, _>>()
                    })
                    .transpose()?,
                extensions: request
                    .extensions
                    .map(|e| serde_json::from_str(&e))
                    .transpose()?,
                options: passkey::types::ctap2::make_credential::Options {
                    rk: request.options.rk,
                    up: true,
                    uv: self.convert_requested_uv(request.options.uv).await,
                },
                pin_auth: None,
                pin_protocol: None,
            })
            .await;

        let response = match response {
            Ok(x) => x,
            Err(e) => return Err(GetAssertionError::Other(format!("{e:?}"))),
        };

        let selected_credential = self.get_selected_credential()?;
        let authenticator_data = response.auth_data.to_vec();
        let credential_id = string_to_guid_bytes(&selected_credential.credential.credential_id)?;

        Ok(GetAssertionResult {
            credential_id,
            authenticator_data,
            signature: response.signature.into(),
            user_handle: response
                .user
                .ok_or(GetAssertionError::MissingUser)?
                .id
                .into(),
            selected_credential,
        })
    }

    #[allow(missing_docs)]
    pub async fn silently_discover_credentials(
        &mut self,
        rp_id: String,
    ) -> Result<Vec<Fido2CredentialAutofillView>, SilentlyDiscoverCredentialsError> {
        let key_store = self.client.internal.get_key_store();
        let result = self.credential_store.find_credentials(None, rp_id).await?;

        let mut ctx = key_store.context();
        result
            .into_iter()
            .map(
                |cipher| -> Result<Vec<Fido2CredentialAutofillView>, SilentlyDiscoverCredentialsError> {
                    Ok(Fido2CredentialAutofillView::from_cipher_view(&cipher, &mut ctx)?)
                },
            )
            .flatten_ok()
            .collect()
    }

    /// Returns all Fido2 credentials that can be used for autofill, in a view
    /// tailored for integration with OS autofill systems.
    pub async fn credentials_for_autofill(
        &mut self,
    ) -> Result<Vec<Fido2CredentialAutofillView>, CredentialsForAutofillError> {
        let all_credentials = self.credential_store.all_credentials().await?;

        all_credentials
            .into_iter()
            .map(
                |cipher| -> Result<Vec<Fido2CredentialAutofillView>, CredentialsForAutofillError> {
                    Ok(Fido2CredentialAutofillView::from_cipher_list_view(&cipher)?)
                },
            )
            .flatten_ok()
            .collect()
    }

    pub(super) fn get_authenticator(
        &self,
        create_credential: bool,
    ) -> Authenticator<CredentialStoreImpl<'_>, UserValidationMethodImpl<'_>> {
        Authenticator::new(
            AAGUID,
            CredentialStoreImpl {
                authenticator: self,
                create_credential,
            },
            UserValidationMethodImpl {
                authenticator: self,
            },
        )
    }

    async fn convert_requested_uv(&self, uv: UV) -> bool {
        let verification_enabled = self.user_interface.is_verification_enabled().await;
        match (uv, verification_enabled) {
            (UV::Preferred, true) => true,
            (UV::Preferred, false) => false,
            (UV::Required, _) => true,
            (UV::Discouraged, _) => false,
        }
    }

    pub(super) fn get_selected_credential(
        &self,
    ) -> Result<SelectedCredential, GetSelectedCredentialError> {
        let key_store = self.client.internal.get_key_store();

        let cipher = self
            .selected_cipher
            .lock()
            .expect("Mutex is not poisoned")
            .clone()
            .ok_or(GetSelectedCredentialError::NoSelectedCredential)?;

        let creds = cipher.decrypt_fido2_credentials(&mut key_store.context())?;

        let credential = creds
            .first()
            .ok_or(GetSelectedCredentialError::NoCredentialFound)?
            .clone();

        Ok(SelectedCredential { cipher, credential })
    }
}

pub(super) struct CredentialStoreImpl<'a> {
    authenticator: &'a Fido2Authenticator<'a>,
    create_credential: bool,
}
pub(super) struct UserValidationMethodImpl<'a> {
    authenticator: &'a Fido2Authenticator<'a>,
}

#[async_trait::async_trait]
impl passkey::authenticator::CredentialStore for CredentialStoreImpl<'_> {
    type PasskeyItem = CipherViewContainer;
    async fn find_credentials(
        &self,
        ids: Option<&[passkey::types::webauthn::PublicKeyCredentialDescriptor]>,
        rp_id: &str,
    ) -> Result<Vec<Self::PasskeyItem>, StatusCode> {
        #[derive(Debug, Error)]
        enum InnerError {
            #[error(transparent)]
            Cipher(#[from] CipherError),
            #[error(transparent)]
<<<<<<< HEAD
            Cipher(#[from] CipherError),
            #[error(transparent)]
            Crypto(#[from] CryptoError),
            #[error(transparent)]
=======
            Crypto(#[from] CryptoError),
            #[error(transparent)]
>>>>>>> 9ac1d3ea
            Fido2Callback(#[from] Fido2CallbackError),
        }

        // This is just a wrapper around the actual implementation to allow for ? error handling
        async fn inner(
            this: &CredentialStoreImpl<'_>,
            ids: Option<&[passkey::types::webauthn::PublicKeyCredentialDescriptor]>,
            rp_id: &str,
        ) -> Result<Vec<CipherViewContainer>, InnerError> {
            let ids: Option<Vec<Vec<u8>>> =
                ids.map(|ids| ids.iter().map(|id| id.id.clone().into()).collect());

            let ciphers = this
                .authenticator
                .credential_store
                .find_credentials(ids, rp_id.to_string())
                .await?;

            // Remove any that don't have Fido2 credentials
            let creds: Vec<_> = ciphers
                .into_iter()
                .filter(|c| {
                    c.login
                        .as_ref()
                        .and_then(|l| l.fido2_credentials.as_ref())
                        .is_some()
                })
                .collect();

            let key_store = this.authenticator.client.internal.get_key_store();

            // When using the credential for authentication we have to ask the user to pick one.
            if this.create_credential {
                Ok(creds
                    .into_iter()
                    .map(|c| CipherViewContainer::new(c, &mut key_store.context()))
                    .collect::<Result<_, _>>()?)
            } else {
                let picked = this
                    .authenticator
                    .user_interface
                    .pick_credential_for_authentication(creds)
                    .await?;

                // Store the selected credential for later use
                this.authenticator
                    .selected_cipher
                    .lock()
                    .expect("Mutex is not poisoned")
                    .replace(picked.clone());

                Ok(vec![CipherViewContainer::new(
                    picked,
                    &mut key_store.context(),
                )?])
            }
        }

        inner(self, ids, rp_id).await.map_err(|e| {
            error!("Error finding credentials: {e:?}");
            VendorError::try_from(0xF0)
                .expect("Valid vendor error code")
                .into()
        })
    }

    async fn save_credential(
        &mut self,
        cred: Passkey,
        user: passkey::types::ctap2::make_credential::PublicKeyCredentialUserEntity,
        rp: passkey::types::ctap2::make_credential::PublicKeyCredentialRpEntity,
        options: passkey::types::ctap2::get_assertion::Options,
    ) -> Result<(), StatusCode> {
        #[derive(Debug, Error)]
        enum InnerError {
            #[error("Client User Id has not been set")]
            MissingUserId,
            #[error(transparent)]
<<<<<<< HEAD
            VaultLocked(#[from] VaultLockedError),
            #[error(transparent)]
            FillCredential(#[from] FillCredentialError),
=======
            FillCredentialError(#[from] FillCredentialError),
>>>>>>> 9ac1d3ea
            #[error(transparent)]
            Cipher(#[from] CipherError),
            #[error(transparent)]
            Crypto(#[from] CryptoError),
            #[error(transparent)]
            Fido2Callback(#[from] Fido2CallbackError),

            #[error("No selected credential available")]
            NoSelectedCredential,
        }

        // This is just a wrapper around the actual implementation to allow for ? error handling
        async fn inner(
            this: &mut CredentialStoreImpl<'_>,
            cred: Passkey,
            user: passkey::types::ctap2::make_credential::PublicKeyCredentialUserEntity,
            rp: passkey::types::ctap2::make_credential::PublicKeyCredentialRpEntity,
            options: passkey::types::ctap2::get_assertion::Options,
        ) -> Result<(), InnerError> {
            let user_id = this
                .authenticator
                .client
                .internal
                .get_user_id()
                .ok_or(InnerError::MissingUserId)?;
            let cred = try_from_credential_full(cred, user, rp, options)?;

            // Get the previously selected cipher and add the new credential to it
            let mut selected: CipherView = this
                .authenticator
                .selected_cipher
                .lock()
                .expect("Mutex is not poisoned")
                .clone()
                .ok_or(InnerError::NoSelectedCredential)?;

            let key_store = this.authenticator.client.internal.get_key_store();

            selected.set_new_fido2_credentials(&mut key_store.context(), vec![cred])?;

            // Store the updated credential for later use
            this.authenticator
                .selected_cipher
                .lock()
                .expect("Mutex is not poisoned")
                .replace(selected.clone());

            // Encrypt the updated cipher before sending it to the clients to be stored
            let encrypted = key_store.encrypt(selected)?;

            this.authenticator
                .credential_store
                .save_credential(EncryptionContext {
                    cipher: encrypted,
                    encrypted_for: user_id,
                })
                .await?;

            Ok(())
        }

        inner(self, cred, user, rp, options).await.map_err(|e| {
            error!("Error saving credential: {e:?}");
            VendorError::try_from(0xF1)
                .expect("Valid vendor error code")
                .into()
        })
    }

    async fn update_credential(&mut self, cred: Passkey) -> Result<(), StatusCode> {
        #[derive(Debug, Error)]
        enum InnerError {
            #[error("Client User Id has not been set")]
            MissingUserId,
            #[error(transparent)]
            InvalidGuid(#[from] InvalidGuid),
            #[error("Credential ID does not match selected credential")]
            CredentialIdMismatch,
            #[error(transparent)]
            FillCredential(#[from] FillCredentialError),
            #[error(transparent)]
            Cipher(#[from] CipherError),
            #[error(transparent)]
            Crypto(#[from] CryptoError),
            #[error(transparent)]
            Fido2Callback(#[from] Fido2CallbackError),
            #[error(transparent)]
            GetSelectedCredential(#[from] GetSelectedCredentialError),
        }

        // This is just a wrapper around the actual implementation to allow for ? error handling
        async fn inner(
            this: &mut CredentialStoreImpl<'_>,
            cred: Passkey,
        ) -> Result<(), InnerError> {
            let user_id = this
                .authenticator
                .client
                .internal
                .get_user_id()
                .ok_or(InnerError::MissingUserId)?;
            // Get the previously selected cipher and update the credential
            let selected = this.authenticator.get_selected_credential()?;

            // Check that the provided credential ID matches the selected credential
            let new_id: &Vec<u8> = &cred.credential_id;
            let selected_id = string_to_guid_bytes(&selected.credential.credential_id)?;
            if new_id != &selected_id {
                return Err(InnerError::CredentialIdMismatch);
            }

            let cred = fill_with_credential(&selected.credential, cred)?;

            let key_store = this.authenticator.client.internal.get_key_store();

            let mut selected = selected.cipher;
            selected.set_new_fido2_credentials(&mut key_store.context(), vec![cred])?;

            // Store the updated credential for later use
            this.authenticator
                .selected_cipher
                .lock()
                .expect("Mutex is not poisoned")
                .replace(selected.clone());

            // Encrypt the updated cipher before sending it to the clients to be stored
            let encrypted = key_store.encrypt(selected)?;

            this.authenticator
                .credential_store
                .save_credential(EncryptionContext {
                    cipher: encrypted,
                    encrypted_for: user_id,
                })
                .await?;

            Ok(())
        }

        inner(self, cred).await.map_err(|e| {
            error!("Error updating credential: {e:?}");
            VendorError::try_from(0xF2)
                .expect("Valid vendor error code")
                .into()
        })
    }

    async fn get_info(&self) -> StoreInfo {
        StoreInfo {
            discoverability: DiscoverabilitySupport::Full,
        }
    }
}

#[async_trait::async_trait]
impl passkey::authenticator::UserValidationMethod for UserValidationMethodImpl<'_> {
    type PasskeyItem = CipherViewContainer;

    async fn check_user<'a>(
        &self,
        hint: UIHint<'a, Self::PasskeyItem>,
        presence: bool,
        _verification: bool,
    ) -> Result<UserCheck, Ctap2Error> {
        let verification = self
            .authenticator
            .requested_uv
            .lock()
            .expect("Mutex is not poisoned")
            .ok_or(Ctap2Error::UserVerificationInvalid)?;

        let options = CheckUserOptions {
            require_presence: presence,
            require_verification: verification.into(),
        };

        let result = match hint {
            UIHint::RequestNewCredential(user, rp) => {
                let new_credential = try_from_credential_new_view(user, rp)
                    .map_err(|_| Ctap2Error::InvalidCredential)?;

                let (cipher_view, user_check) = self
                    .authenticator
                    .user_interface
                    .check_user_and_pick_credential_for_creation(options, new_credential)
                    .await
                    .map_err(|_| Ctap2Error::OperationDenied)?;

                self.authenticator
                    .selected_cipher
                    .lock()
                    .expect("Mutex is not poisoned")
                    .replace(cipher_view);

                Ok(user_check)
            }
            _ => {
                self.authenticator
                    .user_interface
                    .check_user(options, map_ui_hint(hint))
                    .await
            }
        };

        let result = result.map_err(|e| {
            error!("Error checking user: {e:?}");
            Ctap2Error::UserVerificationInvalid
        })?;

        Ok(UserCheck {
            presence: result.user_present,
            verification: result.user_verified,
        })
    }

    async fn is_presence_enabled(&self) -> bool {
        true
    }

    async fn is_verification_enabled(&self) -> Option<bool> {
        Some(
            self.authenticator
                .user_interface
                .is_verification_enabled()
                .await,
        )
    }
}

fn map_ui_hint(hint: UIHint<'_, CipherViewContainer>) -> UIHint<'_, CipherView> {
    use UIHint::*;
    match hint {
        InformExcludedCredentialFound(c) => InformExcludedCredentialFound(&c.cipher),
        InformNoCredentialsFound => InformNoCredentialsFound,
        RequestNewCredential(u, r) => RequestNewCredential(u, r),
        RequestExistingCredential(c) => RequestExistingCredential(&c.cipher),
    }
}<|MERGE_RESOLUTION|>--- conflicted
+++ resolved
@@ -31,13 +31,7 @@
     NoCredentialFound,
 
     #[error(transparent)]
-<<<<<<< HEAD
-    VaultLocked(#[from] VaultLockedError),
-    #[error(transparent)]
     Crypto(#[from] CryptoError),
-=======
-    CryptoError(#[from] CryptoError),
->>>>>>> 9ac1d3ea
 }
 
 #[allow(missing_docs)]
@@ -361,15 +355,8 @@
             #[error(transparent)]
             Cipher(#[from] CipherError),
             #[error(transparent)]
-<<<<<<< HEAD
-            Cipher(#[from] CipherError),
-            #[error(transparent)]
             Crypto(#[from] CryptoError),
             #[error(transparent)]
-=======
-            Crypto(#[from] CryptoError),
-            #[error(transparent)]
->>>>>>> 9ac1d3ea
             Fido2Callback(#[from] Fido2CallbackError),
         }
 
@@ -448,13 +435,7 @@
             #[error("Client User Id has not been set")]
             MissingUserId,
             #[error(transparent)]
-<<<<<<< HEAD
-            VaultLocked(#[from] VaultLockedError),
-            #[error(transparent)]
             FillCredential(#[from] FillCredentialError),
-=======
-            FillCredentialError(#[from] FillCredentialError),
->>>>>>> 9ac1d3ea
             #[error(transparent)]
             Cipher(#[from] CipherError),
             #[error(transparent)]
