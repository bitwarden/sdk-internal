--- conflicted
+++ resolved
@@ -31,11 +31,7 @@
     NoCredentialFound,
 
     #[error(transparent)]
-<<<<<<< HEAD
-    CryptoError(#[from] CryptoError),
-=======
     Crypto(#[from] CryptoError),
->>>>>>> 72f4866f
 }
 
 #[allow(missing_docs)]
@@ -74,11 +70,7 @@
 #[derive(Debug, Error)]
 pub enum SilentlyDiscoverCredentialsError {
     #[error(transparent)]
-<<<<<<< HEAD
-    CipherError(#[from] CipherError),
-=======
     Cipher(#[from] CipherError),
->>>>>>> 72f4866f
     #[error(transparent)]
     InvalidGuid(#[from] InvalidGuid),
     #[error(transparent)]
@@ -91,11 +83,7 @@
 #[derive(Debug, Error)]
 pub enum CredentialsForAutofillError {
     #[error(transparent)]
-<<<<<<< HEAD
-    CipherError(#[from] CipherError),
-=======
     Cipher(#[from] CipherError),
->>>>>>> 72f4866f
     #[error(transparent)]
     InvalidGuid(#[from] InvalidGuid),
     #[error(transparent)]
@@ -447,11 +435,7 @@
             #[error("Client User Id has not been set")]
             MissingUserId,
             #[error(transparent)]
-<<<<<<< HEAD
-            FillCredentialError(#[from] FillCredentialError),
-=======
             FillCredential(#[from] FillCredentialError),
->>>>>>> 72f4866f
             #[error(transparent)]
             Cipher(#[from] CipherError),
             #[error(transparent)]
