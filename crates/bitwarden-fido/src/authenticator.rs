--- conflicted
+++ resolved
@@ -31,11 +31,6 @@
     NoCredentialFound,
 
     #[error(transparent)]
-<<<<<<< HEAD
-    VaultLocked(#[from] VaultLockedError),
-    #[error(transparent)]
-=======
->>>>>>> 31b18f02
     Crypto(#[from] CryptoError),
 }
 
@@ -79,11 +74,6 @@
 pub enum SilentlyDiscoverCredentialsError {
     #[error(transparent)]
     Cipher(#[from] CipherError),
-<<<<<<< HEAD
-    #[error(transparent)]
-    VaultLocked(#[from] VaultLockedError),
-=======
->>>>>>> 31b18f02
     #[error(transparent)]
     InvalidGuid(#[from] InvalidGuid),
     #[error(transparent)]
@@ -98,11 +88,6 @@
 pub enum CredentialsForAutofillError {
     #[error(transparent)]
     Cipher(#[from] CipherError),
-<<<<<<< HEAD
-    #[error(transparent)]
-    VaultLocked(#[from] VaultLockedError),
-=======
->>>>>>> 31b18f02
     #[error(transparent)]
     InvalidGuid(#[from] InvalidGuid),
     #[error(transparent)]
@@ -374,15 +359,8 @@
             #[error(transparent)]
             Cipher(#[from] CipherError),
             #[error(transparent)]
-<<<<<<< HEAD
-            Cipher(#[from] CipherError),
-            #[error(transparent)]
             Crypto(#[from] CryptoError),
             #[error(transparent)]
-=======
-            Crypto(#[from] CryptoError),
-            #[error(transparent)]
->>>>>>> 31b18f02
             Fido2Callback(#[from] Fido2CallbackError),
         }
 
@@ -461,11 +439,6 @@
             #[error("Client User Id has not been set")]
             MissingUserId,
             #[error(transparent)]
-<<<<<<< HEAD
-            VaultLocked(#[from] VaultLockedError),
-            #[error(transparent)]
-=======
->>>>>>> 31b18f02
             FillCredential(#[from] FillCredentialError),
             #[error(transparent)]
             Cipher(#[from] CipherError),
