--- conflicted
+++ resolved
@@ -78,11 +78,7 @@
 #[derive(Debug, Error)]
 pub enum Fido2Error {
     #[error(transparent)]
-<<<<<<< HEAD
-    Decode(#[from] base64::DecodeError),
-=======
     Decode(#[from] NotB64UrlEncoded),
->>>>>>> 31b18f02
 
     #[error(transparent)]
     UnknownEnum(#[from] UnknownEnum),
