[package]
name = "bitwarden-vault"
description = """
Internal crate for the bitwarden crate. Do not use.
"""

version.workspace = true
authors.workspace = true
edition.workspace = true
rust-version.workspace = true
readme.workspace = true
homepage.workspace = true
repository.workspace = true
license-file.workspace = true
keywords.workspace = true

[features]
uniffi = [
    "bitwarden-core/uniffi",
    "bitwarden-crypto/uniffi",
    "dep:uniffi"
] # Uniffi bindings
wasm = [
    "bitwarden-collections/wasm",
    "bitwarden-core/wasm",
    "dep:tsify",
    "dep:wasm-bindgen",
    "dep:wasm-bindgen-futures"
] # WASM support

[dependencies]
base64 = ">=0.22.1, <0.23"
bitwarden-api-api = { workspace = true }
bitwarden-collections = { workspace = true }
bitwarden-core = { workspace = true, features = ["internal"] }
bitwarden-crypto = { workspace = true }
bitwarden-error = { workspace = true }
<<<<<<< HEAD
bitwarden-uuid = { workspace = true }
=======
bitwarden-state = { workspace = true }
>>>>>>> 1a2fc242
chrono = { workspace = true }
data-encoding = ">=2.0, <3"
hmac = ">=0.12.1, <0.13"
percent-encoding = ">=2.1, <3.0"
reqwest = { workspace = true }
serde = { workspace = true }
serde_json = { workspace = true }
serde_repr = { workspace = true }
sha1 = ">=0.10.5, <0.11"
sha2 = ">=0.10.6, <0.11"
thiserror = { workspace = true }
tsify = { workspace = true, optional = true }
uniffi = { workspace = true, optional = true }
uuid = { workspace = true }
wasm-bindgen = { workspace = true, optional = true }
wasm-bindgen-futures = { workspace = true, optional = true }

[dev-dependencies]
bitwarden-test = { workspace = true }
tokio = { workspace = true, features = ["rt"] }
wiremock = { workspace = true }

[lints]
workspace = true<|MERGE_RESOLUTION|>--- conflicted
+++ resolved
@@ -35,11 +35,8 @@
 bitwarden-core = { workspace = true, features = ["internal"] }
 bitwarden-crypto = { workspace = true }
 bitwarden-error = { workspace = true }
-<<<<<<< HEAD
+bitwarden-state = { workspace = true }
 bitwarden-uuid = { workspace = true }
-=======
-bitwarden-state = { workspace = true }
->>>>>>> 1a2fc242
 chrono = { workspace = true }
 data-encoding = ">=2.0, <3"
 hmac = ">=0.12.1, <0.13"
