--- conflicted
+++ resolved
@@ -20,15 +20,11 @@
     "bitwarden-crypto/uniffi",
     "dep:uniffi"
 ] # Uniffi bindings
-<<<<<<< HEAD
-wasm = ["dep:tsify", "dep:wasm-bindgen"] # WASM support
-=======
 wasm = [
     "bitwarden-core/wasm",
-    "dep:tsify-next",
+    "dep:tsify",
     "dep:wasm-bindgen"
 ] # WASM support
->>>>>>> e1c5e7b0
 
 [dependencies]
 base64 = ">=0.22.1, <0.23"
