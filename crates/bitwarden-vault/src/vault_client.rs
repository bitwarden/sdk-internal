--- conflicted
+++ resolved
@@ -4,12 +4,8 @@
 
 use crate::{
     sync::{sync, SyncError},
-<<<<<<< HEAD
-    Cipher, SyncRequest, SyncResponse,
-=======
-    AttachmentsClient, CiphersClient, CollectionsClient, FoldersClient, PasswordHistoryClient,
-    SyncRequest, SyncResponse, TotpClient,
->>>>>>> 38654e93
+    AttachmentsClient, Cipher, CiphersClient, CollectionsClient, FoldersClient,
+    PasswordHistoryClient, SyncRequest, SyncResponse, TotpClient,
 };
 
 #[allow(missing_docs)]
@@ -29,7 +25,20 @@
         sync(&self.client, input).await
     }
 
-<<<<<<< HEAD
+    /// Collection related operations.
+    pub fn collections(&self) -> CollectionsClient {
+        CollectionsClient {
+            client: self.client.clone(),
+        }
+    }
+
+    /// Password history related operations.
+    pub fn password_history(&self) -> PasswordHistoryClient {
+        PasswordHistoryClient {
+            client: self.client.clone(),
+        }
+    }
+
     pub async fn print_the_ciphers(&self) -> String {
         let store = self
             .client
@@ -42,19 +51,6 @@
             result.push_str(format!("{cipher:?}\n").as_str());
         }
         result
-=======
-    /// Collection related operations.
-    pub fn collections(&self) -> CollectionsClient {
-        CollectionsClient {
-            client: self.client.clone(),
-        }
-    }
-
-    /// Password history related operations.
-    pub fn password_history(&self) -> PasswordHistoryClient {
-        PasswordHistoryClient {
-            client: self.client.clone(),
-        }
     }
 }
 
@@ -86,7 +82,6 @@
         TotpClient {
             client: self.client.clone(),
         }
->>>>>>> 38654e93
     }
 }
 
