use bitwarden_core::Client;
#[cfg(feature = "wasm")]
use wasm_bindgen::prelude::*;

use crate::{
<<<<<<< HEAD
    AttachmentsClient, CipherRiskClient, CiphersClient, FoldersClient, PasswordHistoryClient,
    SyncRequest, SyncResponse, TotpClient,
=======
    AttachmentsClient, CiphersClient, FoldersClient, PasswordHistoryClient, TotpClient,
>>>>>>> 2a00b727
    collection_client::CollectionsClient,
};

#[allow(missing_docs)]
#[derive(Clone)]
#[cfg_attr(feature = "wasm", wasm_bindgen)]
pub struct VaultClient {
    pub(crate) client: Client,
}

impl VaultClient {
    fn new(client: Client) -> Self {
        Self { client }
    }

    /// Password history related operations.
    pub fn password_history(&self) -> PasswordHistoryClient {
        PasswordHistoryClient {
            client: self.client.clone(),
        }
    }
}

#[cfg_attr(feature = "wasm", wasm_bindgen)]
impl VaultClient {
    /// Attachment related operations.
    pub fn attachments(&self) -> AttachmentsClient {
        AttachmentsClient {
            client: self.client.clone(),
        }
    }

    /// Cipher related operations.
    pub fn ciphers(&self) -> CiphersClient {
        CiphersClient {
            client: self.client.clone(),
        }
    }

    /// Folder related operations.
    pub fn folders(&self) -> FoldersClient {
        FoldersClient {
            client: self.client.clone(),
        }
    }

    /// TOTP related operations.
    pub fn totp(&self) -> TotpClient {
        TotpClient {
            client: self.client.clone(),
        }
    }

    /// Collection related operations.
    pub fn collections(&self) -> CollectionsClient {
        CollectionsClient {
            client: self.client.clone(),
        }
    }

    /// Cipher risk evaluation operations.
    pub fn cipher_risk(&self) -> CipherRiskClient {
        CipherRiskClient {
            client: self.client.clone(),
        }
    }
}

#[allow(missing_docs)]
pub trait VaultClientExt {
    fn vault(&self) -> VaultClient;
}

impl VaultClientExt for Client {
    fn vault(&self) -> VaultClient {
        VaultClient::new(self.clone())
    }
}<|MERGE_RESOLUTION|>--- conflicted
+++ resolved
@@ -3,13 +3,8 @@
 use wasm_bindgen::prelude::*;
 
 use crate::{
-<<<<<<< HEAD
     AttachmentsClient, CipherRiskClient, CiphersClient, FoldersClient, PasswordHistoryClient,
-    SyncRequest, SyncResponse, TotpClient,
-=======
-    AttachmentsClient, CiphersClient, FoldersClient, PasswordHistoryClient, TotpClient,
->>>>>>> 2a00b727
-    collection_client::CollectionsClient,
+    TotpClient, collection_client::CollectionsClient,
 };
 
 #[allow(missing_docs)]
