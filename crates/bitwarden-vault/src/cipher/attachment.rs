use bitwarden_core::key_management::{KeyIds, SymmetricKeyId};
use bitwarden_crypto::{
    CryptoError, Decryptable, EncString, Encryptable, IdentifyKey, KeyStoreContext,
};
use schemars::JsonSchema;
use serde::{Deserialize, Serialize};

use super::Cipher;
use crate::VaultParseError;

#[derive(Serialize, Deserialize, Debug, JsonSchema, Clone)]
#[serde(rename_all = "camelCase", deny_unknown_fields)]
#[cfg_attr(feature = "uniffi", derive(uniffi::Record))]
pub struct Attachment {
    pub id: Option<String>,
    pub url: Option<String>,
    pub size: Option<String>,
    /// Readable size, ex: "4.2 KB" or "1.43 GB"
    pub size_name: Option<String>,
    pub file_name: Option<EncString>,
    pub key: Option<EncString>,
}

#[derive(Serialize, Deserialize, Debug, JsonSchema, Clone)]
#[serde(rename_all = "camelCase", deny_unknown_fields)]
#[cfg_attr(feature = "uniffi", derive(uniffi::Record))]
pub struct AttachmentView {
    pub id: Option<String>,
    pub url: Option<String>,
    pub size: Option<String>,
    pub size_name: Option<String>,
    pub file_name: Option<String>,
    pub key: Option<EncString>,
}

#[derive(Serialize, Deserialize, Debug, JsonSchema)]
#[serde(rename_all = "camelCase", deny_unknown_fields)]
#[cfg_attr(feature = "uniffi", derive(uniffi::Record))]
pub struct AttachmentEncryptResult {
    pub attachment: Attachment,
    pub contents: Vec<u8>,
}

pub struct AttachmentFile {
    pub cipher: Cipher,
    pub attachment: Attachment,

    /// There are three different ways attachments are encrypted.
    /// 1. UserKey / OrgKey (Contents) - Legacy
    /// 2. AttachmentKey(Contents) - Pre CipherKey
    /// 3. CipherKey(AttachmentKey(Contents)) - Current
    pub contents: EncString,
}

pub struct AttachmentFileView<'a> {
    pub cipher: Cipher,
    pub attachment: AttachmentView,
    pub contents: &'a [u8],
}
const ATTACHMENT_KEY: SymmetricKeyId = SymmetricKeyId::Local("attachment_key");

impl IdentifyKey<SymmetricKeyId> for AttachmentFileView<'_> {
    fn key_identifier(&self) -> SymmetricKeyId {
        self.cipher.key_identifier()
    }
}
impl IdentifyKey<SymmetricKeyId> for AttachmentFile {
    fn key_identifier(&self) -> SymmetricKeyId {
        self.cipher.key_identifier()
    }
}

impl Encryptable<KeyIds, SymmetricKeyId, AttachmentEncryptResult> for AttachmentFileView<'_> {
    fn encrypt(
        &self,
        ctx: &mut KeyStoreContext<KeyIds>,
        key: SymmetricKeyId,
    ) -> Result<AttachmentEncryptResult, CryptoError> {
<<<<<<< HEAD
        let ciphers_key = Cipher::get_cipher_key(ctx, key, &self.cipher.key)?;
        let ciphers_key = ciphers_key.unwrap_or(key);
=======
        let ciphers_key = Cipher::decrypt_cipher_key(ctx, key, &self.cipher.key)?;
>>>>>>> 3001f8ff

        let mut attachment = self.attachment.clone();

        // Because this is a new attachment, we have to generate a key for it, encrypt the contents
        // with it, and then encrypt the key with the cipher key
        let attachment_key = ctx.generate_symmetric_key(ATTACHMENT_KEY)?;
        let encrypted_contents = self.contents.encrypt(ctx, attachment_key)?;
        attachment.key =
            Some(ctx.encrypt_symmetric_key_with_symmetric_key(ciphers_key, attachment_key)?);

        let contents = encrypted_contents.to_buffer()?;

        // Once we have the encrypted contents, we can set the size of the attachment
        attachment.size = Some(contents.len().to_string());
        attachment.size_name = Some(size_name(contents.len()));

        Ok(AttachmentEncryptResult {
            attachment: attachment.encrypt(ctx, ciphers_key)?,
            contents,
        })
    }
}

fn size_name(size: usize) -> String {
    let units = ["Bytes", "KB", "MB", "GB", "TB"];
    let size = size as f64;
    let unit = (size.ln() / 1024_f64.ln()).floor() as usize;
    let size = size / 1024_f64.powi(unit as i32);

    let size_round = (size * 10.0_f64).round() as usize as f64 / 10.0_f64;
    format!("{} {}", size_round, units[unit])
}

impl Decryptable<KeyIds, SymmetricKeyId, Vec<u8>> for AttachmentFile {
    fn decrypt(
        &self,
        ctx: &mut KeyStoreContext<KeyIds>,
        key: SymmetricKeyId,
    ) -> Result<Vec<u8>, CryptoError> {
<<<<<<< HEAD
        let ciphers_key = Cipher::get_cipher_key(ctx, key, &self.cipher.key)?;
        let ciphers_key = ciphers_key.unwrap_or(key);
=======
        let ciphers_key = Cipher::decrypt_cipher_key(ctx, key, &self.cipher.key)?;
>>>>>>> 3001f8ff

        // Version 2 or 3, `AttachmentKey` or `CipherKey(AttachmentKey)`
        if let Some(attachment_key) = &self.attachment.key {
            let content_key = ctx.decrypt_symmetric_key_with_symmetric_key(
                ciphers_key,
                ATTACHMENT_KEY,
                attachment_key,
            )?;
            self.contents.decrypt(ctx, content_key)
        } else {
            // Legacy attachment version 1, use user/org key
            self.contents.decrypt(ctx, key)
        }
    }
}

impl Encryptable<KeyIds, SymmetricKeyId, Attachment> for AttachmentView {
    fn encrypt(
        &self,
        ctx: &mut KeyStoreContext<KeyIds>,
        key: SymmetricKeyId,
    ) -> Result<Attachment, CryptoError> {
        Ok(Attachment {
            id: self.id.clone(),
            url: self.url.clone(),
            size: self.size.clone(),
            size_name: self.size_name.clone(),
            file_name: self.file_name.encrypt(ctx, key)?,
            key: self.key.clone(),
        })
    }
}

impl Decryptable<KeyIds, SymmetricKeyId, AttachmentView> for Attachment {
    fn decrypt(
        &self,
        ctx: &mut KeyStoreContext<KeyIds>,
        key: SymmetricKeyId,
    ) -> Result<AttachmentView, CryptoError> {
        Ok(AttachmentView {
            id: self.id.clone(),
            url: self.url.clone(),
            size: self.size.clone(),
            size_name: self.size_name.clone(),
            file_name: self.file_name.decrypt(ctx, key)?,
            key: self.key.clone(),
        })
    }
}

impl TryFrom<bitwarden_api_api::models::AttachmentResponseModel> for Attachment {
    type Error = VaultParseError;

    fn try_from(
        attachment: bitwarden_api_api::models::AttachmentResponseModel,
    ) -> Result<Self, Self::Error> {
        Ok(Self {
            id: attachment.id,
            url: attachment.url,
            size: attachment.size,
            size_name: attachment.size_name,
            file_name: EncString::try_from_optional(attachment.file_name)?,
            key: EncString::try_from_optional(attachment.key)?,
        })
    }
}

#[cfg(test)]
mod tests {
    use base64::{engine::general_purpose::STANDARD, Engine};
    use bitwarden_core::key_management::create_test_crypto_with_user_key;
    use bitwarden_crypto::{EncString, SymmetricCryptoKey};

    use crate::{
        cipher::cipher::{CipherRepromptType, CipherType},
        Attachment, AttachmentFile, AttachmentFileView, AttachmentView, Cipher,
    };

    #[test]
    fn test_size_name_conversions() {
        assert_eq!(super::size_name(0), "0 Bytes");
        assert_eq!(super::size_name(19), "19 Bytes");
        assert_eq!(super::size_name(1024), "1 KB");
        assert_eq!(super::size_name(1570), "1.5 KB");
        assert_eq!(super::size_name(1024 * 1024), "1 MB");
        assert_eq!(super::size_name(1024 * 18999), "18.6 MB");
        assert_eq!(super::size_name(1024 * 1024 * 1024), "1 GB");
        assert_eq!(super::size_name(1024 * 1024 * 1024 * 1024), "1 TB");
    }

    #[test]
    fn test_encrypt_attachment() {
        let user_key: SymmetricCryptoKey = "w2LO+nwV4oxwswVYCxlOfRUseXfvU03VzvKQHrqeklPgiMZrspUe6sOBToCnDn9Ay0tuCBn8ykVVRb7PWhub2Q==".to_string().try_into().unwrap();
        let key_store = create_test_crypto_with_user_key(user_key);

        let attachment = AttachmentView {
            id: None,
            url: None,
            size: Some("100".into()),
            size_name: Some("100 Bytes".into()),
            file_name: Some("Test.txt".into()),
            key: None,
        };

        let contents = b"This is a test file that we will encrypt. It's 100 bytes long, the encrypted version will be longer!";

        let attachment_file = AttachmentFileView {
            cipher: Cipher {
                id: None,
                organization_id: None,
                folder_id: None,
                collection_ids: Vec::new(),
                key: Some("2.Gg8yCM4IIgykCZyq0O4+cA==|GJLBtfvSJTDJh/F7X4cJPkzI6ccnzJm5DYl3yxOW2iUn7DgkkmzoOe61sUhC5dgVdV0kFqsZPcQ0yehlN1DDsFIFtrb4x7LwzJNIkMgxNyg=|1rGkGJ8zcM5o5D0aIIwAyLsjMLrPsP3EWm3CctBO3Fw=".parse().unwrap()),
                name: "2.d24xECyEdMZ3MG9s6SrGNw==|XvJlTeu5KJ22M3jKosy6iw==|8xGiQty4X61cDMx6PVqkJfSQ0ZTdA/5L9TpG7QfovoM=".parse().unwrap(),
                notes: None,
                r#type: CipherType::Login,
                login: None,
                identity: None,
                card: None,
                secure_note: None,
                ssh_key: None,
                favorite: false,
                reprompt: CipherRepromptType::None,
                organization_use_totp: false,
                edit: true,
                view_password: true,
                local_data: None,
                attachments: None,
                fields: None,
                password_history: None,
                creation_date: "2023-07-24T12:05:09.466666700Z".parse().unwrap(),
                deleted_date: None,
                revision_date: "2023-07-27T19:28:05.240Z".parse().unwrap(),
            },
            attachment,
            contents: contents.as_slice(),
        };

        let result = key_store.encrypt(attachment_file).unwrap();

        assert_eq!(result.contents.len(), 161);
        assert_eq!(result.attachment.size, Some("161".into()));
        assert_eq!(result.attachment.size_name, Some("161 Bytes".into()));
    }

    #[test]
    fn test_attachment_key() {
        let user_key: SymmetricCryptoKey = "w2LO+nwV4oxwswVYCxlOfRUseXfvU03VzvKQHrqeklPgiMZrspUe6sOBToCnDn9Ay0tuCBn8ykVVRb7PWhub2Q==".to_string().try_into().unwrap();
        let key_store = create_test_crypto_with_user_key(user_key);

        let attachment = Attachment {
            id: None,
            url: None,
            size: Some("161".into()),
            size_name: Some("161 Bytes".into()),
            file_name: Some("2.M3z1MOO9eBG9BWRTEUbPog==|jPw0By1AakHDfoaY8UOwOQ==|eP9/J1583OJpHsSM4ZnXZzdBHfqVTXnOXGlkkmAKSfA=".parse().unwrap()),
            key: Some("2.r288/AOSPiaLFkW07EBGBw==|SAmnnCbOLFjX5lnURvoualOetQwuyPc54PAmHDTRrhT0gwO9ailna9U09q9bmBfI5XrjNNEsuXssgzNygRkezoVQvZQggZddOwHB6KQW5EQ=|erIMUJp8j+aTcmhdE50zEX+ipv/eR1sZ7EwULJm/6DY=".parse().unwrap())
        };

        let cipher  = Cipher {
            id: None,
            organization_id: None,
            folder_id: None,
            collection_ids: Vec::new(),
            key: Some("2.Gg8yCM4IIgykCZyq0O4+cA==|GJLBtfvSJTDJh/F7X4cJPkzI6ccnzJm5DYl3yxOW2iUn7DgkkmzoOe61sUhC5dgVdV0kFqsZPcQ0yehlN1DDsFIFtrb4x7LwzJNIkMgxNyg=|1rGkGJ8zcM5o5D0aIIwAyLsjMLrPsP3EWm3CctBO3Fw=".parse().unwrap()),
            name: "2.d24xECyEdMZ3MG9s6SrGNw==|XvJlTeu5KJ22M3jKosy6iw==|8xGiQty4X61cDMx6PVqkJfSQ0ZTdA/5L9TpG7QfovoM=".parse().unwrap(),
            notes: None,
            r#type: CipherType::Login,
            login: None,
            identity: None,
            card: None,
            secure_note: None,
            ssh_key: None,
            favorite: false,
            reprompt: CipherRepromptType::None,
            organization_use_totp: false,
            edit: true,
            view_password: true,
            local_data: None,
            attachments: None,
            fields: None,
            password_history: None,
            creation_date: "2023-07-24T12:05:09.466666700Z".parse().unwrap(),
            deleted_date: None,
            revision_date: "2023-07-27T19:28:05.240Z".parse().unwrap(),
        };

        let enc_file = STANDARD.decode(b"Ao00qr1xLsV+ZNQpYZ/UwEwOWo3hheKwCYcOGIbsorZ6JIG2vLWfWEXCVqP0hDuzRvmx8otApNZr8pJYLNwCe1aQ+ySHQYGkdubFjoMojulMbQ959Y4SJ6Its/EnVvpbDnxpXTDpbutDxyhxfq1P3lstL2G9rObJRrxiwdGlRGu1h94UA1fCCkIUQux5LcqUee6W4MyQmRnsUziH8gGzmtI=").unwrap();
        let original = STANDARD.decode(b"rMweTemxOL9D0iWWfRxiY3enxiZ5IrwWD6ef2apGO6MvgdGhy2fpwmATmn7BpSj9lRumddLLXm7u8zSp6hnXt1hS71YDNh78LjGKGhGL4sbg8uNnpa/I6GK/83jzqGYN7+ESbg==").unwrap();

        let dec = key_store
            .decrypt(&AttachmentFile {
                cipher,
                attachment,
                contents: EncString::from_buffer(&enc_file).unwrap(),
            })
            .unwrap();

        assert_eq!(dec, original);
    }

    #[test]
    fn test_attachment_without_key() {
        let user_key: SymmetricCryptoKey = "w2LO+nwV4oxwswVYCxlOfRUseXfvU03VzvKQHrqeklPgiMZrspUe6sOBToCnDn9Ay0tuCBn8ykVVRb7PWhub2Q==".to_string().try_into().unwrap();
        let key_store = create_test_crypto_with_user_key(user_key);

        let attachment = Attachment {
            id: None,
            url: None,
            size: Some("161".into()),
            size_name: Some("161 Bytes".into()),
            file_name: Some("2.qTJdrgQe+tLCHTlPHMJXLw==|0we9+uYJPEY3FU5SblX2hg==|+fL/wTF/WgpoV+BNzmsmi284O0QNdVBUYmfqqs0CG1E=".parse().unwrap()),
            key: None,
        };

        let cipher  = Cipher {
            id: None,
            organization_id: None,
            folder_id: None,
            collection_ids: Vec::new(),
            key: None,
            name: "2.d24xECyEdMZ3MG9s6SrGNw==|XvJlTeu5KJ22M3jKosy6iw==|8xGiQty4X61cDMx6PVqkJfSQ0ZTdA/5L9TpG7QfovoM=".parse().unwrap(),
            notes: None,
            r#type: CipherType::Login,
            login: None,
            identity: None,
            card: None,
            secure_note: None,
            ssh_key: None,
            favorite: false,
            reprompt: CipherRepromptType::None,
            organization_use_totp: false,
            edit: true,
            view_password: true,
            local_data: None,
            attachments: None,
            fields: None,
            password_history: None,
            creation_date: "2023-07-24T12:05:09.466666700Z".parse().unwrap(),
            deleted_date: None,
            revision_date: "2023-07-27T19:28:05.240Z".parse().unwrap(),
        };

        let enc_file = STANDARD.decode(b"AsQLXOBHrJ8porroTUlPxeJOm9XID7LL9D2+KwYATXEpR1EFjLBpcCvMmnqcnYLXIEefe9TCeY4Us50ux43kRSpvdB7YkjxDKV0O1/y6tB7qC4vvv9J9+O/uDEnMx/9yXuEhAW/LA/TsU/WAgxkOM0uTvm8JdD9LUR1z9Ql7zOWycMVzkvGsk2KBNcqAdrotS5FlDftZOXyU8pWecNeyA/w=").unwrap();
        let original = STANDARD.decode(b"rMweTemxOL9D0iWWfRxiY3enxiZ5IrwWD6ef2apGO6MvgdGhy2fpwmATmn7BpSj9lRumddLLXm7u8zSp6hnXt1hS71YDNh78LjGKGhGL4sbg8uNnpa/I6GK/83jzqGYN7+ESbg==").unwrap();

        let dec = key_store
            .decrypt(&AttachmentFile {
                cipher,
                attachment,
                contents: EncString::from_buffer(&enc_file).unwrap(),
            })
            .unwrap();

        assert_eq!(dec, original);
    }
}<|MERGE_RESOLUTION|>--- conflicted
+++ resolved
@@ -76,12 +76,7 @@
         ctx: &mut KeyStoreContext<KeyIds>,
         key: SymmetricKeyId,
     ) -> Result<AttachmentEncryptResult, CryptoError> {
-<<<<<<< HEAD
-        let ciphers_key = Cipher::get_cipher_key(ctx, key, &self.cipher.key)?;
-        let ciphers_key = ciphers_key.unwrap_or(key);
-=======
         let ciphers_key = Cipher::decrypt_cipher_key(ctx, key, &self.cipher.key)?;
->>>>>>> 3001f8ff
 
         let mut attachment = self.attachment.clone();
 
@@ -121,12 +116,7 @@
         ctx: &mut KeyStoreContext<KeyIds>,
         key: SymmetricKeyId,
     ) -> Result<Vec<u8>, CryptoError> {
-<<<<<<< HEAD
-        let ciphers_key = Cipher::get_cipher_key(ctx, key, &self.cipher.key)?;
-        let ciphers_key = ciphers_key.unwrap_or(key);
-=======
         let ciphers_key = Cipher::decrypt_cipher_key(ctx, key, &self.cipher.key)?;
->>>>>>> 3001f8ff
 
         // Version 2 or 3, `AttachmentKey` or `CipherKey(AttachmentKey)`
         if let Some(attachment_key) = &self.attachment.key {
