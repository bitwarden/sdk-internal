--- conflicted
+++ resolved
@@ -99,16 +99,4 @@
         std::fs::write(decrypted_file_path, decrypted)?;
         Ok(())
     }
-<<<<<<< HEAD
-}
-
-#[cfg_attr(feature = "wasm", wasm_bindgen)]
-impl VaultClient {
-    pub fn attachments(&self) -> AttachmentsClient {
-        AttachmentsClient {
-            client: self.client.clone(),
-        }
-    }
-=======
->>>>>>> 3d2e4b51
 }