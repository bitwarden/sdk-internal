--- conflicted
+++ resolved
@@ -139,12 +139,7 @@
             creation_date: "2024-01-01T00:00:00.000Z".parse().unwrap(),
             deleted_date: None,
             revision_date: "2024-01-01T00:00:00.000Z".parse().unwrap(),
-<<<<<<< HEAD
-            // version: None,
-            data: None,
-=======
             archived_date: None,
->>>>>>> 1ca5a589
         }
     }
 
