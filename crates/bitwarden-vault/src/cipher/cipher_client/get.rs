--- conflicted
+++ resolved
@@ -18,15 +18,11 @@
     #[error(transparent)]
     Crypto(#[from] CryptoError),
     #[error(transparent)]
-<<<<<<< HEAD
     VaultParse(#[from] VaultParseError),
     #[error(transparent)]
-    RepositoryError(#[from] RepositoryError),
+    Repository(#[from] RepositoryError),
     #[error(transparent)]
     Api(#[from] ApiError),
-=======
-    Repository(#[from] RepositoryError),
->>>>>>> b9cf7b78
 }
 
 async fn get_cipher(
