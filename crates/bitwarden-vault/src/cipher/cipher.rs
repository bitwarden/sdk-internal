use bitwarden_api_api::{
    apis::ciphers_api::{PutShareError, PutShareManyError},
    models::{
        CipherDetailsResponseModel, CipherRequestModel, CipherResponseModel,
        CipherWithIdRequestModel,
    },
};
use bitwarden_collections::collection::CollectionId;
use bitwarden_core::{
    MissingFieldError, OrganizationId, UserId,
    key_management::{KeyIds, SymmetricKeyId},
    require,
};
use bitwarden_crypto::{
    CompositeEncryptable, CryptoError, Decryptable, EncString, IdentifyKey, KeyStoreContext,
    PrimitiveEncryptable,
};
use bitwarden_error::bitwarden_error;
use bitwarden_state::repository::RepositoryError;
use bitwarden_uuid::uuid_newtype;
use chrono::{DateTime, SecondsFormat, Utc};
use serde::{Deserialize, Serialize};
use serde_repr::{Deserialize_repr, Serialize_repr};
use thiserror::Error;
#[cfg(feature = "wasm")]
use tsify::Tsify;
#[cfg(feature = "wasm")]
use wasm_bindgen::prelude::wasm_bindgen;

use super::{
    attachment, card,
    card::CardListView,
    cipher_permissions::CipherPermissions,
    field, identity,
    local_data::{LocalData, LocalDataView},
    login::LoginListView,
    secure_note, ssh_key,
};
use crate::{
    AttachmentView, DecryptError, EncryptError, Fido2CredentialFullView, Fido2CredentialView,
    FieldView, FolderId, Login, LoginView, VaultParseError,
    password_history::{self, MAX_PASSWORD_HISTORY_ENTRIES},
};

uuid_newtype!(pub CipherId);

#[allow(missing_docs)]
#[bitwarden_error(flat)]
#[derive(Debug, Error)]
pub enum CipherError {
    #[error(transparent)]
    MissingField(#[from] MissingFieldError),
    #[error(transparent)]
    Crypto(#[from] CryptoError),
    #[error(transparent)]
    Decrypt(#[from] DecryptError),
    #[error(transparent)]
    Encrypt(#[from] EncryptError),
    #[error(transparent)]
    VaultParse(#[from] VaultParseError),
    #[error(
        "This cipher contains attachments without keys. Those attachments will need to be reuploaded to complete the operation"
    )]
    AttachmentsWithoutKeys,
<<<<<<< HEAD
    #[error("This cipher cannot be moved to the specified organization")]
    OrganizationAlreadySet,
    #[error(transparent)]
    PutShare(#[from] bitwarden_api_api::apis::Error<PutShareError>),
    #[error(transparent)]
    PutShareMany(#[from] bitwarden_api_api::apis::Error<PutShareManyError>),
    #[error(transparent)]
    Repository(#[from] RepositoryError),
=======
    #[error(transparent)]
    Chrono(#[from] chrono::ParseError),
    #[error(transparent)]
    SerdeJson(#[from] serde_json::Error),
>>>>>>> 95e329ad
}

/// Helper trait for operations on cipher types.
pub(super) trait CipherKind {
    /// Returns the item's subtitle.
    fn decrypt_subtitle(
        &self,
        ctx: &mut KeyStoreContext<KeyIds>,
        key: SymmetricKeyId,
    ) -> Result<String, CryptoError>;

    /// Returns a list of populated fields for the cipher.
    fn get_copyable_fields(&self, cipher: Option<&Cipher>) -> Vec<CopyableCipherFields>;
}

#[allow(missing_docs)]
#[derive(Clone, Copy, Serialize_repr, Deserialize_repr, Debug, PartialEq)]
#[repr(u8)]
#[cfg_attr(feature = "uniffi", derive(uniffi::Enum))]
#[cfg_attr(feature = "wasm", wasm_bindgen)]
pub enum CipherType {
    Login = 1,
    SecureNote = 2,
    Card = 3,
    Identity = 4,
    SshKey = 5,
}

#[allow(missing_docs)]
#[derive(Clone, Copy, Default, Serialize_repr, Deserialize_repr, Debug, PartialEq)]
#[repr(u8)]
#[cfg_attr(feature = "uniffi", derive(uniffi::Enum))]
#[cfg_attr(feature = "wasm", wasm_bindgen)]
pub enum CipherRepromptType {
    #[default]
    None = 0,
    Password = 1,
}

#[allow(missing_docs)]
#[derive(Serialize, Deserialize, Debug, Clone)]
#[serde(rename_all = "camelCase", deny_unknown_fields)]
#[cfg_attr(feature = "uniffi", derive(uniffi::Record))]
#[cfg_attr(feature = "wasm", derive(Tsify), tsify(into_wasm_abi, from_wasm_abi))]
pub struct EncryptionContext {
    /// The Id of the user that encrypted the cipher. It should always represent a UserId, even for
    /// Organization-owned ciphers
    pub encrypted_for: UserId,
    pub cipher: Cipher,
}

impl TryFrom<EncryptionContext> for CipherWithIdRequestModel {
    type Error = CipherError;
    fn try_from(
        EncryptionContext {
            cipher,
            encrypted_for,
        }: EncryptionContext,
    ) -> Result<Self, Self::Error> {
        Ok(Self {
            id: require!(cipher.id).into(),
            encrypted_for: Some(encrypted_for.into()),
            r#type: Some(cipher.r#type.into()),
            organization_id: cipher.organization_id.map(|o| o.to_string()),
            folder_id: cipher.folder_id.as_ref().map(ToString::to_string),
            favorite: cipher.favorite.into(),
            reprompt: Some(cipher.reprompt.into()),
            key: cipher.key.map(|k| k.to_string()),
            name: cipher.name.to_string(),
            notes: cipher.notes.map(|n| n.to_string()),
            fields: Some(
                cipher
                    .fields
                    .into_iter()
                    .flatten()
                    .map(Into::into)
                    .collect(),
            ),
            password_history: Some(
                cipher
                    .password_history
                    .into_iter()
                    .flatten()
                    .map(Into::into)
                    .collect(),
            ),
            attachments: None,
            attachments2: Some(
                cipher
                    .attachments
                    .into_iter()
                    .flatten()
                    .filter_map(|a| {
                        a.id.map(|id| {
                            (
                                id,
                                bitwarden_api_api::models::CipherAttachmentModel {
                                    file_name: a.file_name.map(|n| n.to_string()),
                                    key: a.key.map(|k| k.to_string()),
                                },
                            )
                        })
                    })
                    .collect(),
            ),
            login: cipher.login.map(|l| Box::new(l.into())),
            card: cipher.card.map(|c| Box::new(c.into())),
            identity: cipher.identity.map(|i| Box::new(i.into())),
            secure_note: cipher.secure_note.map(|s| Box::new(s.into())),
            ssh_key: cipher.ssh_key.map(|s| Box::new(s.into())),
            data: None, // TODO: Consume this instead of the individual fields above.
            last_known_revision_date: Some(
                cipher
                    .revision_date
                    .to_rfc3339_opts(SecondsFormat::Millis, true),
            ),
            archived_date: cipher
                .archived_date
                .map(|d| d.to_rfc3339_opts(SecondsFormat::Millis, true)),
        })
    }
}

impl From<EncryptionContext> for CipherRequestModel {
    fn from(
        EncryptionContext {
            cipher,
            encrypted_for,
        }: EncryptionContext,
    ) -> Self {
        Self {
            encrypted_for: Some(encrypted_for.into()),
            r#type: Some(cipher.r#type.into()),
            organization_id: cipher.organization_id.map(|o| o.to_string()),
            folder_id: cipher.folder_id.as_ref().map(ToString::to_string),
            favorite: cipher.favorite.into(),
            reprompt: Some(cipher.reprompt.into()),
            key: cipher.key.map(|k| k.to_string()),
            name: cipher.name.to_string(),
            notes: cipher.notes.map(|n| n.to_string()),
            fields: Some(
                cipher
                    .fields
                    .into_iter()
                    .flatten()
                    .map(Into::into)
                    .collect(),
            ),
            password_history: Some(
                cipher
                    .password_history
                    .into_iter()
                    .flatten()
                    .map(Into::into)
                    .collect(),
            ),
            attachments: None,
            attachments2: Some(
                cipher
                    .attachments
                    .into_iter()
                    .flatten()
                    .filter_map(|a| {
                        a.id.map(|id| {
                            (
                                id,
                                bitwarden_api_api::models::CipherAttachmentModel {
                                    file_name: a.file_name.map(|n| n.to_string()),
                                    key: a.key.map(|k| k.to_string()),
                                },
                            )
                        })
                    })
                    .collect(),
            ),
            login: cipher.login.map(|l| Box::new(l.into())),
            card: cipher.card.map(|c| Box::new(c.into())),
            identity: cipher.identity.map(|i| Box::new(i.into())),
            secure_note: cipher.secure_note.map(|s| Box::new(s.into())),
            ssh_key: cipher.ssh_key.map(|s| Box::new(s.into())),
            data: None, // TODO: Consume this instead of the individual fields above.
            last_known_revision_date: Some(
                cipher
                    .revision_date
                    .to_rfc3339_opts(SecondsFormat::Millis, true),
            ),
            archived_date: cipher
                .archived_date
                .map(|d| d.to_rfc3339_opts(SecondsFormat::Millis, true)),
        }
    }
}

#[allow(missing_docs)]
#[derive(Serialize, Deserialize, Debug, Clone)]
#[serde(rename_all = "camelCase", deny_unknown_fields)]
#[cfg_attr(feature = "uniffi", derive(uniffi::Record))]
#[cfg_attr(feature = "wasm", derive(Tsify), tsify(into_wasm_abi, from_wasm_abi))]
pub struct Cipher {
    pub id: Option<CipherId>,
    pub organization_id: Option<OrganizationId>,
    pub folder_id: Option<FolderId>,
    pub collection_ids: Vec<CollectionId>,
    /// More recent ciphers uses individual encryption keys to encrypt the other fields of the
    /// Cipher.
    pub key: Option<EncString>,

    pub name: EncString,
    pub notes: Option<EncString>,

    pub r#type: CipherType,
    pub login: Option<Login>,
    pub identity: Option<identity::Identity>,
    pub card: Option<card::Card>,
    pub secure_note: Option<secure_note::SecureNote>,
    pub ssh_key: Option<ssh_key::SshKey>,

    pub favorite: bool,
    pub reprompt: CipherRepromptType,
    pub organization_use_totp: bool,
    pub edit: bool,
    pub permissions: Option<CipherPermissions>,
    pub view_password: bool,
    pub local_data: Option<LocalData>,

    pub attachments: Option<Vec<attachment::Attachment>>,
    pub fields: Option<Vec<field::Field>>,
    pub password_history: Option<Vec<password_history::PasswordHistory>>,

    pub creation_date: DateTime<Utc>,
    pub deleted_date: Option<DateTime<Utc>>,
    pub revision_date: DateTime<Utc>,
    pub archived_date: Option<DateTime<Utc>>,
    pub data: Option<String>,
}

bitwarden_state::register_repository_item!(Cipher, "Cipher");

#[allow(missing_docs)]
#[derive(Serialize, Deserialize, Debug, Clone)]
#[serde(rename_all = "camelCase", deny_unknown_fields)]
#[cfg_attr(feature = "uniffi", derive(uniffi::Record))]
#[cfg_attr(feature = "wasm", derive(Tsify), tsify(into_wasm_abi, from_wasm_abi))]
pub struct CipherView {
    pub id: Option<CipherId>,
    pub organization_id: Option<OrganizationId>,
    pub folder_id: Option<FolderId>,
    pub collection_ids: Vec<CollectionId>,

    /// Temporary, required to support re-encrypting existing items.
    pub key: Option<EncString>,

    pub name: String,
    pub notes: Option<String>,

    pub r#type: CipherType,
    pub login: Option<LoginView>,
    pub identity: Option<identity::IdentityView>,
    pub card: Option<card::CardView>,
    pub secure_note: Option<secure_note::SecureNoteView>,
    pub ssh_key: Option<ssh_key::SshKeyView>,

    pub favorite: bool,
    pub reprompt: CipherRepromptType,
    pub organization_use_totp: bool,
    pub edit: bool,
    pub permissions: Option<CipherPermissions>,
    pub view_password: bool,
    pub local_data: Option<LocalDataView>,

    pub attachments: Option<Vec<attachment::AttachmentView>>,
    pub fields: Option<Vec<field::FieldView>>,
    pub password_history: Option<Vec<password_history::PasswordHistoryView>>,

    pub creation_date: DateTime<Utc>,
    pub deleted_date: Option<DateTime<Utc>>,
    pub revision_date: DateTime<Utc>,
    pub archived_date: Option<DateTime<Utc>>,
}

#[allow(missing_docs)]
#[derive(Serialize, Deserialize, Debug, PartialEq)]
#[serde(rename_all = "camelCase", deny_unknown_fields)]
#[cfg_attr(feature = "uniffi", derive(uniffi::Enum))]
#[cfg_attr(feature = "wasm", derive(Tsify), tsify(into_wasm_abi, from_wasm_abi))]
pub enum CipherListViewType {
    Login(LoginListView),
    SecureNote,
    Card(CardListView),
    Identity,
    SshKey,
}

/// Available fields on a cipher and can be copied from a the list view in the UI.
#[derive(Serialize, Deserialize, Debug, PartialEq)]
#[cfg_attr(feature = "wasm", derive(Tsify), tsify(into_wasm_abi, from_wasm_abi))]
#[cfg_attr(feature = "uniffi", derive(uniffi::Enum))]
pub enum CopyableCipherFields {
    LoginUsername,
    LoginPassword,
    LoginTotp,
    CardNumber,
    CardSecurityCode,
    IdentityUsername,
    IdentityEmail,
    IdentityPhone,
    IdentityAddress,
    SshKey,
    SecureNotes,
}

#[allow(missing_docs)]
#[derive(Serialize, Deserialize, Debug, PartialEq)]
#[serde(rename_all = "camelCase", deny_unknown_fields)]
#[cfg_attr(feature = "uniffi", derive(uniffi::Record))]
#[cfg_attr(feature = "wasm", derive(Tsify), tsify(into_wasm_abi, from_wasm_abi))]
pub struct CipherListView {
    pub id: Option<CipherId>,
    pub organization_id: Option<OrganizationId>,
    pub folder_id: Option<FolderId>,
    pub collection_ids: Vec<CollectionId>,

    /// Temporary, required to support calculating TOTP from CipherListView.
    pub key: Option<EncString>,

    pub name: String,
    pub subtitle: String,

    pub r#type: CipherListViewType,

    pub favorite: bool,
    pub reprompt: CipherRepromptType,
    pub organization_use_totp: bool,
    pub edit: bool,
    pub permissions: Option<CipherPermissions>,

    pub view_password: bool,

    /// The number of attachments
    pub attachments: u32,
    /// Indicates if the cipher has old attachments that need to be re-uploaded
    pub has_old_attachments: bool,

    pub creation_date: DateTime<Utc>,
    pub deleted_date: Option<DateTime<Utc>>,
    pub revision_date: DateTime<Utc>,
    pub archived_date: Option<DateTime<Utc>>,

    /// Hints for the presentation layer for which fields can be copied.
    pub copyable_fields: Vec<CopyableCipherFields>,

    pub local_data: Option<LocalDataView>,
}

/// Represents the result of decrypting a list of ciphers.
///
/// This struct contains two vectors: `successes` and `failures`.
/// `successes` contains the decrypted `CipherListView` objects,
/// while `failures` contains the original `Cipher` objects that failed to decrypt.
#[derive(Serialize, Deserialize, Debug)]
#[serde(rename_all = "camelCase", deny_unknown_fields)]
#[cfg_attr(feature = "uniffi", derive(uniffi::Record))]
#[cfg_attr(feature = "wasm", derive(Tsify), tsify(into_wasm_abi, from_wasm_abi))]
pub struct DecryptCipherListResult {
    /// The decrypted `CipherListView` objects.
    pub successes: Vec<CipherListView>,
    /// The original `Cipher` objects that failed to decrypt.
    pub failures: Vec<Cipher>,
}

impl CipherListView {
    pub(crate) fn get_totp_key(
        self,
        ctx: &mut KeyStoreContext<KeyIds>,
    ) -> Result<Option<String>, CryptoError> {
        let key = self.key_identifier();
        let ciphers_key = Cipher::decrypt_cipher_key(ctx, key, &self.key)?;

        let totp = match self.r#type {
            CipherListViewType::Login(LoginListView { totp, .. }) => {
                totp.map(|t| t.decrypt(ctx, ciphers_key)).transpose()?
            }
            _ => None,
        };

        Ok(totp)
    }
}

impl CompositeEncryptable<KeyIds, SymmetricKeyId, Cipher> for CipherView {
    fn encrypt_composite(
        &self,
        ctx: &mut KeyStoreContext<KeyIds>,
        key: SymmetricKeyId,
    ) -> Result<Cipher, CryptoError> {
        let ciphers_key = Cipher::decrypt_cipher_key(ctx, key, &self.key)?;

        let mut cipher_view = self.clone();
        cipher_view.generate_checksums();

        Ok(Cipher {
            id: cipher_view.id,
            organization_id: cipher_view.organization_id,
            folder_id: cipher_view.folder_id,
            collection_ids: cipher_view.collection_ids,
            key: cipher_view.key,
            name: cipher_view.name.encrypt(ctx, ciphers_key)?,
            notes: cipher_view.notes.encrypt(ctx, ciphers_key)?,
            r#type: cipher_view.r#type,
            login: cipher_view.login.encrypt_composite(ctx, ciphers_key)?,
            identity: cipher_view.identity.encrypt_composite(ctx, ciphers_key)?,
            card: cipher_view.card.encrypt_composite(ctx, ciphers_key)?,
            secure_note: cipher_view
                .secure_note
                .encrypt_composite(ctx, ciphers_key)?,
            ssh_key: cipher_view.ssh_key.encrypt_composite(ctx, ciphers_key)?,
            favorite: cipher_view.favorite,
            reprompt: cipher_view.reprompt,
            organization_use_totp: cipher_view.organization_use_totp,
            edit: cipher_view.edit,
            view_password: cipher_view.view_password,
            local_data: cipher_view.local_data.encrypt_composite(ctx, ciphers_key)?,
            attachments: cipher_view
                .attachments
                .encrypt_composite(ctx, ciphers_key)?,
            fields: cipher_view.fields.encrypt_composite(ctx, ciphers_key)?,
            password_history: cipher_view
                .password_history
                .encrypt_composite(ctx, ciphers_key)?,
            creation_date: cipher_view.creation_date,
            deleted_date: cipher_view.deleted_date,
            revision_date: cipher_view.revision_date,
            permissions: cipher_view.permissions,
            archived_date: cipher_view.archived_date,
            data: None, // TODO: Do we need to repopulate this on this on the cipher?
        })
    }
}

impl Decryptable<KeyIds, SymmetricKeyId, CipherView> for Cipher {
    fn decrypt(
        &self,
        ctx: &mut KeyStoreContext<KeyIds>,
        key: SymmetricKeyId,
    ) -> Result<CipherView, CryptoError> {
        let ciphers_key = Cipher::decrypt_cipher_key(ctx, key, &self.key)?;

        let mut cipher = CipherView {
            id: self.id,
            organization_id: self.organization_id,
            folder_id: self.folder_id,
            collection_ids: self.collection_ids.clone(),
            key: self.key.clone(),
            name: self.name.decrypt(ctx, ciphers_key).ok().unwrap_or_default(),
            notes: self.notes.decrypt(ctx, ciphers_key).ok().flatten(),
            r#type: self.r#type,
            login: self.login.decrypt(ctx, ciphers_key).ok().flatten(),
            identity: self.identity.decrypt(ctx, ciphers_key).ok().flatten(),
            card: self.card.decrypt(ctx, ciphers_key).ok().flatten(),
            secure_note: self.secure_note.decrypt(ctx, ciphers_key).ok().flatten(),
            ssh_key: self.ssh_key.decrypt(ctx, ciphers_key).ok().flatten(),
            favorite: self.favorite,
            reprompt: self.reprompt,
            organization_use_totp: self.organization_use_totp,
            edit: self.edit,
            permissions: self.permissions,
            view_password: self.view_password,
            local_data: self.local_data.decrypt(ctx, ciphers_key).ok().flatten(),
            attachments: self.attachments.decrypt(ctx, ciphers_key).ok().flatten(),
            fields: self.fields.decrypt(ctx, ciphers_key).ok().flatten(),
            password_history: self
                .password_history
                .decrypt(ctx, ciphers_key)
                .ok()
                .flatten(),
            creation_date: self.creation_date,
            deleted_date: self.deleted_date,
            revision_date: self.revision_date,
            archived_date: self.archived_date,
        };

        // For compatibility we only remove URLs with invalid checksums if the cipher has a key
        if cipher.key.is_some() {
            cipher.remove_invalid_checksums();
        }

        Ok(cipher)
    }
}

impl Cipher {
    /// Decrypt the individual encryption key for this cipher into the provided [KeyStoreContext]
    /// and return it's identifier. Note that some ciphers do not have individual encryption
    /// keys, in which case this will return the provided key identifier instead
    ///
    /// # Arguments
    ///
    /// * `ctx` - The key store context where the cipher key will be decrypted, if it exists
    /// * `key` - The key to use to decrypt the cipher key, this should be the user or organization
    ///   key
    /// * `ciphers_key` - The encrypted cipher key
    pub(super) fn decrypt_cipher_key(
        ctx: &mut KeyStoreContext<KeyIds>,
        key: SymmetricKeyId,
        ciphers_key: &Option<EncString>,
    ) -> Result<SymmetricKeyId, CryptoError> {
        match ciphers_key {
            Some(ciphers_key) => ctx.unwrap_symmetric_key(key, ciphers_key),
            None => Ok(key),
        }
    }

    /// Temporary helper to return a [CipherKind] instance based on the cipher type.
    fn get_kind(&self) -> Option<&dyn CipherKind> {
        match self.r#type {
            CipherType::Login => self.login.as_ref().map(|v| v as _),
            CipherType::Card => self.card.as_ref().map(|v| v as _),
            CipherType::Identity => self.identity.as_ref().map(|v| v as _),
            CipherType::SshKey => self.ssh_key.as_ref().map(|v| v as _),
            CipherType::SecureNote => self.secure_note.as_ref().map(|v| v as _),
        }
    }

    /// Returns the decrypted subtitle for the cipher, if applicable.
    fn decrypt_subtitle(
        &self,
        ctx: &mut KeyStoreContext<KeyIds>,
        key: SymmetricKeyId,
    ) -> Result<String, CryptoError> {
        self.get_kind()
            .map(|sub| sub.decrypt_subtitle(ctx, key))
            .unwrap_or_else(|| Ok(String::new()))
    }

    /// Returns a list of copyable field names for this cipher,
    /// based on the cipher type and populated properties.
    fn get_copyable_fields(&self) -> Vec<CopyableCipherFields> {
        self.get_kind()
            .map(|kind| kind.get_copyable_fields(Some(self)))
            .unwrap_or_default()
    }

    /// This replaces the values provided by the API in the `login`, `secure_note`, `card`,
    /// `identity`, and `ssh_key` fields, relying instead on client-side parsing of the
    /// `data` field.
    #[allow(unused)] // Will be used by future changes to support cipher versioning.
    pub(crate) fn populate_cipher_types(&mut self) -> Result<(), VaultParseError> {
        let data = self
            .data
            .as_ref()
            .ok_or(VaultParseError::MissingField(MissingFieldError("data")))?;

        match &self.r#type {
            crate::CipherType::Login => self.login = serde_json::from_str(data)?,
            crate::CipherType::SecureNote => self.secure_note = serde_json::from_str(data)?,
            crate::CipherType::Card => self.card = serde_json::from_str(data)?,
            crate::CipherType::Identity => self.identity = serde_json::from_str(data)?,
            crate::CipherType::SshKey => self.ssh_key = serde_json::from_str(data)?,
        }
        Ok(())
    }
}
impl CipherView {
    #[allow(missing_docs)]
    pub fn generate_cipher_key(
        &mut self,
        ctx: &mut KeyStoreContext<KeyIds>,
        key: SymmetricKeyId,
    ) -> Result<(), CryptoError> {
        let old_ciphers_key = Cipher::decrypt_cipher_key(ctx, key, &self.key)?;

        let new_key = ctx.generate_symmetric_key();

        self.reencrypt_attachment_keys(ctx, old_ciphers_key, new_key)?;
        self.reencrypt_fido2_credentials(ctx, old_ciphers_key, new_key)?;

        self.key = Some(ctx.wrap_symmetric_key(key, new_key)?);
        Ok(())
    }

    #[allow(missing_docs)]
    pub fn generate_checksums(&mut self) {
        if let Some(l) = self.login.as_mut() {
            l.generate_checksums();
        }
    }

    #[allow(missing_docs)]
    pub fn remove_invalid_checksums(&mut self) {
        if let Some(uris) = self.login.as_mut().and_then(|l| l.uris.as_mut()) {
            uris.retain(|u| u.is_checksum_valid());
        }
    }

    fn reencrypt_attachment_keys(
        &mut self,
        ctx: &mut KeyStoreContext<KeyIds>,
        old_key: SymmetricKeyId,
        new_key: SymmetricKeyId,
    ) -> Result<(), CryptoError> {
        if let Some(attachments) = &mut self.attachments {
            AttachmentView::reencrypt_keys(attachments, ctx, old_key, new_key)?;
        }
        Ok(())
    }

    #[allow(missing_docs)]
    pub fn decrypt_fido2_credentials(
        &self,
        ctx: &mut KeyStoreContext<KeyIds>,
    ) -> Result<Vec<Fido2CredentialView>, CryptoError> {
        let key = self.key_identifier();
        let ciphers_key = Cipher::decrypt_cipher_key(ctx, key, &self.key)?;

        Ok(self
            .login
            .as_ref()
            .and_then(|l| l.fido2_credentials.as_ref())
            .map(|f| f.decrypt(ctx, ciphers_key))
            .transpose()?
            .unwrap_or_default())
    }

    fn reencrypt_fido2_credentials(
        &mut self,
        ctx: &mut KeyStoreContext<KeyIds>,
        old_key: SymmetricKeyId,
        new_key: SymmetricKeyId,
    ) -> Result<(), CryptoError> {
        if let Some(login) = self.login.as_mut() {
            login.reencrypt_fido2_credentials(ctx, old_key, new_key)?;
        }
        Ok(())
    }

    /// Moves the cipher to an organization by re-encrypting the cipher keys with the organization
    /// key and assigning the organization ID to the cipher.
    ///
    /// # Arguments
    /// * `ctx` - The key store context where the cipher keys will be re-encrypted
    /// * `organization_id` - The ID of the organization to move the cipher to
    pub fn move_to_organization(
        &mut self,
        ctx: &mut KeyStoreContext<KeyIds>,
        organization_id: OrganizationId,
    ) -> Result<(), CipherError> {
        let new_key = SymmetricKeyId::Organization(organization_id);

        self.reencrypt_cipher_keys(ctx, new_key)?;
        self.organization_id = Some(organization_id);

        Ok(())
    }

    /// Re-encrypt the cipher key(s) using a new wrapping key.
    ///
    /// If the cipher has a cipher key, it will be re-encrypted with the new wrapping key.
    /// Otherwise, the cipher will re-encrypt all attachment keys and FIDO2 credential keys
    pub fn reencrypt_cipher_keys(
        &mut self,
        ctx: &mut KeyStoreContext<KeyIds>,
        new_wrapping_key: SymmetricKeyId,
    ) -> Result<(), CipherError> {
        let old_key = self.key_identifier();

        // If any attachment is missing a key we can't reencrypt the attachment keys
        if self.attachments.iter().flatten().any(|a| a.key.is_none()) {
            return Err(CipherError::AttachmentsWithoutKeys);
        }

        // If the cipher has a key, reencrypt it with the new wrapping key
        if self.key.is_some() {
            // Decrypt the current cipher key using the existing wrapping key
            let cipher_key = Cipher::decrypt_cipher_key(ctx, old_key, &self.key)?;

            // Wrap the cipher key with the new wrapping key
            self.key = Some(ctx.wrap_symmetric_key(new_wrapping_key, cipher_key)?);
        } else {
            // The cipher does not have a key, we must reencrypt all attachment keys and FIDO2
            // credentials individually
            self.reencrypt_attachment_keys(ctx, old_key, new_wrapping_key)?;
            self.reencrypt_fido2_credentials(ctx, old_key, new_wrapping_key)?;
        }

        Ok(())
    }

    #[allow(missing_docs)]
    pub fn set_new_fido2_credentials(
        &mut self,
        ctx: &mut KeyStoreContext<KeyIds>,
        creds: Vec<Fido2CredentialFullView>,
    ) -> Result<(), CipherError> {
        let key = self.key_identifier();

        let ciphers_key = Cipher::decrypt_cipher_key(ctx, key, &self.key)?;

        require!(self.login.as_mut()).fido2_credentials =
            Some(creds.encrypt_composite(ctx, ciphers_key)?);

        Ok(())
    }

    #[allow(missing_docs)]
    pub fn get_fido2_credentials(
        &self,
        ctx: &mut KeyStoreContext<KeyIds>,
    ) -> Result<Vec<Fido2CredentialFullView>, CipherError> {
        let key = self.key_identifier();

        let ciphers_key = Cipher::decrypt_cipher_key(ctx, key, &self.key)?;

        let login = require!(self.login.as_ref());
        let creds = require!(login.fido2_credentials.as_ref());
        let res = creds.decrypt(ctx, ciphers_key)?;
        Ok(res)
    }

    #[allow(missing_docs)]
    pub fn decrypt_fido2_private_key(
        &self,
        ctx: &mut KeyStoreContext<KeyIds>,
    ) -> Result<String, CipherError> {
        let fido2_credential = self.get_fido2_credentials(ctx)?;

        Ok(fido2_credential[0].key_value.clone())
    }

    pub(crate) fn update_password_history(&mut self, original_cipher: &CipherView) {
        let changes = self
            .login
            .as_mut()
            .map_or(vec![], |login| {
                login.detect_password_change(&original_cipher.login)
            })
            .into_iter()
            .chain(self.fields.as_deref().map_or(vec![], |fields| {
                FieldView::detect_hidden_field_changes(
                    fields,
                    original_cipher.fields.as_deref().unwrap_or(&[]),
                )
            }))
            .rev()
            .chain(original_cipher.password_history.iter().flatten().cloned())
            .take(MAX_PASSWORD_HISTORY_ENTRIES)
            .collect();
        self.password_history = Some(changes)
    }
}

impl Decryptable<KeyIds, SymmetricKeyId, CipherListView> for Cipher {
    fn decrypt(
        &self,
        ctx: &mut KeyStoreContext<KeyIds>,
        key: SymmetricKeyId,
    ) -> Result<CipherListView, CryptoError> {
        let ciphers_key = Cipher::decrypt_cipher_key(ctx, key, &self.key)?;

        Ok(CipherListView {
            id: self.id,
            organization_id: self.organization_id,
            folder_id: self.folder_id,
            collection_ids: self.collection_ids.clone(),
            key: self.key.clone(),
            name: self.name.decrypt(ctx, ciphers_key).ok().unwrap_or_default(),
            subtitle: self
                .decrypt_subtitle(ctx, ciphers_key)
                .ok()
                .unwrap_or_default(),
            r#type: match self.r#type {
                CipherType::Login => {
                    let login = self
                        .login
                        .as_ref()
                        .ok_or(CryptoError::MissingField("login"))?;
                    CipherListViewType::Login(login.decrypt(ctx, ciphers_key)?)
                }
                CipherType::SecureNote => CipherListViewType::SecureNote,
                CipherType::Card => {
                    let card = self
                        .card
                        .as_ref()
                        .ok_or(CryptoError::MissingField("card"))?;
                    CipherListViewType::Card(card.decrypt(ctx, ciphers_key)?)
                }
                CipherType::Identity => CipherListViewType::Identity,
                CipherType::SshKey => CipherListViewType::SshKey,
            },
            favorite: self.favorite,
            reprompt: self.reprompt,
            organization_use_totp: self.organization_use_totp,
            edit: self.edit,
            permissions: self.permissions,
            view_password: self.view_password,
            attachments: self
                .attachments
                .as_ref()
                .map(|a| a.len() as u32)
                .unwrap_or(0),
            has_old_attachments: self
                .attachments
                .as_ref()
                .map(|a| a.iter().any(|att| att.key.is_none()))
                .unwrap_or(false),
            creation_date: self.creation_date,
            deleted_date: self.deleted_date,
            revision_date: self.revision_date,
            copyable_fields: self.get_copyable_fields(),
            local_data: self.local_data.decrypt(ctx, ciphers_key)?,
            archived_date: self.archived_date,
        })
    }
}

#[cfg(feature = "wasm")]
impl wasm_bindgen::__rt::VectorIntoJsValue for Cipher {
    fn vector_into_jsvalue(
        vector: wasm_bindgen::__rt::std::boxed::Box<[Self]>,
    ) -> wasm_bindgen::JsValue {
        wasm_bindgen::__rt::js_value_vector_into_jsvalue(vector)
    }
}

#[cfg(feature = "wasm")]
impl wasm_bindgen::__rt::VectorIntoJsValue for CipherView {
    fn vector_into_jsvalue(
        vector: wasm_bindgen::__rt::std::boxed::Box<[Self]>,
    ) -> wasm_bindgen::JsValue {
        wasm_bindgen::__rt::js_value_vector_into_jsvalue(vector)
    }
}

impl IdentifyKey<SymmetricKeyId> for Cipher {
    fn key_identifier(&self) -> SymmetricKeyId {
        match self.organization_id {
            Some(organization_id) => SymmetricKeyId::Organization(organization_id),
            None => SymmetricKeyId::User,
        }
    }
}

impl IdentifyKey<SymmetricKeyId> for CipherView {
    fn key_identifier(&self) -> SymmetricKeyId {
        match self.organization_id {
            Some(organization_id) => SymmetricKeyId::Organization(organization_id),
            None => SymmetricKeyId::User,
        }
    }
}

impl IdentifyKey<SymmetricKeyId> for CipherListView {
    fn key_identifier(&self) -> SymmetricKeyId {
        match self.organization_id {
            Some(organization_id) => SymmetricKeyId::Organization(organization_id),
            None => SymmetricKeyId::User,
        }
    }
}

impl TryFrom<CipherDetailsResponseModel> for Cipher {
    type Error = VaultParseError;

    fn try_from(cipher: CipherDetailsResponseModel) -> Result<Self, Self::Error> {
        Ok(Self {
            id: cipher.id.map(CipherId::new),
            organization_id: cipher.organization_id.map(OrganizationId::new),
            folder_id: cipher.folder_id.map(FolderId::new),
            collection_ids: cipher
                .collection_ids
                .unwrap_or_default()
                .into_iter()
                .map(CollectionId::new)
                .collect(),
            name: require!(EncString::try_from_optional(cipher.name)?),
            notes: EncString::try_from_optional(cipher.notes)?,
            r#type: require!(cipher.r#type).into(),
            login: cipher.login.map(|l| (*l).try_into()).transpose()?,
            identity: cipher.identity.map(|i| (*i).try_into()).transpose()?,
            card: cipher.card.map(|c| (*c).try_into()).transpose()?,
            secure_note: cipher.secure_note.map(|s| (*s).try_into()).transpose()?,
            ssh_key: cipher.ssh_key.map(|s| (*s).try_into()).transpose()?,
            favorite: cipher.favorite.unwrap_or(false),
            reprompt: cipher
                .reprompt
                .map(|r| r.into())
                .unwrap_or(CipherRepromptType::None),
            organization_use_totp: cipher.organization_use_totp.unwrap_or(true),
            edit: cipher.edit.unwrap_or(true),
            permissions: cipher.permissions.map(|p| (*p).try_into()).transpose()?,
            view_password: cipher.view_password.unwrap_or(true),
            local_data: None, // Not sent from server
            attachments: cipher
                .attachments
                .map(|a| a.into_iter().map(|a| a.try_into()).collect())
                .transpose()?,
            fields: cipher
                .fields
                .map(|f| f.into_iter().map(|f| f.try_into()).collect())
                .transpose()?,
            password_history: cipher
                .password_history
                .map(|p| p.into_iter().map(|p| p.try_into()).collect())
                .transpose()?,
            creation_date: require!(cipher.creation_date).parse()?,
            deleted_date: cipher.deleted_date.map(|d| d.parse()).transpose()?,
            revision_date: require!(cipher.revision_date).parse()?,
            key: EncString::try_from_optional(cipher.key)?,
            archived_date: cipher.archived_date.map(|d| d.parse()).transpose()?,
            data: cipher.data,
        })
    }
}

impl From<bitwarden_api_api::models::CipherType> for CipherType {
    fn from(t: bitwarden_api_api::models::CipherType) -> Self {
        match t {
            bitwarden_api_api::models::CipherType::Login => CipherType::Login,
            bitwarden_api_api::models::CipherType::SecureNote => CipherType::SecureNote,
            bitwarden_api_api::models::CipherType::Card => CipherType::Card,
            bitwarden_api_api::models::CipherType::Identity => CipherType::Identity,
            bitwarden_api_api::models::CipherType::SSHKey => CipherType::SshKey,
        }
    }
}

impl From<bitwarden_api_api::models::CipherRepromptType> for CipherRepromptType {
    fn from(t: bitwarden_api_api::models::CipherRepromptType) -> Self {
        match t {
            bitwarden_api_api::models::CipherRepromptType::None => CipherRepromptType::None,
            bitwarden_api_api::models::CipherRepromptType::Password => CipherRepromptType::Password,
        }
    }
}

impl From<CipherType> for bitwarden_api_api::models::CipherType {
    fn from(t: CipherType) -> Self {
        match t {
            CipherType::Login => bitwarden_api_api::models::CipherType::Login,
            CipherType::SecureNote => bitwarden_api_api::models::CipherType::SecureNote,
            CipherType::Card => bitwarden_api_api::models::CipherType::Card,
            CipherType::Identity => bitwarden_api_api::models::CipherType::Identity,
            CipherType::SshKey => bitwarden_api_api::models::CipherType::SSHKey,
        }
    }
}

impl From<CipherRepromptType> for bitwarden_api_api::models::CipherRepromptType {
    fn from(t: CipherRepromptType) -> Self {
        match t {
            CipherRepromptType::None => bitwarden_api_api::models::CipherRepromptType::None,
            CipherRepromptType::Password => bitwarden_api_api::models::CipherRepromptType::Password,
        }
    }
}

impl TryFrom<CipherResponseModel> for Cipher {
    type Error = VaultParseError;

    fn try_from(cipher: CipherResponseModel) -> Result<Self, Self::Error> {
        Ok(Self {
            id: cipher.id.map(CipherId::new),
            organization_id: cipher.organization_id.map(OrganizationId::new),
            folder_id: cipher.folder_id.map(FolderId::new),
            collection_ids: vec![], // CipherResponseModel doesn't include collection_ids
            name: require!(cipher.name).parse()?,
            notes: EncString::try_from_optional(cipher.notes)?,
            r#type: require!(cipher.r#type).into(),
            login: cipher.login.map(|l| (*l).try_into()).transpose()?,
            identity: cipher.identity.map(|i| (*i).try_into()).transpose()?,
            card: cipher.card.map(|c| (*c).try_into()).transpose()?,
            secure_note: cipher.secure_note.map(|s| (*s).try_into()).transpose()?,
            ssh_key: cipher.ssh_key.map(|s| (*s).try_into()).transpose()?,
            favorite: cipher.favorite.unwrap_or(false),
            reprompt: cipher
                .reprompt
                .map(|r| r.into())
                .unwrap_or(CipherRepromptType::None),
            organization_use_totp: cipher.organization_use_totp.unwrap_or(false),
            edit: cipher.edit.unwrap_or(false),
            permissions: cipher.permissions.map(|p| (*p).try_into()).transpose()?,
            view_password: cipher.view_password.unwrap_or(true),
            local_data: None, // Not sent from server
            attachments: cipher
                .attachments
                .map(|a| a.into_iter().map(|a| a.try_into()).collect())
                .transpose()?,
            fields: cipher
                .fields
                .map(|f| f.into_iter().map(|f| f.try_into()).collect())
                .transpose()?,
            password_history: cipher
                .password_history
                .map(|p| p.into_iter().map(|p| p.try_into()).collect())
                .transpose()?,
            creation_date: require!(cipher.creation_date).parse()?,
            deleted_date: cipher.deleted_date.map(|d| d.parse()).transpose()?,
            revision_date: require!(cipher.revision_date).parse()?,
            key: EncString::try_from_optional(cipher.key)?,
            archived_date: cipher.archived_date.map(|d| d.parse()).transpose()?,
            data: cipher.data,
        })
    }
}

#[cfg(test)]
mod tests {

    use attachment::AttachmentView;
    use bitwarden_core::key_management::{
        create_test_crypto_with_user_and_org_key, create_test_crypto_with_user_key,
    };
    use bitwarden_crypto::SymmetricCryptoKey;

    use super::*;
    use crate::{Fido2Credential, PasswordHistoryView, login::Fido2CredentialListView};

    // Test constants for encrypted strings
    const TEST_ENC_STRING_1: &str = "2.xzDCDWqRBpHm42EilUvyVw==|nIrWV3l/EeTbWTnAznrK0Q==|sUj8ol2OTgvvTvD86a9i9XUP58hmtCEBqhck7xT5YNk=";
    const TEST_ENC_STRING_2: &str = "2.M7ZJ7EuFDXCq66gDTIyRIg==|B1V+jroo6+m/dpHx6g8DxA==|PIXPBCwyJ1ady36a7jbcLg346pm/7N/06W4UZxc1TUo=";
    const TEST_ENC_STRING_3: &str = "2.d3rzo0P8rxV9Hs1m1BmAjw==|JOwna6i0zs+K7ZghwrZRuw==|SJqKreLag1ID+g6H1OdmQr0T5zTrVWKzD6hGy3fDqB0=";
    const TEST_ENC_STRING_4: &str = "2.EBNGgnaMHeO/kYnI3A0jiA==|9YXlrgABP71ebZ5umurCJQ==|GDk5jxiqTYaU7e2AStCFGX+a1kgCIk8j0NEli7Jn0L4=";
    const TEST_ENC_STRING_5: &str = "2.hqdioUAc81FsKQmO1XuLQg==|oDRdsJrQjoFu9NrFVy8tcJBAFKBx95gHaXZnWdXbKpsxWnOr2sKipIG43pKKUFuq|3gKZMiboceIB5SLVOULKg2iuyu6xzos22dfJbvx0EHk=";
    const TEST_CIPHER_NAME: &str = "2.d3rzo0P8rxV9Hs1m1BmAjw==|JOwna6i0zs+K7ZghwrZRuw==|SJqKreLag1ID+g6H1OdmQr0T5zTrVWKzD6hGy3fDqB0=";
    const TEST_UUID: &str = "fd411a1a-fec8-4070-985d-0e6560860e69";

    fn generate_cipher() -> CipherView {
        let test_id = "fd411a1a-fec8-4070-985d-0e6560860e69".parse().unwrap();
        CipherView {
            r#type: CipherType::Login,
            login: Some(LoginView {
                username: Some("test_username".to_string()),
                password: Some("test_password".to_string()),
                password_revision_date: None,
                uris: None,
                totp: None,
                autofill_on_page_load: None,
                fido2_credentials: None,
            }),
            id: Some(test_id),
            organization_id: None,
            folder_id: None,
            collection_ids: vec![],
            key: None,
            name: "My test login".to_string(),
            notes: None,
            identity: None,
            card: None,
            secure_note: None,
            ssh_key: None,
            favorite: false,
            reprompt: CipherRepromptType::None,
            organization_use_totp: true,
            edit: true,
            permissions: None,
            view_password: true,
            local_data: None,
            attachments: None,
            fields: None,
            password_history: None,
            creation_date: "2024-01-30T17:55:36.150Z".parse().unwrap(),
            deleted_date: None,
            revision_date: "2024-01-30T17:55:36.150Z".parse().unwrap(),
            archived_date: None,
        }
    }

    fn generate_fido2(ctx: &mut KeyStoreContext<KeyIds>, key: SymmetricKeyId) -> Fido2Credential {
        Fido2Credential {
            credential_id: "123".to_string().encrypt(ctx, key).unwrap(),
            key_type: "public-key".to_string().encrypt(ctx, key).unwrap(),
            key_algorithm: "ECDSA".to_string().encrypt(ctx, key).unwrap(),
            key_curve: "P-256".to_string().encrypt(ctx, key).unwrap(),
            key_value: "123".to_string().encrypt(ctx, key).unwrap(),
            rp_id: "123".to_string().encrypt(ctx, key).unwrap(),
            user_handle: None,
            user_name: None,
            counter: "123".to_string().encrypt(ctx, key).unwrap(),
            rp_name: None,
            user_display_name: None,
            discoverable: "true".to_string().encrypt(ctx, key).unwrap(),
            creation_date: "2024-06-07T14:12:36.150Z".parse().unwrap(),
        }
    }

    #[test]
    fn test_decrypt_cipher_list_view() {
        let key: SymmetricCryptoKey = "w2LO+nwV4oxwswVYCxlOfRUseXfvU03VzvKQHrqeklPgiMZrspUe6sOBToCnDn9Ay0tuCBn8ykVVRb7PWhub2Q==".to_string().try_into().unwrap();
        let key_store = create_test_crypto_with_user_key(key);

        let cipher = Cipher {
            id: Some("090c19ea-a61a-4df6-8963-262b97bc6266".parse().unwrap()),
            organization_id: None,
            folder_id: None,
            collection_ids: vec![],
            key: None,
            name: TEST_CIPHER_NAME.parse().unwrap(),
            notes: None,
            r#type: CipherType::Login,
            login: Some(Login {
                username: Some("2.EBNGgnaMHeO/kYnI3A0jiA==|9YXlrgABP71ebZ5umurCJQ==|GDk5jxiqTYaU7e2AStCFGX+a1kgCIk8j0NEli7Jn0L4=".parse().unwrap()),
                password: Some("2.M7ZJ7EuFDXCq66gDTIyRIg==|B1V+jroo6+m/dpHx6g8DxA==|PIXPBCwyJ1ady36a7jbcLg346pm/7N/06W4UZxc1TUo=".parse().unwrap()),
                password_revision_date: None,
                uris: None,
                totp: Some("2.hqdioUAc81FsKQmO1XuLQg==|oDRdsJrQjoFu9NrFVy8tcJBAFKBx95gHaXZnWdXbKpsxWnOr2sKipIG43pKKUFuq|3gKZMiboceIB5SLVOULKg2iuyu6xzos22dfJbvx0EHk=".parse().unwrap()),
                autofill_on_page_load: None,
                fido2_credentials: Some(vec![generate_fido2(&mut key_store.context(), SymmetricKeyId::User)]),
            }),
            identity: None,
            card: None,
            secure_note: None,
            ssh_key: None,
            favorite: false,
            reprompt: CipherRepromptType::None,
            organization_use_totp: false,
            edit: true,
            permissions: Some(CipherPermissions {
                delete: false,
                restore: false
            }),
            view_password: true,
            local_data: None,
            attachments: None,
            fields: None,
            password_history: None,
            creation_date: "2024-01-30T17:55:36.150Z".parse().unwrap(),
            deleted_date: None,
            revision_date: "2024-01-30T17:55:36.150Z".parse().unwrap(),
            archived_date: None,
            data: None,
        };

        let view: CipherListView = key_store.decrypt(&cipher).unwrap();

        assert_eq!(
            view,
            CipherListView {
                id: cipher.id,
                organization_id: cipher.organization_id,
                folder_id: cipher.folder_id,
                collection_ids: cipher.collection_ids,
                key: cipher.key,
                name: "My test login".to_string(),
                subtitle: "test_username".to_string(),
                r#type: CipherListViewType::Login(LoginListView {
                    fido2_credentials: Some(vec![Fido2CredentialListView {
                        credential_id: "123".to_string(),
                        rp_id: "123".to_string(),
                        user_handle: None,
                        user_name: None,
                        user_display_name: None,
                        counter: "123".to_string(),
                    }]),
                    has_fido2: true,
                    username: Some("test_username".to_string()),
                    totp: cipher.login.as_ref().unwrap().totp.clone(),
                    uris: None,
                }),
                favorite: cipher.favorite,
                reprompt: cipher.reprompt,
                organization_use_totp: cipher.organization_use_totp,
                edit: cipher.edit,
                permissions: cipher.permissions,
                view_password: cipher.view_password,
                attachments: 0,
                has_old_attachments: false,
                creation_date: cipher.creation_date,
                deleted_date: cipher.deleted_date,
                revision_date: cipher.revision_date,
                copyable_fields: vec![
                    CopyableCipherFields::LoginUsername,
                    CopyableCipherFields::LoginPassword,
                    CopyableCipherFields::LoginTotp
                ],
                local_data: None,
                archived_date: cipher.archived_date,
            }
        )
    }

    #[test]
    fn test_generate_cipher_key() {
        let key = SymmetricCryptoKey::make_aes256_cbc_hmac_key();
        let key_store = create_test_crypto_with_user_key(key);

        let original_cipher = generate_cipher();

        // Check that the cipher gets encrypted correctly without it's own key
        let cipher = generate_cipher();
        let no_key_cipher_enc = key_store.encrypt(cipher).unwrap();
        let no_key_cipher_dec: CipherView = key_store.decrypt(&no_key_cipher_enc).unwrap();
        assert!(no_key_cipher_dec.key.is_none());
        assert_eq!(no_key_cipher_dec.name, original_cipher.name);

        let mut cipher = generate_cipher();
        cipher
            .generate_cipher_key(&mut key_store.context(), cipher.key_identifier())
            .unwrap();

        // Check that the cipher gets encrypted correctly when it's assigned it's own key
        let key_cipher_enc = key_store.encrypt(cipher).unwrap();
        let key_cipher_dec: CipherView = key_store.decrypt(&key_cipher_enc).unwrap();
        assert!(key_cipher_dec.key.is_some());
        assert_eq!(key_cipher_dec.name, original_cipher.name);
    }

    #[test]
    fn test_generate_cipher_key_when_a_cipher_key_already_exists() {
        let key = SymmetricCryptoKey::make_aes256_cbc_hmac_key();
        let key_store = create_test_crypto_with_user_key(key);

        let mut original_cipher = generate_cipher();
        {
            let mut ctx = key_store.context();
            let cipher_key = ctx.generate_symmetric_key();

            original_cipher.key = Some(
                ctx.wrap_symmetric_key(SymmetricKeyId::User, cipher_key)
                    .unwrap(),
            );
        }

        original_cipher
            .generate_cipher_key(&mut key_store.context(), original_cipher.key_identifier())
            .unwrap();

        // Make sure that the cipher key is decryptable
        let wrapped_key = original_cipher.key.unwrap();
        let mut ctx = key_store.context();
        ctx.unwrap_symmetric_key(SymmetricKeyId::User, &wrapped_key)
            .unwrap();
    }

    #[test]
    fn test_generate_cipher_key_ignores_attachments_without_key() {
        let key = SymmetricCryptoKey::make_aes256_cbc_hmac_key();
        let key_store = create_test_crypto_with_user_key(key);

        let mut cipher = generate_cipher();
        let attachment = AttachmentView {
            id: None,
            url: None,
            size: None,
            size_name: None,
            file_name: Some("Attachment test name".into()),
            key: None,
            #[cfg(feature = "wasm")]
            decrypted_key: None,
        };
        cipher.attachments = Some(vec![attachment]);

        cipher
            .generate_cipher_key(&mut key_store.context(), cipher.key_identifier())
            .unwrap();
        assert!(cipher.attachments.unwrap()[0].key.is_none());
    }

    #[test]
    fn test_reencrypt_cipher_key() {
        let old_key = SymmetricCryptoKey::make_aes256_cbc_hmac_key();
        let new_key = SymmetricCryptoKey::make_aes256_cbc_hmac_key();
        let key_store = create_test_crypto_with_user_key(old_key);
        let mut ctx = key_store.context_mut();

        let mut cipher = generate_cipher();
        cipher
            .generate_cipher_key(&mut ctx, cipher.key_identifier())
            .unwrap();

        // Re-encrypt the cipher key with a new wrapping key
        let new_key_id = ctx.add_local_symmetric_key(new_key);

        cipher.reencrypt_cipher_keys(&mut ctx, new_key_id).unwrap();

        // Check that the cipher key can be unwrapped with the new key
        assert!(cipher.key.is_some());
        assert!(
            ctx.unwrap_symmetric_key(new_key_id, &cipher.key.unwrap())
                .is_ok()
        );
    }

    #[test]
    fn test_reencrypt_cipher_key_ignores_missing_key() {
        let key = SymmetricCryptoKey::make_aes256_cbc_hmac_key();
        let key_store = create_test_crypto_with_user_key(key);
        let mut ctx = key_store.context_mut();
        let mut cipher = generate_cipher();

        // The cipher does not have a key, so re-encryption should not add one
        let new_cipher_key = ctx.generate_symmetric_key();
        cipher
            .reencrypt_cipher_keys(&mut ctx, new_cipher_key)
            .unwrap();

        // Check that the cipher key is still None
        assert!(cipher.key.is_none());
    }

    #[test]
    fn test_move_user_cipher_to_org() {
        let org = OrganizationId::new_v4();
        let key = SymmetricCryptoKey::make_aes256_cbc_hmac_key();
        let org_key = SymmetricCryptoKey::make_aes256_cbc_hmac_key();
        let key_store = create_test_crypto_with_user_and_org_key(key, org, org_key);

        // Create a cipher with a user key
        let mut cipher = generate_cipher();
        cipher
            .generate_cipher_key(&mut key_store.context(), cipher.key_identifier())
            .unwrap();

        cipher
            .move_to_organization(&mut key_store.context(), org)
            .unwrap();
        assert_eq!(cipher.organization_id, Some(org));

        // Check that the cipher can be encrypted/decrypted with the new org key
        let cipher_enc = key_store.encrypt(cipher).unwrap();
        let cipher_dec: CipherView = key_store.decrypt(&cipher_enc).unwrap();

        assert_eq!(cipher_dec.name, "My test login");
    }

    #[test]
    fn test_move_user_cipher_to_org_manually() {
        let org = OrganizationId::new_v4();
        let key = SymmetricCryptoKey::make_aes256_cbc_hmac_key();
        let org_key = SymmetricCryptoKey::make_aes256_cbc_hmac_key();
        let key_store = create_test_crypto_with_user_and_org_key(key, org, org_key);

        // Create a cipher with a user key
        let mut cipher = generate_cipher();
        cipher
            .generate_cipher_key(&mut key_store.context(), cipher.key_identifier())
            .unwrap();

        cipher.organization_id = Some(org);

        // Check that the cipher can not be encrypted, as the
        // cipher key is tied to the user key and not the org key
        assert!(key_store.encrypt(cipher).is_err());
    }

    #[test]
    fn test_move_user_cipher_with_attachment_without_key_to_org() {
        let org = OrganizationId::new_v4();
        let key = SymmetricCryptoKey::make_aes256_cbc_hmac_key();
        let org_key = SymmetricCryptoKey::make_aes256_cbc_hmac_key();
        let key_store = create_test_crypto_with_user_and_org_key(key, org, org_key);

        let mut cipher = generate_cipher();
        let attachment = AttachmentView {
            id: None,
            url: None,
            size: None,
            size_name: None,
            file_name: Some("Attachment test name".into()),
            key: None,
            #[cfg(feature = "wasm")]
            decrypted_key: None,
        };
        cipher.attachments = Some(vec![attachment]);

        // Neither cipher nor attachment have keys, so the cipher can't be moved
        assert!(
            cipher
                .move_to_organization(&mut key_store.context(), org)
                .is_err()
        );
    }

    #[test]
    fn test_move_user_cipher_with_attachment_with_key_to_org() {
        let org = OrganizationId::new_v4();
        let key = SymmetricCryptoKey::make_aes256_cbc_hmac_key();
        let org_key = SymmetricCryptoKey::make_aes256_cbc_hmac_key();
        let key_store = create_test_crypto_with_user_and_org_key(key, org, org_key);
        let org_key = SymmetricKeyId::Organization(org);

        // Attachment has a key that is encrypted with the user key, as the cipher has no key itself
        let (attachment_key_enc, attachment_key_val) = {
            let mut ctx = key_store.context();
            let attachment_key = ctx.generate_symmetric_key();
            let attachment_key_enc = ctx
                .wrap_symmetric_key(SymmetricKeyId::User, attachment_key)
                .unwrap();
            #[allow(deprecated)]
            let attachment_key_val = ctx
                .dangerous_get_symmetric_key(attachment_key)
                .unwrap()
                .clone();

            (attachment_key_enc, attachment_key_val)
        };

        let mut cipher = generate_cipher();
        let attachment = AttachmentView {
            id: None,
            url: None,
            size: None,
            size_name: None,
            file_name: Some("Attachment test name".into()),
            key: Some(attachment_key_enc),
            #[cfg(feature = "wasm")]
            decrypted_key: None,
        };
        cipher.attachments = Some(vec![attachment]);
        let cred = generate_fido2(&mut key_store.context(), SymmetricKeyId::User);
        cipher.login.as_mut().unwrap().fido2_credentials = Some(vec![cred]);

        cipher
            .move_to_organization(&mut key_store.context(), org)
            .unwrap();

        assert!(cipher.key.is_none());

        // Check that the attachment key has been re-encrypted with the org key,
        // and the value matches with the original attachment key
        let new_attachment_key = cipher.attachments.unwrap()[0].key.clone().unwrap();
        let mut ctx = key_store.context();
        let new_attachment_key_id = ctx
            .unwrap_symmetric_key(org_key, &new_attachment_key)
            .unwrap();
        #[allow(deprecated)]
        let new_attachment_key_dec = ctx
            .dangerous_get_symmetric_key(new_attachment_key_id)
            .unwrap();

        assert_eq!(*new_attachment_key_dec, attachment_key_val);

        let cred2: Fido2CredentialFullView = cipher
            .login
            .unwrap()
            .fido2_credentials
            .unwrap()
            .first()
            .unwrap()
            .decrypt(&mut key_store.context(), org_key)
            .unwrap();

        assert_eq!(cred2.credential_id, "123");
    }

    #[test]
    fn test_move_user_cipher_with_key_with_attachment_with_key_to_org() {
        let org = OrganizationId::new_v4();
        let key = SymmetricCryptoKey::make_aes256_cbc_hmac_key();
        let org_key = SymmetricCryptoKey::make_aes256_cbc_hmac_key();
        let key_store = create_test_crypto_with_user_and_org_key(key, org, org_key);
        let org_key = SymmetricKeyId::Organization(org);

        let mut ctx = key_store.context();

        let cipher_key = ctx.generate_symmetric_key();
        let cipher_key_enc = ctx
            .wrap_symmetric_key(SymmetricKeyId::User, cipher_key)
            .unwrap();

        // Attachment has a key that is encrypted with the cipher key
        let attachment_key = ctx.generate_symmetric_key();
        let attachment_key_enc = ctx.wrap_symmetric_key(cipher_key, attachment_key).unwrap();

        let mut cipher = generate_cipher();
        cipher.key = Some(cipher_key_enc);

        let attachment = AttachmentView {
            id: None,
            url: None,
            size: None,
            size_name: None,
            file_name: Some("Attachment test name".into()),
            key: Some(attachment_key_enc.clone()),
            #[cfg(feature = "wasm")]
            decrypted_key: None,
        };
        cipher.attachments = Some(vec![attachment]);

        let cred = generate_fido2(&mut ctx, cipher_key);
        cipher.login.as_mut().unwrap().fido2_credentials = Some(vec![cred.clone()]);

        cipher.move_to_organization(&mut ctx, org).unwrap();

        // Check that the cipher key has been re-encrypted with the org key,
        let wrapped_new_cipher_key = cipher.key.clone().unwrap();
        let new_cipher_key_dec = ctx
            .unwrap_symmetric_key(org_key, &wrapped_new_cipher_key)
            .unwrap();
        #[allow(deprecated)]
        let new_cipher_key_dec = ctx.dangerous_get_symmetric_key(new_cipher_key_dec).unwrap();
        #[allow(deprecated)]
        let cipher_key_val = ctx.dangerous_get_symmetric_key(cipher_key).unwrap();

        assert_eq!(new_cipher_key_dec, cipher_key_val);

        // Check that the attachment key hasn't changed
        assert_eq!(
            cipher.attachments.unwrap()[0]
                .key
                .as_ref()
                .unwrap()
                .to_string(),
            attachment_key_enc.to_string()
        );

        let cred2: Fido2Credential = cipher
            .login
            .unwrap()
            .fido2_credentials
            .unwrap()
            .first()
            .unwrap()
            .clone();

        assert_eq!(
            cred2.credential_id.to_string(),
            cred.credential_id.to_string()
        );
    }

    #[test]
    fn test_decrypt_fido2_private_key() {
        let key_store =
            create_test_crypto_with_user_key(SymmetricCryptoKey::make_aes256_cbc_hmac_key());
        let mut ctx = key_store.context();

        let mut cipher_view = generate_cipher();
        cipher_view
            .generate_cipher_key(&mut ctx, cipher_view.key_identifier())
            .unwrap();

        let key_id = cipher_view.key_identifier();
        let ciphers_key = Cipher::decrypt_cipher_key(&mut ctx, key_id, &cipher_view.key).unwrap();

        let fido2_credential = generate_fido2(&mut ctx, ciphers_key);

        cipher_view.login.as_mut().unwrap().fido2_credentials =
            Some(vec![fido2_credential.clone()]);

        let decrypted_key_value = cipher_view.decrypt_fido2_private_key(&mut ctx).unwrap();
        assert_eq!(decrypted_key_value, "123");
    }

    #[test]
<<<<<<< HEAD
    fn test_password_history_on_password_change() {
        use chrono::Utc;

        let original_cipher = generate_cipher();
        let mut new_cipher = generate_cipher();

        // Change password
        if let Some(ref mut login) = new_cipher.login {
            login.password = Some("new_password123".to_string());
        }

        let start = Utc::now();
        new_cipher.update_password_history(&original_cipher);
        let end = Utc::now();

        assert!(new_cipher.password_history.is_some());
        let history = new_cipher.password_history.unwrap();
        assert_eq!(history.len(), 1);
        assert_eq!(history[0].password, "test_password");
        assert!(
            history[0].last_used_date >= start && history[0].last_used_date <= end,
            "last_used_date was not set properly"
        );
    }

    #[test]
    fn test_password_history_on_unchanged_password() {
        let original_cipher = generate_cipher();
        let mut new_cipher = generate_cipher();

        new_cipher.update_password_history(&original_cipher);

        // Password history should be empty since password didn't change
        assert!(
            new_cipher.password_history.is_none()
                || new_cipher.password_history.as_ref().unwrap().is_empty()
        );
    }

    #[test]
    fn test_password_history_is_preserved() {
        use chrono::TimeZone;

        let mut original_cipher = generate_cipher();
        original_cipher.password_history = Some(
            (0..4)
                .map(|i| PasswordHistoryView {
                    password: format!("old_password_{}", i),
                    last_used_date: chrono::Utc
                        .with_ymd_and_hms(2025, i + 1, i + 1, i, i, i)
                        .unwrap(),
                })
                .collect(),
        );

        let mut new_cipher = generate_cipher();

        new_cipher.update_password_history(&original_cipher);

        assert!(new_cipher.password_history.is_some());
        let history = new_cipher.password_history.unwrap();
        assert_eq!(history.len(), 4);

        assert_eq!(history[0].password, "old_password_0");
        assert_eq!(
            history[0].last_used_date,
            chrono::Utc.with_ymd_and_hms(2025, 1, 1, 0, 0, 0).unwrap()
        );
        assert_eq!(history[1].password, "old_password_1");
        assert_eq!(
            history[1].last_used_date,
            chrono::Utc.with_ymd_and_hms(2025, 2, 2, 1, 1, 1).unwrap()
        );
        assert_eq!(history[2].password, "old_password_2");
        assert_eq!(
            history[2].last_used_date,
            chrono::Utc.with_ymd_and_hms(2025, 3, 3, 2, 2, 2).unwrap()
        );
        assert_eq!(history[3].password, "old_password_3");
        assert_eq!(
            history[3].last_used_date,
            chrono::Utc.with_ymd_and_hms(2025, 4, 4, 3, 3, 3).unwrap()
=======
    fn test_populate_cipher_types_login_with_valid_data() {
        let mut cipher = Cipher {
            id: Some(TEST_UUID.parse().unwrap()),
            organization_id: None,
            folder_id: None,
            collection_ids: vec![],
            key: None,
            name: TEST_CIPHER_NAME.parse().unwrap(),
            notes: None,
            r#type: CipherType::Login,
            login: None,
            identity: None,
            card: None,
            secure_note: None,
            ssh_key: None,
            favorite: false,
            reprompt: CipherRepromptType::None,
            organization_use_totp: false,
            edit: true,
            view_password: true,
            permissions: None,
            local_data: None,
            attachments: None,
            fields: None,
            password_history: None,
            creation_date: "2024-01-30T17:55:36.150Z".parse().unwrap(),
            deleted_date: None,
            revision_date: "2024-01-30T17:55:36.150Z".parse().unwrap(),
            archived_date: None,
            data: Some(format!(
                r#"{{"version": 2, "username": "{}", "password": "{}", "organizationUseTotp": true, "favorite": false, "deletedDate": null}}"#,
                TEST_ENC_STRING_1, TEST_ENC_STRING_2
            )),
        };

        cipher
            .populate_cipher_types()
            .expect("populate_cipher_types failed");

        assert!(cipher.login.is_some());
        let login = cipher.login.unwrap();
        assert_eq!(login.username.unwrap().to_string(), TEST_ENC_STRING_1);
        assert_eq!(login.password.unwrap().to_string(), TEST_ENC_STRING_2);
    }

    #[test]
    fn test_populate_cipher_types_secure_note() {
        let mut cipher = Cipher {
            id: Some(TEST_UUID.parse().unwrap()),
            organization_id: None,
            folder_id: None,
            collection_ids: vec![],
            key: None,
            name: TEST_CIPHER_NAME.parse().unwrap(),
            notes: None,
            r#type: CipherType::SecureNote,
            login: None,
            identity: None,
            card: None,
            secure_note: None,
            ssh_key: None,
            favorite: false,
            reprompt: CipherRepromptType::None,
            organization_use_totp: false,
            edit: true,
            view_password: true,
            permissions: None,
            local_data: None,
            attachments: None,
            fields: None,
            password_history: None,
            creation_date: "2024-01-30T17:55:36.150Z".parse().unwrap(),
            deleted_date: None,
            revision_date: "2024-01-30T17:55:36.150Z".parse().unwrap(),
            archived_date: None,
            data: Some(r#"{"type": 0, "organizationUseTotp": false, "favorite": false, "deletedDate": null}"#.to_string()),
        };

        cipher
            .populate_cipher_types()
            .expect("populate_cipher_types failed");

        assert!(cipher.secure_note.is_some());
    }

    #[test]
    fn test_populate_cipher_types_card() {
        let mut cipher = Cipher {
            id: Some(TEST_UUID.parse().unwrap()),
            organization_id: None,
            folder_id: None,
            collection_ids: vec![],
            key: None,
            name: TEST_CIPHER_NAME.parse().unwrap(),
            notes: None,
            r#type: CipherType::Card,
            login: None,
            identity: None,
            card: None,
            secure_note: None,
            ssh_key: None,
            favorite: false,
            reprompt: CipherRepromptType::None,
            organization_use_totp: false,
            edit: true,
            view_password: true,
            permissions: None,
            local_data: None,
            attachments: None,
            fields: None,
            password_history: None,
            creation_date: "2024-01-30T17:55:36.150Z".parse().unwrap(),
            deleted_date: None,
            revision_date: "2024-01-30T17:55:36.150Z".parse().unwrap(),
            archived_date: None,
            data: Some(format!(
                r#"{{"cardholderName": "{}", "number": "{}", "expMonth": "{}", "expYear": "{}", "code": "{}", "brand": "{}", "organizationUseTotp": true, "favorite": false, "deletedDate": null}}"#,
                TEST_ENC_STRING_1,
                TEST_ENC_STRING_2,
                TEST_ENC_STRING_3,
                TEST_ENC_STRING_4,
                TEST_ENC_STRING_5,
                TEST_ENC_STRING_1
            )),
        };

        cipher
            .populate_cipher_types()
            .expect("populate_cipher_types failed");

        assert!(cipher.card.is_some());
        let card = cipher.card.unwrap();
        assert_eq!(
            card.cardholder_name.as_ref().unwrap().to_string(),
            TEST_ENC_STRING_1
        );
        assert_eq!(card.number.as_ref().unwrap().to_string(), TEST_ENC_STRING_2);
        assert_eq!(
            card.exp_month.as_ref().unwrap().to_string(),
            TEST_ENC_STRING_3
        );
        assert_eq!(
            card.exp_year.as_ref().unwrap().to_string(),
            TEST_ENC_STRING_4
        );
        assert_eq!(card.code.as_ref().unwrap().to_string(), TEST_ENC_STRING_5);
        assert_eq!(card.brand.as_ref().unwrap().to_string(), TEST_ENC_STRING_1);
    }

    #[test]
    fn test_populate_cipher_types_identity() {
        let mut cipher = Cipher {
            id: Some(TEST_UUID.parse().unwrap()),
            organization_id: None,
            folder_id: None,
            collection_ids: vec![],
            key: None,
            name: TEST_CIPHER_NAME.parse().unwrap(),
            notes: None,
            r#type: CipherType::Identity,
            login: None,
            identity: None,
            card: None,
            secure_note: None,
            ssh_key: None,
            favorite: false,
            reprompt: CipherRepromptType::None,
            organization_use_totp: false,
            edit: true,
            view_password: true,
            permissions: None,
            local_data: None,
            attachments: None,
            fields: None,
            password_history: None,
            creation_date: "2024-01-30T17:55:36.150Z".parse().unwrap(),
            deleted_date: None,
            revision_date: "2024-01-30T17:55:36.150Z".parse().unwrap(),
            archived_date: None,
            data: Some(format!(
                r#"{{"firstName": "{}", "lastName": "{}", "email": "{}", "phone": "{}", "company": "{}", "address1": "{}", "city": "{}", "state": "{}", "postalCode": "{}", "country": "{}", "organizationUseTotp": false, "favorite": true, "deletedDate": null}}"#,
                TEST_ENC_STRING_1,
                TEST_ENC_STRING_2,
                TEST_ENC_STRING_3,
                TEST_ENC_STRING_4,
                TEST_ENC_STRING_5,
                TEST_ENC_STRING_1,
                TEST_ENC_STRING_2,
                TEST_ENC_STRING_3,
                TEST_ENC_STRING_4,
                TEST_ENC_STRING_5
            )),
        };

        cipher
            .populate_cipher_types()
            .expect("populate_cipher_types failed");

        assert!(cipher.identity.is_some());
        let identity = cipher.identity.unwrap();
        assert_eq!(
            identity.first_name.as_ref().unwrap().to_string(),
            TEST_ENC_STRING_1
        );
        assert_eq!(
            identity.last_name.as_ref().unwrap().to_string(),
            TEST_ENC_STRING_2
        );
        assert_eq!(
            identity.email.as_ref().unwrap().to_string(),
            TEST_ENC_STRING_3
        );
        assert_eq!(
            identity.phone.as_ref().unwrap().to_string(),
            TEST_ENC_STRING_4
        );
        assert_eq!(
            identity.company.as_ref().unwrap().to_string(),
            TEST_ENC_STRING_5
        );
        assert_eq!(
            identity.address1.as_ref().unwrap().to_string(),
            TEST_ENC_STRING_1
        );
        assert_eq!(
            identity.city.as_ref().unwrap().to_string(),
            TEST_ENC_STRING_2
        );
        assert_eq!(
            identity.state.as_ref().unwrap().to_string(),
            TEST_ENC_STRING_3
        );
        assert_eq!(
            identity.postal_code.as_ref().unwrap().to_string(),
            TEST_ENC_STRING_4
        );
        assert_eq!(
            identity.country.as_ref().unwrap().to_string(),
            TEST_ENC_STRING_5
>>>>>>> 95e329ad
        );
    }

    #[test]
<<<<<<< HEAD
    fn test_password_history_with_hidden_fields() {
        let mut original_cipher = generate_cipher();
        original_cipher.fields = Some(vec![FieldView {
            name: Some("Secret Key".to_string()),
            value: Some("old_secret_value".to_string()),
            r#type: crate::FieldType::Hidden,
            linked_id: None,
        }]);

        let mut new_cipher = generate_cipher();
        new_cipher.fields = Some(vec![FieldView {
            name: Some("Secret Key".to_string()),
            value: Some("new_secret_value".to_string()),
            r#type: crate::FieldType::Hidden,
            linked_id: None,
        }]);

        new_cipher.update_password_history(&original_cipher);

        assert!(new_cipher.password_history.is_some());
        let history = new_cipher.password_history.unwrap();
        assert_eq!(history.len(), 1);
        assert_eq!(history[0].password, "Secret Key: old_secret_value");
    }

    #[test]
    fn test_password_history_length_limit() {
        use crate::password_history::MAX_PASSWORD_HISTORY_ENTRIES;

        let mut original_cipher = generate_cipher();
        original_cipher.password_history = Some(
            (0..10)
                .map(|i| PasswordHistoryView {
                    password: format!("old_password_{}", i),
                    last_used_date: chrono::Utc::now(),
                })
                .collect(),
        );

        let mut new_cipher = original_cipher.clone();
        // Change password
        if let Some(ref mut login) = new_cipher.login {
            login.password = Some("brand_new_password".to_string());
        }

        new_cipher.update_password_history(&original_cipher);

        assert!(new_cipher.password_history.is_some());
        let history = new_cipher.password_history.unwrap();

        // Should be limited to MAX_PASSWORD_HISTORY_ENTRIES
        assert_eq!(history.len(), MAX_PASSWORD_HISTORY_ENTRIES);

        // Most recent change (original password) should be first
        assert_eq!(history[0].password, "test_password");
        // Followed by the oldest entries from the existing history
        assert_eq!(history[1].password, "old_password_0");
        assert_eq!(history[2].password, "old_password_1");
        assert_eq!(history[3].password, "old_password_2");
        assert_eq!(history[4].password, "old_password_3");
=======
    fn test_populate_cipher_types_ssh_key() {
        let mut cipher = Cipher {
            id: Some(TEST_UUID.parse().unwrap()),
            organization_id: None,
            folder_id: None,
            collection_ids: vec![],
            key: None,
            name: TEST_CIPHER_NAME.parse().unwrap(),
            notes: None,
            r#type: CipherType::SshKey,
            login: None,
            identity: None,
            card: None,
            secure_note: None,
            ssh_key: None,
            favorite: false,
            reprompt: CipherRepromptType::None,
            organization_use_totp: false,
            edit: true,
            view_password: true,
            permissions: None,
            local_data: None,
            attachments: None,
            fields: None,
            password_history: None,
            creation_date: "2024-01-30T17:55:36.150Z".parse().unwrap(),
            deleted_date: None,
            revision_date: "2024-01-30T17:55:36.150Z".parse().unwrap(),
            archived_date: None,
            data: Some(format!(
                r#"{{"privateKey": "{}", "publicKey": "{}", "fingerprint": "{}", "organizationUseTotp": true, "favorite": false, "deletedDate": null}}"#,
                TEST_ENC_STRING_1, TEST_ENC_STRING_2, TEST_ENC_STRING_3
            )),
        };

        cipher
            .populate_cipher_types()
            .expect("populate_cipher_types failed");

        assert!(cipher.ssh_key.is_some());
        let ssh_key = cipher.ssh_key.unwrap();
        assert_eq!(ssh_key.private_key.to_string(), TEST_ENC_STRING_1);
        assert_eq!(ssh_key.public_key.to_string(), TEST_ENC_STRING_2);
        assert_eq!(ssh_key.fingerprint.to_string(), TEST_ENC_STRING_3);
    }

    #[test]
    fn test_populate_cipher_types_with_null_data() {
        let mut cipher = Cipher {
            id: Some(TEST_UUID.parse().unwrap()),
            organization_id: None,
            folder_id: None,
            collection_ids: vec![],
            key: None,
            name: TEST_CIPHER_NAME.parse().unwrap(),
            notes: None,
            r#type: CipherType::Login,
            login: None,
            identity: None,
            card: None,
            secure_note: None,
            ssh_key: None,
            favorite: false,
            reprompt: CipherRepromptType::None,
            organization_use_totp: false,
            edit: true,
            view_password: true,
            permissions: None,
            local_data: None,
            attachments: None,
            fields: None,
            password_history: None,
            creation_date: "2024-01-30T17:55:36.150Z".parse().unwrap(),
            deleted_date: None,
            revision_date: "2024-01-30T17:55:36.150Z".parse().unwrap(),
            archived_date: None,
            data: None,
        };

        let result = cipher.populate_cipher_types();
        assert!(matches!(
            result,
            Err(VaultParseError::MissingField(MissingFieldError("data")))
        ));
    }

    #[test]
    fn test_populate_cipher_types_with_invalid_json() {
        let mut cipher = Cipher {
            id: Some(TEST_UUID.parse().unwrap()),
            organization_id: None,
            folder_id: None,
            collection_ids: vec![],
            key: None,
            name: TEST_CIPHER_NAME.parse().unwrap(),
            notes: None,
            r#type: CipherType::Login,
            login: None,
            identity: None,
            card: None,
            secure_note: None,
            ssh_key: None,
            favorite: false,
            reprompt: CipherRepromptType::None,
            organization_use_totp: false,
            edit: true,
            view_password: true,
            permissions: None,
            local_data: None,
            attachments: None,
            fields: None,
            password_history: None,
            creation_date: "2024-01-30T17:55:36.150Z".parse().unwrap(),
            deleted_date: None,
            revision_date: "2024-01-30T17:55:36.150Z".parse().unwrap(),
            archived_date: None,
            data: Some("invalid json".to_string()),
        };

        let result = cipher.populate_cipher_types();

        assert!(matches!(result, Err(VaultParseError::SerdeJson(_))));
>>>>>>> 95e329ad
    }
}<|MERGE_RESOLUTION|>--- conflicted
+++ resolved
@@ -56,13 +56,10 @@
     Decrypt(#[from] DecryptError),
     #[error(transparent)]
     Encrypt(#[from] EncryptError),
-    #[error(transparent)]
-    VaultParse(#[from] VaultParseError),
     #[error(
         "This cipher contains attachments without keys. Those attachments will need to be reuploaded to complete the operation"
     )]
     AttachmentsWithoutKeys,
-<<<<<<< HEAD
     #[error("This cipher cannot be moved to the specified organization")]
     OrganizationAlreadySet,
     #[error(transparent)]
@@ -71,12 +68,10 @@
     PutShareMany(#[from] bitwarden_api_api::apis::Error<PutShareManyError>),
     #[error(transparent)]
     Repository(#[from] RepositoryError),
-=======
     #[error(transparent)]
     Chrono(#[from] chrono::ParseError),
     #[error(transparent)]
     SerdeJson(#[from] serde_json::Error),
->>>>>>> 95e329ad
 }
 
 /// Helper trait for operations on cipher types.
@@ -1620,7 +1615,6 @@
     }
 
     #[test]
-<<<<<<< HEAD
     fn test_password_history_on_password_change() {
         use chrono::Utc;
 
@@ -1703,7 +1697,10 @@
         assert_eq!(
             history[3].last_used_date,
             chrono::Utc.with_ymd_and_hms(2025, 4, 4, 3, 3, 3).unwrap()
-=======
+        );
+    }
+
+    #[test]
     fn test_populate_cipher_types_login_with_valid_data() {
         let mut cipher = Cipher {
             id: Some(TEST_UUID.parse().unwrap()),
@@ -1943,12 +1940,11 @@
         assert_eq!(
             identity.country.as_ref().unwrap().to_string(),
             TEST_ENC_STRING_5
->>>>>>> 95e329ad
-        );
-    }
-
-    #[test]
-<<<<<<< HEAD
+        );
+    }
+
+    #[test]
+
     fn test_password_history_with_hidden_fields() {
         let mut original_cipher = generate_cipher();
         original_cipher.fields = Some(vec![FieldView {
@@ -2009,7 +2005,9 @@
         assert_eq!(history[2].password, "old_password_1");
         assert_eq!(history[3].password, "old_password_2");
         assert_eq!(history[4].password, "old_password_3");
-=======
+    }
+
+    #[test]
     fn test_populate_cipher_types_ssh_key() {
         let mut cipher = Cipher {
             id: Some(TEST_UUID.parse().unwrap()),
@@ -2132,6 +2130,5 @@
         let result = cipher.populate_cipher_types();
 
         assert!(matches!(result, Err(VaultParseError::SerdeJson(_))));
->>>>>>> 95e329ad
     }
 }