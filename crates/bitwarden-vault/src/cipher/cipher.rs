use bitwarden_api_api::models::CipherDetailsResponseModel;
use bitwarden_core::{
    key_management::{KeyIds, SymmetricKeyId},
    require, MissingFieldError, OrganizationId, UserId, VaultLockedError,
};
use bitwarden_crypto::{
    CryptoError, Decryptable, EncString, Encryptable, IdentifyKey, KeyStoreContext,
};
use bitwarden_error::bitwarden_error;
use bitwarden_uuid::uuid_newtype;
use chrono::{DateTime, Utc};
use serde::{Deserialize, Serialize};
use serde_repr::{Deserialize_repr, Serialize_repr};
use thiserror::Error;
#[cfg(feature = "wasm")]
use tsify_next::Tsify;
#[cfg(feature = "wasm")]
use wasm_bindgen::prelude::wasm_bindgen;

use super::{
    attachment, card,
    cipher_permissions::CipherPermissions,
    field, identity,
    local_data::{LocalData, LocalDataView},
    login::LoginListView,
    secure_note, ssh_key,
};
use crate::{
    password_history, CollectionId, Fido2CredentialFullView, Fido2CredentialView, FolderId, Login,
    LoginView, VaultParseError,
};

<<<<<<< HEAD
uuid_newtype!(pub CipherId);

=======
#[allow(missing_docs)]
>>>>>>> 38654e93
#[bitwarden_error(flat)]
#[derive(Debug, Error)]
pub enum CipherError {
    #[error(transparent)]
    MissingFieldError(#[from] MissingFieldError),
    #[error(transparent)]
    VaultLocked(#[from] VaultLockedError),
    #[error(transparent)]
    CryptoError(#[from] CryptoError),
    #[error("This cipher contains attachments without keys. Those attachments will need to be reuploaded to complete the operation")]
    AttachmentsWithoutKeys,
}

#[allow(missing_docs)]
#[derive(Clone, Copy, Serialize_repr, Deserialize_repr, Debug, PartialEq)]
#[repr(u8)]
#[cfg_attr(feature = "uniffi", derive(uniffi::Enum))]
#[cfg_attr(feature = "wasm", wasm_bindgen)]
pub enum CipherType {
    Login = 1,
    SecureNote = 2,
    Card = 3,
    Identity = 4,
    SshKey = 5,
}

#[allow(missing_docs)]
#[derive(Clone, Copy, Serialize_repr, Deserialize_repr, Debug, PartialEq)]
#[repr(u8)]
#[cfg_attr(feature = "uniffi", derive(uniffi::Enum))]
#[cfg_attr(feature = "wasm", wasm_bindgen)]
pub enum CipherRepromptType {
    None = 0,
    Password = 1,
}

#[allow(missing_docs)]
#[derive(Serialize, Deserialize, Debug, Clone)]
#[serde(rename_all = "camelCase", deny_unknown_fields)]
#[cfg_attr(feature = "uniffi", derive(uniffi::Record))]
#[cfg_attr(feature = "wasm", derive(Tsify), tsify(into_wasm_abi, from_wasm_abi))]
pub struct EncryptionContext {
    /// The Id of the user that encrypted the cipher. It should always represent a UserId, even for
    /// Organization-owned ciphers
    pub encrypted_for: UserId,
    pub cipher: Cipher,
}

#[allow(missing_docs)]
#[derive(Serialize, Deserialize, Debug, Clone)]
#[serde(rename_all = "camelCase", deny_unknown_fields)]
#[cfg_attr(feature = "uniffi", derive(uniffi::Record))]
#[cfg_attr(feature = "wasm", derive(Tsify), tsify(into_wasm_abi, from_wasm_abi))]
pub struct Cipher {
    pub id: Option<CipherId>,
    pub organization_id: Option<OrganizationId>,
    pub folder_id: Option<FolderId>,
    pub collection_ids: Vec<CollectionId>,

    /// More recent ciphers uses individual encryption keys to encrypt the other fields of the
    /// Cipher.
    pub key: Option<EncString>,

    pub name: EncString,
    pub notes: Option<EncString>,

    pub r#type: CipherType,
    pub login: Option<Login>,
    pub identity: Option<identity::Identity>,
    pub card: Option<card::Card>,
    pub secure_note: Option<secure_note::SecureNote>,
    pub ssh_key: Option<ssh_key::SshKey>,

    pub favorite: bool,
    pub reprompt: CipherRepromptType,
    pub organization_use_totp: bool,
    pub edit: bool,
    pub permissions: Option<CipherPermissions>,
    pub view_password: bool,
    pub local_data: Option<LocalData>,

    pub attachments: Option<Vec<attachment::Attachment>>,
    pub fields: Option<Vec<field::Field>>,
    pub password_history: Option<Vec<password_history::PasswordHistory>>,

    pub creation_date: DateTime<Utc>,
    pub deleted_date: Option<DateTime<Utc>>,
    pub revision_date: DateTime<Utc>,
}

#[allow(missing_docs)]
#[derive(Serialize, Deserialize, Debug, Clone)]
#[serde(rename_all = "camelCase", deny_unknown_fields)]
#[cfg_attr(feature = "uniffi", derive(uniffi::Record))]
#[cfg_attr(feature = "wasm", derive(Tsify), tsify(into_wasm_abi, from_wasm_abi))]
pub struct CipherView {
    pub id: Option<CipherId>,
    pub organization_id: Option<OrganizationId>,
    pub folder_id: Option<FolderId>,
    pub collection_ids: Vec<CollectionId>,

    /// Temporary, required to support re-encrypting existing items.
    pub key: Option<EncString>,

    pub name: String,
    pub notes: Option<String>,

    pub r#type: CipherType,
    pub login: Option<LoginView>,
    pub identity: Option<identity::IdentityView>,
    pub card: Option<card::CardView>,
    pub secure_note: Option<secure_note::SecureNoteView>,
    pub ssh_key: Option<ssh_key::SshKeyView>,

    pub favorite: bool,
    pub reprompt: CipherRepromptType,
    pub organization_use_totp: bool,
    pub edit: bool,
    pub permissions: Option<CipherPermissions>,
    pub view_password: bool,
    pub local_data: Option<LocalDataView>,

    pub attachments: Option<Vec<attachment::AttachmentView>>,
    pub fields: Option<Vec<field::FieldView>>,
    pub password_history: Option<Vec<password_history::PasswordHistoryView>>,

    pub creation_date: DateTime<Utc>,
    pub deleted_date: Option<DateTime<Utc>>,
    pub revision_date: DateTime<Utc>,
}

#[allow(missing_docs)]
#[derive(Serialize, Deserialize, Debug, PartialEq)]
#[serde(rename_all = "camelCase", deny_unknown_fields)]
#[cfg_attr(feature = "uniffi", derive(uniffi::Enum))]
#[cfg_attr(feature = "wasm", derive(Tsify), tsify(into_wasm_abi, from_wasm_abi))]
pub enum CipherListViewType {
    Login(LoginListView),
    SecureNote,
    Card,
    Identity,
    SshKey,
}

#[allow(missing_docs)]
#[derive(Serialize, Deserialize, Debug, PartialEq)]
#[serde(rename_all = "camelCase", deny_unknown_fields)]
#[cfg_attr(feature = "uniffi", derive(uniffi::Record))]
#[cfg_attr(feature = "wasm", derive(Tsify), tsify(into_wasm_abi, from_wasm_abi))]
pub struct CipherListView {
    pub id: Option<CipherId>,
    pub organization_id: Option<OrganizationId>,
    pub folder_id: Option<FolderId>,
    pub collection_ids: Vec<CollectionId>,

    /// Temporary, required to support calculating TOTP from CipherListView.
    pub key: Option<EncString>,

    pub name: String,
    pub subtitle: String,

    pub r#type: CipherListViewType,

    pub favorite: bool,
    pub reprompt: CipherRepromptType,
    pub organization_use_totp: bool,
    pub edit: bool,
    pub permissions: Option<CipherPermissions>,

    pub view_password: bool,

    /// The number of attachments
    pub attachments: u32,

    pub creation_date: DateTime<Utc>,
    pub deleted_date: Option<DateTime<Utc>>,
    pub revision_date: DateTime<Utc>,
}

impl CipherListView {
    pub(crate) fn get_totp_key(
        self,
        ctx: &mut KeyStoreContext<KeyIds>,
    ) -> Result<Option<String>, CryptoError> {
        let key = self.key_identifier();
        let ciphers_key = Cipher::decrypt_cipher_key(ctx, key, &self.key)?;

        let totp = match self.r#type {
            CipherListViewType::Login(LoginListView { totp, .. }) => {
                totp.map(|t| t.decrypt(ctx, ciphers_key)).transpose()?
            }
            _ => None,
        };

        Ok(totp)
    }
}

impl Encryptable<KeyIds, SymmetricKeyId, Cipher> for CipherView {
    fn encrypt(
        &self,
        ctx: &mut KeyStoreContext<KeyIds>,
        key: SymmetricKeyId,
    ) -> Result<Cipher, CryptoError> {
        let ciphers_key = Cipher::decrypt_cipher_key(ctx, key, &self.key)?;

        let mut cipher_view = self.clone();

        // For compatibility reasons, we only create checksums for ciphers that have a key
        if cipher_view.key.is_some() {
            cipher_view.generate_checksums();
        }

        Ok(Cipher {
            id: cipher_view.id,
            organization_id: cipher_view.organization_id,
            folder_id: cipher_view.folder_id,
            collection_ids: cipher_view.collection_ids,
            key: cipher_view.key,
            name: cipher_view.name.encrypt(ctx, ciphers_key)?,
            notes: cipher_view.notes.encrypt(ctx, ciphers_key)?,
            r#type: cipher_view.r#type,
            login: cipher_view.login.encrypt(ctx, ciphers_key)?,
            identity: cipher_view.identity.encrypt(ctx, ciphers_key)?,
            card: cipher_view.card.encrypt(ctx, ciphers_key)?,
            secure_note: cipher_view.secure_note.encrypt(ctx, ciphers_key)?,
            ssh_key: cipher_view.ssh_key.encrypt(ctx, ciphers_key)?,
            favorite: cipher_view.favorite,
            reprompt: cipher_view.reprompt,
            organization_use_totp: cipher_view.organization_use_totp,
            edit: cipher_view.edit,
            view_password: cipher_view.view_password,
            local_data: cipher_view.local_data.encrypt(ctx, ciphers_key)?,
            attachments: cipher_view.attachments.encrypt(ctx, ciphers_key)?,
            fields: cipher_view.fields.encrypt(ctx, ciphers_key)?,
            password_history: cipher_view.password_history.encrypt(ctx, ciphers_key)?,
            creation_date: cipher_view.creation_date,
            deleted_date: cipher_view.deleted_date,
            revision_date: cipher_view.revision_date,
            permissions: cipher_view.permissions,
        })
    }
}

impl Decryptable<KeyIds, SymmetricKeyId, CipherView> for Cipher {
    fn decrypt(
        &self,
        ctx: &mut KeyStoreContext<KeyIds>,
        key: SymmetricKeyId,
    ) -> Result<CipherView, CryptoError> {
        let ciphers_key = Cipher::decrypt_cipher_key(ctx, key, &self.key)?;

        let mut cipher = CipherView {
            id: self.id,
            organization_id: self.organization_id,
            folder_id: self.folder_id,
            collection_ids: self.collection_ids.clone(),
            key: self.key.clone(),
            name: self.name.decrypt(ctx, ciphers_key).ok().unwrap_or_default(),
            notes: self.notes.decrypt(ctx, ciphers_key).ok().flatten(),
            r#type: self.r#type,
            login: self.login.decrypt(ctx, ciphers_key).ok().flatten(),
            identity: self.identity.decrypt(ctx, ciphers_key).ok().flatten(),
            card: self.card.decrypt(ctx, ciphers_key).ok().flatten(),
            secure_note: self.secure_note.decrypt(ctx, ciphers_key).ok().flatten(),
            ssh_key: self.ssh_key.decrypt(ctx, ciphers_key).ok().flatten(),
            favorite: self.favorite,
            reprompt: self.reprompt,
            organization_use_totp: self.organization_use_totp,
            edit: self.edit,
            permissions: self.permissions,
            view_password: self.view_password,
            local_data: self.local_data.decrypt(ctx, ciphers_key).ok().flatten(),
            attachments: self.attachments.decrypt(ctx, ciphers_key).ok().flatten(),
            fields: self.fields.decrypt(ctx, ciphers_key).ok().flatten(),
            password_history: self
                .password_history
                .decrypt(ctx, ciphers_key)
                .ok()
                .flatten(),
            creation_date: self.creation_date,
            deleted_date: self.deleted_date,
            revision_date: self.revision_date,
        };

        // For compatibility we only remove URLs with invalid checksums if the cipher has a key
        if cipher.key.is_some() {
            cipher.remove_invalid_checksums();
        }

        Ok(cipher)
    }
}

impl Cipher {
    /// Decrypt the individual encryption key for this cipher into the provided [KeyStoreContext]
    /// and return it's identifier. Note that some ciphers do not have individual encryption
    /// keys, in which case this will return the provided key identifier instead
    ///
    /// # Arguments
    ///
    /// * `ctx` - The key store context where the cipher key will be decrypted, if it exists
    /// * `key` - The key to use to decrypt the cipher key, this should be the user or organization
    ///   key
    /// * `ciphers_key` - The encrypted cipher key
    pub(super) fn decrypt_cipher_key(
        ctx: &mut KeyStoreContext<KeyIds>,
        key: SymmetricKeyId,
        ciphers_key: &Option<EncString>,
    ) -> Result<SymmetricKeyId, CryptoError> {
        const CIPHER_KEY: SymmetricKeyId = SymmetricKeyId::Local("cipher_key");
        match ciphers_key {
            Some(ciphers_key) => ctx.unwrap_symmetric_key(key, CIPHER_KEY, ciphers_key),
            None => Ok(key),
        }
    }

    fn get_decrypted_subtitle(
        &self,
        ctx: &mut KeyStoreContext<KeyIds>,
        key: SymmetricKeyId,
    ) -> Result<String, CryptoError> {
        Ok(match self.r#type {
            CipherType::Login => {
                let Some(login) = &self.login else {
                    return Ok(String::new());
                };
                login.username.decrypt(ctx, key)?.unwrap_or_default()
            }
            CipherType::SecureNote => String::new(),
            CipherType::Card => {
                let Some(card) = &self.card else {
                    return Ok(String::new());
                };

                build_subtitle_card(
                    card.brand
                        .as_ref()
                        .map(|b| b.decrypt(ctx, key))
                        .transpose()?,
                    card.number
                        .as_ref()
                        .map(|n| n.decrypt(ctx, key))
                        .transpose()?,
                )
            }
            CipherType::Identity => {
                let Some(identity) = &self.identity else {
                    return Ok(String::new());
                };

                build_subtitle_identity(
                    identity
                        .first_name
                        .as_ref()
                        .map(|f| f.decrypt(ctx, key))
                        .transpose()?,
                    identity
                        .last_name
                        .as_ref()
                        .map(|l| l.decrypt(ctx, key))
                        .transpose()?,
                )
            }
            CipherType::SshKey => {
                let Some(ssh_key) = &self.ssh_key else {
                    return Ok(String::new());
                };

                Some(ssh_key.fingerprint.clone())
                    .as_ref()
                    .map(|c| c.decrypt(ctx, key))
                    .transpose()?
                    .unwrap_or_default()
            }
        })
    }
}

/// Builds the subtitle for a card cipher
fn build_subtitle_card(brand: Option<String>, number: Option<String>) -> String {
    // Attempt to pre-allocate the string with the expected max-size
    let mut subtitle =
        String::with_capacity(brand.as_ref().map(|b| b.len()).unwrap_or_default() + 8);

    if let Some(brand) = brand {
        subtitle.push_str(&brand);
    }

    if let Some(number) = number {
        let number_len = number.len();
        if number_len > 4 {
            if !subtitle.is_empty() {
                subtitle.push_str(", ");
            }

            // On AMEX cards we show 5 digits instead of 4
            let digit_count = match &number[0..2] {
                "34" | "37" => 5,
                _ => 4,
            };

            subtitle.push('*');
            subtitle.push_str(&number[(number_len - digit_count)..]);
        }
    }

    subtitle
}

/// Builds the subtitle for a card cipher
fn build_subtitle_identity(first_name: Option<String>, last_name: Option<String>) -> String {
    let len = match (first_name.as_ref(), last_name.as_ref()) {
        (Some(first_name), Some(last_name)) => first_name.len() + last_name.len() + 1,
        (Some(first_name), None) => first_name.len(),
        (None, Some(last_name)) => last_name.len(),
        (None, None) => 0,
    };

    let mut subtitle = String::with_capacity(len);

    if let Some(first_name) = &first_name {
        subtitle.push_str(first_name);
    }

    if let Some(last_name) = &last_name {
        if !subtitle.is_empty() {
            subtitle.push(' ');
        }
        subtitle.push_str(last_name);
    }

    subtitle
}

impl CipherView {
    #[allow(missing_docs)]
    pub fn generate_cipher_key(
        &mut self,
        ctx: &mut KeyStoreContext<KeyIds>,
        key: SymmetricKeyId,
    ) -> Result<(), CryptoError> {
        let old_ciphers_key = Cipher::decrypt_cipher_key(ctx, key, &self.key)?;

        const NEW_KEY: SymmetricKeyId = SymmetricKeyId::Local("new_cipher_key");

        let new_key = ctx.generate_symmetric_key(NEW_KEY)?;

        self.reencrypt_attachment_keys(ctx, old_ciphers_key, new_key)?;
        self.reencrypt_fido2_credentials(ctx, old_ciphers_key, new_key)?;

        self.key = Some(ctx.wrap_symmetric_key(key, new_key)?);
        Ok(())
    }

    #[allow(missing_docs)]
    pub fn generate_checksums(&mut self) {
        if let Some(uris) = self.login.as_mut().and_then(|l| l.uris.as_mut()) {
            for uri in uris {
                uri.generate_checksum();
            }
        }
    }

    #[allow(missing_docs)]
    pub fn remove_invalid_checksums(&mut self) {
        if let Some(uris) = self.login.as_mut().and_then(|l| l.uris.as_mut()) {
            uris.retain(|u| u.is_checksum_valid());
        }
    }

    fn reencrypt_attachment_keys(
        &mut self,
        ctx: &mut KeyStoreContext<KeyIds>,
        old_key: SymmetricKeyId,
        new_key: SymmetricKeyId,
    ) -> Result<(), CryptoError> {
        if let Some(attachments) = &mut self.attachments {
            for attachment in attachments {
                if let Some(attachment_key) = &mut attachment.key {
                    let dec_attachment_key: Vec<u8> = attachment_key.decrypt(ctx, old_key)?;
                    *attachment_key = dec_attachment_key.encrypt(ctx, new_key)?;
                }
            }
        }
        Ok(())
    }

    #[allow(missing_docs)]
    pub fn decrypt_fido2_credentials(
        &self,
        ctx: &mut KeyStoreContext<KeyIds>,
    ) -> Result<Vec<Fido2CredentialView>, CryptoError> {
        let key = self.key_identifier();
        let ciphers_key = Cipher::decrypt_cipher_key(ctx, key, &self.key)?;

        Ok(self
            .login
            .as_ref()
            .and_then(|l| l.fido2_credentials.as_ref())
            .map(|f| f.decrypt(ctx, ciphers_key))
            .transpose()?
            .unwrap_or_default())
    }

    fn reencrypt_fido2_credentials(
        &mut self,
        ctx: &mut KeyStoreContext<KeyIds>,
        old_key: SymmetricKeyId,
        new_key: SymmetricKeyId,
    ) -> Result<(), CryptoError> {
        if let Some(login) = self.login.as_mut() {
            if let Some(fido2_credentials) = &mut login.fido2_credentials {
                let dec_fido2_credentials: Vec<Fido2CredentialFullView> =
                    fido2_credentials.decrypt(ctx, old_key)?;
                *fido2_credentials = dec_fido2_credentials.encrypt(ctx, new_key)?;
            }
        }
        Ok(())
    }

    #[allow(missing_docs)]
    pub fn move_to_organization(
        &mut self,
        ctx: &mut KeyStoreContext<KeyIds>,
        organization_id: OrganizationId,
    ) -> Result<(), CipherError> {
        let old_key = self.key_identifier();
        let new_key = SymmetricKeyId::Organization(organization_id);

        // If any attachment is missing a key we can't reencrypt the attachment keys
        if self.attachments.iter().flatten().any(|a| a.key.is_none()) {
            return Err(CipherError::AttachmentsWithoutKeys);
        }

        // If the cipher has a key, we need to re-encrypt it with the new organization key
        if let Some(cipher_key) = &mut self.key {
            let dec_cipher_key: Vec<u8> = cipher_key.decrypt(ctx, old_key)?;
            *cipher_key = dec_cipher_key.encrypt(ctx, new_key)?;
        } else {
            // If the cipher does not have a key, we need to reencrypt all attachment keys
            self.reencrypt_attachment_keys(ctx, old_key, new_key)?;
            self.reencrypt_fido2_credentials(ctx, old_key, new_key)?;
        }

        self.organization_id = Some(organization_id);
        Ok(())
    }

    #[allow(missing_docs)]
    pub fn set_new_fido2_credentials(
        &mut self,
        ctx: &mut KeyStoreContext<KeyIds>,
        creds: Vec<Fido2CredentialFullView>,
    ) -> Result<(), CipherError> {
        let key = self.key_identifier();

        let ciphers_key = Cipher::decrypt_cipher_key(ctx, key, &self.key)?;

        require!(self.login.as_mut()).fido2_credentials = Some(creds.encrypt(ctx, ciphers_key)?);

        Ok(())
    }

    #[allow(missing_docs)]
    pub fn get_fido2_credentials(
        &self,
        ctx: &mut KeyStoreContext<KeyIds>,
    ) -> Result<Vec<Fido2CredentialFullView>, CipherError> {
        let key = self.key_identifier();

        let ciphers_key = Cipher::decrypt_cipher_key(ctx, key, &self.key)?;

        let login = require!(self.login.as_ref());
        let creds = require!(login.fido2_credentials.as_ref());
        let res = creds.decrypt(ctx, ciphers_key)?;
        Ok(res)
    }

    #[allow(missing_docs)]
    pub fn decrypt_fido2_private_key(
        &self,
        ctx: &mut KeyStoreContext<KeyIds>,
    ) -> Result<String, CipherError> {
        let fido2_credential = self.get_fido2_credentials(ctx)?;

        Ok(fido2_credential[0].key_value.clone())
    }
}

impl Decryptable<KeyIds, SymmetricKeyId, CipherListView> for Cipher {
    fn decrypt(
        &self,
        ctx: &mut KeyStoreContext<KeyIds>,
        key: SymmetricKeyId,
    ) -> Result<CipherListView, CryptoError> {
        let ciphers_key = Cipher::decrypt_cipher_key(ctx, key, &self.key)?;

        Ok(CipherListView {
            id: self.id,
            organization_id: self.organization_id,
            folder_id: self.folder_id,
            collection_ids: self.collection_ids.clone(),
            key: self.key.clone(),
            name: self.name.decrypt(ctx, ciphers_key).ok().unwrap_or_default(),
            subtitle: self
                .get_decrypted_subtitle(ctx, ciphers_key)
                .ok()
                .unwrap_or_default(),
            r#type: match self.r#type {
                CipherType::Login => {
                    let login = self
                        .login
                        .as_ref()
                        .ok_or(CryptoError::MissingField("login"))?;
                    CipherListViewType::Login(login.decrypt(ctx, ciphers_key)?)
                }
                CipherType::SecureNote => CipherListViewType::SecureNote,
                CipherType::Card => CipherListViewType::Card,
                CipherType::Identity => CipherListViewType::Identity,
                CipherType::SshKey => CipherListViewType::SshKey,
            },
            favorite: self.favorite,
            reprompt: self.reprompt,
            organization_use_totp: self.organization_use_totp,
            edit: self.edit,
            permissions: self.permissions,
            view_password: self.view_password,
            attachments: self
                .attachments
                .as_ref()
                .map(|a| a.len() as u32)
                .unwrap_or(0),
            creation_date: self.creation_date,
            deleted_date: self.deleted_date,
            revision_date: self.revision_date,
        })
    }
}

impl IdentifyKey<SymmetricKeyId> for Cipher {
    fn key_identifier(&self) -> SymmetricKeyId {
        match self.organization_id {
            Some(organization_id) => SymmetricKeyId::Organization(organization_id),
            None => SymmetricKeyId::User,
        }
    }
}

impl IdentifyKey<SymmetricKeyId> for CipherView {
    fn key_identifier(&self) -> SymmetricKeyId {
        match self.organization_id {
            Some(organization_id) => SymmetricKeyId::Organization(organization_id),
            None => SymmetricKeyId::User,
        }
    }
}

impl IdentifyKey<SymmetricKeyId> for CipherListView {
    fn key_identifier(&self) -> SymmetricKeyId {
        match self.organization_id {
            Some(organization_id) => SymmetricKeyId::Organization(organization_id),
            None => SymmetricKeyId::User,
        }
    }
}

impl TryFrom<CipherDetailsResponseModel> for Cipher {
    type Error = VaultParseError;

    fn try_from(cipher: CipherDetailsResponseModel) -> Result<Self, Self::Error> {
        Ok(Self {
            id: cipher.id.map(CipherId::new),
            organization_id: cipher.organization_id.map(OrganizationId::new),
            folder_id: cipher.folder_id.map(FolderId::new),
            collection_ids: cipher
                .collection_ids
                .unwrap_or_default()
                .into_iter()
                .map(CollectionId::new)
                .collect(),
            name: require!(EncString::try_from_optional(cipher.name)?),
            notes: EncString::try_from_optional(cipher.notes)?,
            r#type: require!(cipher.r#type).into(),
            login: cipher.login.map(|l| (*l).try_into()).transpose()?,
            identity: cipher.identity.map(|i| (*i).try_into()).transpose()?,
            card: cipher.card.map(|c| (*c).try_into()).transpose()?,
            secure_note: cipher.secure_note.map(|s| (*s).try_into()).transpose()?,
            // TODO: add ssh_key when api bindings have been updated
            ssh_key: None,
            favorite: cipher.favorite.unwrap_or(false),
            reprompt: cipher
                .reprompt
                .map(|r| r.into())
                .unwrap_or(CipherRepromptType::None),
            organization_use_totp: cipher.organization_use_totp.unwrap_or(true),
            edit: cipher.edit.unwrap_or(true),
            // TODO: add permissions when api bindings have been updated
            permissions: None,
            view_password: cipher.view_password.unwrap_or(true),
            local_data: None, // Not sent from server
            attachments: cipher
                .attachments
                .map(|a| a.into_iter().map(|a| a.try_into()).collect())
                .transpose()?,
            fields: cipher
                .fields
                .map(|f| f.into_iter().map(|f| f.try_into()).collect())
                .transpose()?,
            password_history: cipher
                .password_history
                .map(|p| p.into_iter().map(|p| p.try_into()).collect())
                .transpose()?,
            creation_date: require!(cipher.creation_date).parse()?,
            deleted_date: cipher.deleted_date.map(|d| d.parse()).transpose()?,
            revision_date: require!(cipher.revision_date).parse()?,
            key: EncString::try_from_optional(cipher.key)?,
        })
    }
}

impl From<bitwarden_api_api::models::CipherType> for CipherType {
    fn from(t: bitwarden_api_api::models::CipherType) -> Self {
        match t {
            bitwarden_api_api::models::CipherType::Login => CipherType::Login,
            bitwarden_api_api::models::CipherType::SecureNote => CipherType::SecureNote,
            bitwarden_api_api::models::CipherType::Card => CipherType::Card,
            bitwarden_api_api::models::CipherType::Identity => CipherType::Identity,
            bitwarden_api_api::models::CipherType::SSHKey => CipherType::SshKey,
        }
    }
}

impl From<bitwarden_api_api::models::CipherRepromptType> for CipherRepromptType {
    fn from(t: bitwarden_api_api::models::CipherRepromptType) -> Self {
        match t {
            bitwarden_api_api::models::CipherRepromptType::None => CipherRepromptType::None,
            bitwarden_api_api::models::CipherRepromptType::Password => CipherRepromptType::Password,
        }
    }
}

#[cfg(test)]
mod tests {

    use attachment::AttachmentView;
    use bitwarden_core::key_management::{
        create_test_crypto_with_user_and_org_key, create_test_crypto_with_user_key,
    };
    use bitwarden_crypto::SymmetricCryptoKey;
    use ssh_key::SshKey;

    use super::*;
    use crate::{login::Fido2CredentialListView, Fido2Credential};

    fn generate_cipher() -> CipherView {
        let test_id = "fd411a1a-fec8-4070-985d-0e6560860e69".parse().unwrap();
        CipherView {
            r#type: CipherType::Login,
            login: Some(LoginView {
                username: Some("test_username".to_string()),
                password: Some("test_password".to_string()),
                password_revision_date: None,
                uris: None,
                totp: None,
                autofill_on_page_load: None,
                fido2_credentials: None,
            }),
            id: Some(test_id),
            organization_id: None,
            folder_id: None,
            collection_ids: vec![],
            key: None,
            name: "My test login".to_string(),
            notes: None,
            identity: None,
            card: None,
            secure_note: None,
            ssh_key: None,
            favorite: false,
            reprompt: CipherRepromptType::None,
            organization_use_totp: true,
            edit: true,
            permissions: None,
            view_password: true,
            local_data: None,
            attachments: None,
            fields: None,
            password_history: None,
            creation_date: "2024-01-30T17:55:36.150Z".parse().unwrap(),
            deleted_date: None,
            revision_date: "2024-01-30T17:55:36.150Z".parse().unwrap(),
        }
    }

    fn generate_fido2(ctx: &mut KeyStoreContext<KeyIds>, key: SymmetricKeyId) -> Fido2Credential {
        Fido2Credential {
            credential_id: "123".to_string().encrypt(ctx, key).unwrap(),
            key_type: "public-key".to_string().encrypt(ctx, key).unwrap(),
            key_algorithm: "ECDSA".to_string().encrypt(ctx, key).unwrap(),
            key_curve: "P-256".to_string().encrypt(ctx, key).unwrap(),
            key_value: "123".to_string().encrypt(ctx, key).unwrap(),
            rp_id: "123".to_string().encrypt(ctx, key).unwrap(),
            user_handle: None,
            user_name: None,
            counter: "123".to_string().encrypt(ctx, key).unwrap(),
            rp_name: None,
            user_display_name: None,
            discoverable: "true".to_string().encrypt(ctx, key).unwrap(),
            creation_date: "2024-06-07T14:12:36.150Z".parse().unwrap(),
        }
    }

    #[test]
    fn test_decrypt_cipher_list_view() {
        let key: SymmetricCryptoKey = "w2LO+nwV4oxwswVYCxlOfRUseXfvU03VzvKQHrqeklPgiMZrspUe6sOBToCnDn9Ay0tuCBn8ykVVRb7PWhub2Q==".to_string().try_into().unwrap();
        let key_store = create_test_crypto_with_user_key(key);

        let cipher = Cipher {
            id: Some("090c19ea-a61a-4df6-8963-262b97bc6266".parse().unwrap()),
            organization_id: None,
            folder_id: None,
            collection_ids: vec![],
            key: None,
            name: "2.d3rzo0P8rxV9Hs1m1BmAjw==|JOwna6i0zs+K7ZghwrZRuw==|SJqKreLag1ID+g6H1OdmQr0T5zTrVWKzD6hGy3fDqB0=".parse().unwrap(),
            notes: None,
            r#type: CipherType::Login,
            login: Some(Login {
                username: Some("2.EBNGgnaMHeO/kYnI3A0jiA==|9YXlrgABP71ebZ5umurCJQ==|GDk5jxiqTYaU7e2AStCFGX+a1kgCIk8j0NEli7Jn0L4=".parse().unwrap()),
                password: Some("2.M7ZJ7EuFDXCq66gDTIyRIg==|B1V+jroo6+m/dpHx6g8DxA==|PIXPBCwyJ1ady36a7jbcLg346pm/7N/06W4UZxc1TUo=".parse().unwrap()),
                password_revision_date: None,
                uris: None,
                totp: Some("2.hqdioUAc81FsKQmO1XuLQg==|oDRdsJrQjoFu9NrFVy8tcJBAFKBx95gHaXZnWdXbKpsxWnOr2sKipIG43pKKUFuq|3gKZMiboceIB5SLVOULKg2iuyu6xzos22dfJbvx0EHk=".parse().unwrap()),
                autofill_on_page_load: None,
                fido2_credentials: Some(vec![generate_fido2(&mut key_store.context(), SymmetricKeyId::User)]),
            }),
            identity: None,
            card: None,
            secure_note: None,
            ssh_key: None,
            favorite: false,
            reprompt: CipherRepromptType::None,
            organization_use_totp: false,
            edit: true,
            permissions: Some(CipherPermissions {
                delete: false,
                restore: false
            }),
            view_password: true,
            local_data: None,
            attachments: None,
            fields: None,
            password_history: None,
            creation_date: "2024-01-30T17:55:36.150Z".parse().unwrap(),
            deleted_date: None,
            revision_date: "2024-01-30T17:55:36.150Z".parse().unwrap(),
        };

        let view: CipherListView = key_store.decrypt(&cipher).unwrap();

        assert_eq!(
            view,
            CipherListView {
                id: cipher.id,
                organization_id: cipher.organization_id,
                folder_id: cipher.folder_id,
                collection_ids: cipher.collection_ids,
                key: cipher.key,
                name: "My test login".to_string(),
                subtitle: "test_username".to_string(),
                r#type: CipherListViewType::Login(LoginListView {
                    fido2_credentials: Some(vec![Fido2CredentialListView {
                        credential_id: "123".to_string(),
                        rp_id: "123".to_string(),
                        user_handle: None,
                        user_name: None,
                        user_display_name: None,
                    }]),
                    has_fido2: true,
                    username: Some("test_username".to_string()),
                    totp: cipher.login.as_ref().unwrap().totp.clone(),
                    uris: None,
                }),
                favorite: cipher.favorite,
                reprompt: cipher.reprompt,
                organization_use_totp: cipher.organization_use_totp,
                edit: cipher.edit,
                permissions: cipher.permissions,
                view_password: cipher.view_password,
                attachments: 0,
                creation_date: cipher.creation_date,
                deleted_date: cipher.deleted_date,
                revision_date: cipher.revision_date
            }
        )
    }

    #[test]
    fn test_generate_cipher_key() {
        let key = SymmetricCryptoKey::make_aes256_cbc_hmac_key();
        let key_store = create_test_crypto_with_user_key(key);

        let original_cipher = generate_cipher();

        // Check that the cipher gets encrypted correctly without it's own key
        let cipher = generate_cipher();
        let no_key_cipher_enc = key_store.encrypt(cipher).unwrap();
        let no_key_cipher_dec: CipherView = key_store.decrypt(&no_key_cipher_enc).unwrap();
        assert!(no_key_cipher_dec.key.is_none());
        assert_eq!(no_key_cipher_dec.name, original_cipher.name);

        let mut cipher = generate_cipher();
        cipher
            .generate_cipher_key(&mut key_store.context(), cipher.key_identifier())
            .unwrap();

        // Check that the cipher gets encrypted correctly when it's assigned it's own key
        let key_cipher_enc = key_store.encrypt(cipher).unwrap();
        let key_cipher_dec: CipherView = key_store.decrypt(&key_cipher_enc).unwrap();
        assert!(key_cipher_dec.key.is_some());
        assert_eq!(key_cipher_dec.name, original_cipher.name);
    }

    #[test]
    fn test_generate_cipher_key_when_a_cipher_key_already_exists() {
        let key = SymmetricCryptoKey::make_aes256_cbc_hmac_key();
        let key_store = create_test_crypto_with_user_key(key);

        let mut original_cipher = generate_cipher();
        {
            const CIPHER_KEY: SymmetricKeyId = SymmetricKeyId::Local("test_cipher_key");
            let mut ctx = key_store.context();
            let cipher_key = ctx.generate_symmetric_key(CIPHER_KEY).unwrap();

            original_cipher.key = Some(
                ctx.wrap_symmetric_key(SymmetricKeyId::User, cipher_key)
                    .unwrap(),
            );
        }

        original_cipher
            .generate_cipher_key(&mut key_store.context(), original_cipher.key_identifier())
            .unwrap();

        // Make sure that the cipher key is decryptable
        let _: Vec<u8> = original_cipher
            .key
            .unwrap()
            .decrypt(&mut key_store.context(), SymmetricKeyId::User)
            .unwrap();
    }

    #[test]
    fn test_generate_cipher_key_ignores_attachments_without_key() {
        let key = SymmetricCryptoKey::make_aes256_cbc_hmac_key();
        let key_store = create_test_crypto_with_user_key(key);

        let mut cipher = generate_cipher();
        let attachment = AttachmentView {
            id: None,
            url: None,
            size: None,
            size_name: None,
            file_name: Some("Attachment test name".into()),
            key: None,
        };
        cipher.attachments = Some(vec![attachment]);

        cipher
            .generate_cipher_key(&mut key_store.context(), cipher.key_identifier())
            .unwrap();
        assert!(cipher.attachments.unwrap()[0].key.is_none());
    }

    #[test]
    fn test_move_user_cipher_to_org() {
        let org = OrganizationId::new_v4();
        let key = SymmetricCryptoKey::make_aes256_cbc_hmac_key();
        let org_key = SymmetricCryptoKey::make_aes256_cbc_hmac_key();
        let key_store = create_test_crypto_with_user_and_org_key(key, org, org_key);

        // Create a cipher with a user key
        let mut cipher = generate_cipher();
        cipher
            .generate_cipher_key(&mut key_store.context(), cipher.key_identifier())
            .unwrap();

        cipher
            .move_to_organization(&mut key_store.context(), org)
            .unwrap();
        assert_eq!(cipher.organization_id, Some(org));

        // Check that the cipher can be encrypted/decrypted with the new org key
        let cipher_enc = key_store.encrypt(cipher).unwrap();
        let cipher_dec: CipherView = key_store.decrypt(&cipher_enc).unwrap();

        assert_eq!(cipher_dec.name, "My test login");
    }

    #[test]
    fn test_move_user_cipher_to_org_manually() {
        let org = OrganizationId::new_v4();
        let key = SymmetricCryptoKey::make_aes256_cbc_hmac_key();
        let org_key = SymmetricCryptoKey::make_aes256_cbc_hmac_key();
        let key_store = create_test_crypto_with_user_and_org_key(key, org, org_key);

        // Create a cipher with a user key
        let mut cipher = generate_cipher();
        cipher
            .generate_cipher_key(&mut key_store.context(), cipher.key_identifier())
            .unwrap();

        cipher.organization_id = Some(org);

        // Check that the cipher can not be encrypted, as the
        // cipher key is tied to the user key and not the org key
        assert!(key_store.encrypt(cipher).is_err());
    }

    #[test]
    fn test_move_user_cipher_with_attachment_without_key_to_org() {
        let org = OrganizationId::new_v4();
        let key = SymmetricCryptoKey::make_aes256_cbc_hmac_key();
        let org_key = SymmetricCryptoKey::make_aes256_cbc_hmac_key();
        let key_store = create_test_crypto_with_user_and_org_key(key, org, org_key);

        let mut cipher = generate_cipher();
        let attachment = AttachmentView {
            id: None,
            url: None,
            size: None,
            size_name: None,
            file_name: Some("Attachment test name".into()),
            key: None,
        };
        cipher.attachments = Some(vec![attachment]);

        // Neither cipher nor attachment have keys, so the cipher can't be moved
        assert!(cipher
            .move_to_organization(&mut key_store.context(), org)
            .is_err());
    }

    #[test]
    fn test_move_user_cipher_with_attachment_with_key_to_org() {
        let org = OrganizationId::new_v4();
        let key = SymmetricCryptoKey::make_aes256_cbc_hmac_key();
        let org_key = SymmetricCryptoKey::make_aes256_cbc_hmac_key();
        let key_store = create_test_crypto_with_user_and_org_key(key, org, org_key);
        let org_key = SymmetricKeyId::Organization(org);

        // Attachment has a key that is encrypted with the user key, as the cipher has no key itself
        let (attachment_key_enc, attachment_key_val) = {
            let mut ctx = key_store.context();
            let attachment_key = ctx
                .generate_symmetric_key(SymmetricKeyId::Local("test_attachment_key"))
                .unwrap();
            let attachment_key_enc = ctx
                .wrap_symmetric_key(SymmetricKeyId::User, attachment_key)
                .unwrap();
            #[allow(deprecated)]
            let attachment_key_val = ctx
                .dangerous_get_symmetric_key(attachment_key)
                .unwrap()
                .clone();

            (attachment_key_enc, attachment_key_val)
        };

        let mut cipher = generate_cipher();
        let attachment = AttachmentView {
            id: None,
            url: None,
            size: None,
            size_name: None,
            file_name: Some("Attachment test name".into()),
            key: Some(attachment_key_enc),
        };
        cipher.attachments = Some(vec![attachment]);
        let cred = generate_fido2(&mut key_store.context(), SymmetricKeyId::User);
        cipher.login.as_mut().unwrap().fido2_credentials = Some(vec![cred]);

        cipher
            .move_to_organization(&mut key_store.context(), org)
            .unwrap();

        assert!(cipher.key.is_none());

        // Check that the attachment key has been re-encrypted with the org key,
        // and the value matches with the original attachment key
        let new_attachment_key = cipher.attachments.unwrap()[0].key.clone().unwrap();
        let new_attachment_key_dec: Vec<_> = new_attachment_key
            .decrypt(&mut key_store.context(), org_key)
            .unwrap();
        let new_attachment_key_dec: SymmetricCryptoKey = new_attachment_key_dec.try_into().unwrap();

        assert_eq!(new_attachment_key_dec, attachment_key_val);

        let cred2: Fido2CredentialFullView = cipher
            .login
            .unwrap()
            .fido2_credentials
            .unwrap()
            .first()
            .unwrap()
            .decrypt(&mut key_store.context(), org_key)
            .unwrap();

        assert_eq!(cred2.credential_id, "123");
    }

    #[test]
    fn test_move_user_cipher_with_key_with_attachment_with_key_to_org() {
        let org = OrganizationId::new_v4();
        let key = SymmetricCryptoKey::make_aes256_cbc_hmac_key();
        let org_key = SymmetricCryptoKey::make_aes256_cbc_hmac_key();
        let key_store = create_test_crypto_with_user_and_org_key(key, org, org_key);
        let org_key = SymmetricKeyId::Organization(org);

        let mut ctx = key_store.context();

        let cipher_key = ctx
            .generate_symmetric_key(SymmetricKeyId::Local("test_cipher_key"))
            .unwrap();
        let cipher_key_enc = ctx
            .wrap_symmetric_key(SymmetricKeyId::User, cipher_key)
            .unwrap();

        // Attachment has a key that is encrypted with the cipher key
        let attachment_key = ctx
            .generate_symmetric_key(SymmetricKeyId::Local("test_attachment_key"))
            .unwrap();
        let attachment_key_enc = ctx.wrap_symmetric_key(cipher_key, attachment_key).unwrap();

        let mut cipher = generate_cipher();
        cipher.key = Some(cipher_key_enc);

        let attachment = AttachmentView {
            id: None,
            url: None,
            size: None,
            size_name: None,
            file_name: Some("Attachment test name".into()),
            key: Some(attachment_key_enc.clone()),
        };
        cipher.attachments = Some(vec![attachment]);

        let cred = generate_fido2(&mut ctx, cipher_key);
        cipher.login.as_mut().unwrap().fido2_credentials = Some(vec![cred.clone()]);

        cipher.move_to_organization(&mut ctx, org).unwrap();

        // Check that the cipher key has been re-encrypted with the org key,
        let new_cipher_key_dec: Vec<_> = cipher
            .key
            .clone()
            .unwrap()
            .decrypt(&mut ctx, org_key)
            .unwrap();

        let new_cipher_key_dec: SymmetricCryptoKey = new_cipher_key_dec.try_into().unwrap();

        #[allow(deprecated)]
        let cipher_key_val = ctx.dangerous_get_symmetric_key(cipher_key).unwrap();

        assert_eq!(new_cipher_key_dec, *cipher_key_val);

        // Check that the attachment key hasn't changed
        assert_eq!(
            cipher.attachments.unwrap()[0]
                .key
                .as_ref()
                .unwrap()
                .to_string(),
            attachment_key_enc.to_string()
        );

        let cred2: Fido2Credential = cipher
            .login
            .unwrap()
            .fido2_credentials
            .unwrap()
            .first()
            .unwrap()
            .clone();

        assert_eq!(
            cred2.credential_id.to_string(),
            cred.credential_id.to_string()
        );
    }

    #[test]
    fn test_build_subtitle_card_visa() {
        let brand = Some("Visa".to_owned());
        let number = Some("4111111111111111".to_owned());

        let subtitle = build_subtitle_card(brand, number);
        assert_eq!(subtitle, "Visa, *1111");
    }

    #[test]
    fn test_build_subtitle_card_mastercard() {
        let brand = Some("Mastercard".to_owned());
        let number = Some("5555555555554444".to_owned());

        let subtitle = build_subtitle_card(brand, number);
        assert_eq!(subtitle, "Mastercard, *4444");
    }

    #[test]
    fn test_build_subtitle_card_amex() {
        let brand = Some("Amex".to_owned());
        let number = Some("378282246310005".to_owned());

        let subtitle = build_subtitle_card(brand, number);
        assert_eq!(subtitle, "Amex, *10005");
    }

    #[test]
    fn test_build_subtitle_card_underflow() {
        let brand = Some("Mastercard".to_owned());
        let number = Some("4".to_owned());

        let subtitle = build_subtitle_card(brand, number);
        assert_eq!(subtitle, "Mastercard");
    }

    #[test]
    fn test_build_subtitle_card_only_brand() {
        let brand = Some("Mastercard".to_owned());
        let number = None;

        let subtitle = build_subtitle_card(brand, number);
        assert_eq!(subtitle, "Mastercard");
    }

    #[test]
    fn test_build_subtitle_card_only_card() {
        let brand = None;
        let number = Some("5555555555554444".to_owned());

        let subtitle = build_subtitle_card(brand, number);
        assert_eq!(subtitle, "*4444");
    }

    #[test]
    fn test_build_subtitle_identity() {
        let first_name = Some("John".to_owned());
        let last_name = Some("Doe".to_owned());

        let subtitle = build_subtitle_identity(first_name, last_name);
        assert_eq!(subtitle, "John Doe");
    }

    #[test]
    fn test_build_subtitle_identity_only_first() {
        let first_name = Some("John".to_owned());
        let last_name = None;

        let subtitle = build_subtitle_identity(first_name, last_name);
        assert_eq!(subtitle, "John");
    }

    #[test]
    fn test_build_subtitle_identity_only_last() {
        let first_name = None;
        let last_name = Some("Doe".to_owned());

        let subtitle = build_subtitle_identity(first_name, last_name);
        assert_eq!(subtitle, "Doe");
    }

    #[test]
    fn test_build_subtitle_identity_none() {
        let first_name = None;
        let last_name = None;

        let subtitle = build_subtitle_identity(first_name, last_name);
        assert_eq!(subtitle, "");
    }

    #[test]
    fn test_subtitle_ssh_key() {
        let key = SymmetricCryptoKey::try_from("hvBMMb1t79YssFZkpetYsM3deyVuQv4r88Uj9gvYe0+G8EwxvW3v1iywVmSl61iwzd17JW5C/ivzxSP2C9h7Tw==".to_string()).unwrap();
        let key_store = create_test_crypto_with_user_key(key);
        let key = SymmetricKeyId::User;
        let mut ctx = key_store.context();

        let original_subtitle = "SHA256:1JjFjvPRkj1Gbf2qRP1dgHiIzEuNAEvp+92x99jw3K0".to_string();
        let fingerprint_encrypted = original_subtitle.to_owned().encrypt(&mut ctx, key).unwrap();
        let private_key_encrypted = "".to_string().encrypt(&mut ctx, key).unwrap();
        let public_key_encrypted = "".to_string().encrypt(&mut ctx, key).unwrap();
        let ssh_key_cipher = Cipher {
            id: Some("090c19ea-a61a-4df6-8963-262b97bc6266".parse().unwrap()),
            organization_id: None,
            folder_id: None,
            collection_ids: vec![],
            r#type: CipherType::SshKey,
            key: None,
            name: "My test ssh key"
                .to_string()
                .encrypt(&mut ctx, key)
                .unwrap(),
            notes: None,
            login: None,
            identity: None,
            card: None,
            secure_note: None,
            ssh_key: Some(SshKey {
                private_key: private_key_encrypted,
                public_key: public_key_encrypted,
                fingerprint: fingerprint_encrypted,
            }),
            favorite: false,
            reprompt: CipherRepromptType::None,
            organization_use_totp: false,
            edit: true,
            permissions: None,
            view_password: true,
            local_data: None,
            attachments: None,
            fields: None,
            password_history: None,
            creation_date: "2024-01-01T00:00:00.000Z".parse().unwrap(),
            deleted_date: None,
            revision_date: "2024-01-01T00:00:00.000Z".parse().unwrap(),
        };
        let subtitle = ssh_key_cipher
            .get_decrypted_subtitle(&mut ctx, key)
            .unwrap();
        assert_eq!(subtitle, original_subtitle);
    }

    #[test]
    fn test_decrypt_fido2_private_key() {
        let key_store =
            create_test_crypto_with_user_key(SymmetricCryptoKey::make_aes256_cbc_hmac_key());
        let mut ctx = key_store.context();

        let mut cipher_view = generate_cipher();
        cipher_view
            .generate_cipher_key(&mut ctx, cipher_view.key_identifier())
            .unwrap();

        let key_id = cipher_view.key_identifier();
        let ciphers_key = Cipher::decrypt_cipher_key(&mut ctx, key_id, &cipher_view.key).unwrap();

        let fido2_credential = generate_fido2(&mut ctx, ciphers_key);

        cipher_view.login.as_mut().unwrap().fido2_credentials =
            Some(vec![fido2_credential.clone()]);

        let decrypted_key_value = cipher_view.decrypt_fido2_private_key(&mut ctx).unwrap();
        assert_eq!(decrypted_key_value, "123");
    }
}<|MERGE_RESOLUTION|>--- conflicted
+++ resolved
@@ -30,12 +30,9 @@
     LoginView, VaultParseError,
 };
 
-<<<<<<< HEAD
 uuid_newtype!(pub CipherId);
 
-=======
 #[allow(missing_docs)]
->>>>>>> 38654e93
 #[bitwarden_error(flat)]
 #[derive(Debug, Error)]
 pub enum CipherError {
