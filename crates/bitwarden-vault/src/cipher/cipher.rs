--- conflicted
+++ resolved
@@ -489,17 +489,7 @@
         new_key: SymmetricKeyId,
     ) -> Result<(), CryptoError> {
         if let Some(attachments) = &mut self.attachments {
-<<<<<<< HEAD
-            for attachment in attachments {
-                if let Some(attachment_key) = &mut attachment.key {
-                    let tmp_attachment_key_id =
-                        ctx.unwrap_symmetric_key(old_key, attachment_key)?;
-                    *attachment_key = ctx.wrap_symmetric_key(new_key, tmp_attachment_key_id)?;
-                }
-            }
-=======
             AttachmentView::reencrypt_keys(attachments, ctx, old_key, new_key)?;
->>>>>>> d553d379
         }
         Ok(())
     }
