--- conflicted
+++ resolved
@@ -1,4 +1,5 @@
 use bitwarden_api_api::models::CipherDetailsResponseModel;
+use bitwarden_collections::collection::CollectionId;
 use bitwarden_core::{
     key_management::{KeyIds, SymmetricKeyId},
     require, MissingFieldError, OrganizationId, UserId, VaultLockedError,
@@ -14,12 +15,7 @@
 use serde_repr::{Deserialize_repr, Serialize_repr};
 use thiserror::Error;
 #[cfg(feature = "wasm")]
-<<<<<<< HEAD
-use tsify_next::Tsify;
-=======
 use tsify::Tsify;
-use uuid::Uuid;
->>>>>>> 1a2fc242
 #[cfg(feature = "wasm")]
 use wasm_bindgen::prelude::wasm_bindgen;
 
@@ -33,13 +29,8 @@
     secure_note, ssh_key,
 };
 use crate::{
-<<<<<<< HEAD
-    password_history, CollectionId, Fido2CredentialFullView, Fido2CredentialView, FolderId, Login,
+    password_history, EncryptError, Fido2CredentialFullView, Fido2CredentialView, FolderId, Login,
     LoginView, VaultParseError,
-=======
-    password_history, EncryptError, Fido2CredentialFullView, Fido2CredentialView, Login, LoginView,
-    VaultParseError,
->>>>>>> 1a2fc242
 };
 
 uuid_newtype!(pub CipherId);
