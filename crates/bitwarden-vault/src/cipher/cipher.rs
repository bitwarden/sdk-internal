--- conflicted
+++ resolved
@@ -42,13 +42,7 @@
     #[error(transparent)]
     MissingField(#[from] MissingFieldError),
     #[error(transparent)]
-<<<<<<< HEAD
-    VaultLocked(#[from] VaultLockedError),
-    #[error(transparent)]
     Crypto(#[from] CryptoError),
-=======
-    CryptoError(#[from] CryptoError),
->>>>>>> 9ac1d3ea
     #[error(transparent)]
     Encrypt(#[from] EncryptError),
     #[error("This cipher contains attachments without keys. Those attachments will need to be reuploaded to complete the operation")]
