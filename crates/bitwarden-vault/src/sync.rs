use bitwarden_api_api::models::{
    DomainsResponseModel, ProfileOrganizationResponseModel, ProfileResponseModel, SyncResponseModel,
};
use bitwarden_collections::{collection::Collection, error::CollectionsParseError};
use bitwarden_core::{
<<<<<<< HEAD
    client::encryption_settings::EncryptionSettingsError,
    key_management::{MasterPasswordError, UserDecryptionData},
    require, Client, MissingFieldError, NotAuthenticatedError, OrganizationId, UserId,
=======
    Client, MissingFieldError, OrganizationId, UserId,
    client::encryption_settings::EncryptionSettingsError, require,
>>>>>>> ae9b8b52
};
use serde::{Deserialize, Serialize};
use thiserror::Error;

use crate::{Cipher, Folder, GlobalDomains, VaultParseError};

#[derive(Debug, Error)]
pub enum SyncError {
    #[error(transparent)]
    Api(#[from] bitwarden_core::ApiError),
    #[error(transparent)]
    MissingField(#[from] MissingFieldError),
    #[error(transparent)]
    VaultParse(#[from] VaultParseError),
    #[error(transparent)]
    CollectionParse(#[from] CollectionsParseError),
    #[error(transparent)]
    EncryptionSettings(#[from] EncryptionSettingsError),
    #[error(transparent)]
    MasterPassword(#[from] MasterPasswordError),
    #[error(transparent)]
    NotAuthenticatedError(#[from] NotAuthenticatedError),
}

#[allow(missing_docs)]
#[derive(Serialize, Deserialize, Debug)]
#[serde(rename_all = "camelCase", deny_unknown_fields)]
pub struct SyncRequest {
    /// Exclude the subdomains from the response, defaults to false
    pub exclude_subdomains: Option<bool>,
}

pub(crate) async fn sync(client: &Client, input: &SyncRequest) -> Result<SyncResponse, SyncError> {
    let config = client.internal.get_api_configurations().await;
    let sync = config
        .api_client
        .sync_api()
        .get(input.exclude_subdomains)
        .await
        .map_err(|e| SyncError::Api(e.into()))?;

    if let Some(master_password_unlock) = sync
        .user_decryption
        .as_deref()
        .map(UserDecryptionData::try_from)
        .transpose()?
        .and_then(|user_decryption| user_decryption.master_password_unlock)
    {
        client
            .internal
            .update_user_master_password_unlock(master_password_unlock)?;
    }

    let org_keys: Vec<_> = require!(sync.profile.as_ref())
        .organizations
        .as_deref()
        .unwrap_or_default()
        .iter()
        .filter_map(|o| o.id.zip(o.key.as_deref().and_then(|k| k.parse().ok())))
        .map(|(id, key)| (OrganizationId::new(id), key))
        .collect();

    client.internal.initialize_org_crypto(org_keys)?;

    SyncResponse::process_response(sync)
}

#[derive(Serialize, Deserialize, Debug)]
#[serde(rename_all = "camelCase", deny_unknown_fields)]
pub struct ProfileResponse {
    pub id: UserId,
    pub name: String,
    pub email: String,

    //key: String,
    //private_key: String,
    pub organizations: Vec<ProfileOrganizationResponse>,
}

#[derive(Serialize, Deserialize, Debug)]
#[serde(rename_all = "camelCase", deny_unknown_fields)]
pub struct ProfileOrganizationResponse {
    pub id: OrganizationId,
}

#[derive(Serialize, Deserialize, Debug)]
#[serde(rename_all = "camelCase", deny_unknown_fields)]
pub struct DomainResponse {
    pub equivalent_domains: Vec<Vec<String>>,
    pub global_equivalent_domains: Vec<GlobalDomains>,
}

#[allow(missing_docs)]
#[derive(Serialize, Deserialize, Debug)]
#[serde(rename_all = "camelCase", deny_unknown_fields)]
pub struct SyncResponse {
    /// Data about the user, including their encryption keys and the organizations they are a part
    /// of
    pub profile: ProfileResponse,
    pub folders: Vec<Folder>,
    pub collections: Vec<Collection>,
    /// List of ciphers accessible by the user
    pub ciphers: Vec<Cipher>,
    pub domains: Option<DomainResponse>,
    //pub policies: Vec<Policy>,
    //pub sends: Vec<Send>,
}

impl SyncResponse {
    pub(crate) fn process_response(response: SyncResponseModel) -> Result<SyncResponse, SyncError> {
        let profile = require!(response.profile);
        let ciphers = require!(response.ciphers);

        fn try_into_iter<In, InItem, Out, OutItem>(iter: In) -> Result<Out, InItem::Error>
        where
            In: IntoIterator<Item = InItem>,
            InItem: TryInto<OutItem>,
            Out: FromIterator<OutItem>,
        {
            iter.into_iter().map(|i| i.try_into()).collect()
        }

        Ok(SyncResponse {
            profile: ProfileResponse::process_response(*profile)?,
            folders: try_into_iter(require!(response.folders))?,
            collections: try_into_iter(require!(response.collections))?,
            ciphers: try_into_iter(ciphers)?,
            domains: response.domains.map(|d| (*d).try_into()).transpose()?,
            //policies: try_into_iter(require!(response.policies))?,
            //sends: try_into_iter(require!(response.sends))?,
        })
    }
}

impl ProfileOrganizationResponse {
    fn process_response(
        response: ProfileOrganizationResponseModel,
    ) -> Result<ProfileOrganizationResponse, MissingFieldError> {
        Ok(ProfileOrganizationResponse {
            id: OrganizationId::new(require!(response.id)),
        })
    }
}

impl ProfileResponse {
    fn process_response(
        response: ProfileResponseModel,
    ) -> Result<ProfileResponse, MissingFieldError> {
        Ok(ProfileResponse {
            id: UserId::new(require!(response.id)),
            name: require!(response.name),
            email: require!(response.email),
            //key: response.key,
            //private_key: response.private_key,
            organizations: response
                .organizations
                .unwrap_or_default()
                .into_iter()
                .map(ProfileOrganizationResponse::process_response)
                .collect::<Result<_, _>>()?,
        })
    }
}

impl TryFrom<DomainsResponseModel> for DomainResponse {
    type Error = SyncError;

    fn try_from(value: DomainsResponseModel) -> Result<Self, Self::Error> {
        Ok(Self {
            equivalent_domains: value.equivalent_domains.unwrap_or_default(),
            global_equivalent_domains: value
                .global_equivalent_domains
                .unwrap_or_default()
                .into_iter()
                .map(|s| s.try_into())
                .collect::<Result<Vec<GlobalDomains>, _>>()?,
        })
    }
}

#[cfg(test)]
mod tests {
    use std::num::NonZeroU32;

    use bitwarden_api_api::models::{
        KdfType, MasterPasswordUnlockKdfResponseModel, MasterPasswordUnlockResponseModel,
        UserDecryptionResponseModel,
    };
    use bitwarden_core::{
        key_management::{
            crypto::{InitOrgCryptoRequest, InitUserCryptoMethod, InitUserCryptoRequest},
            SymmetricKeyId,
        },
        ClientSettings, DeviceType,
    };
    use bitwarden_crypto::{EncString, Kdf, UnsignedSharedKey};
    use bitwarden_test::start_api_mock;
    use wiremock::{matchers, Mock, MockServer, Request, ResponseTemplate};

    use super::*;

    const TEST_USER_NAME: &str = "Test User";
    const TEST_USER_EMAIL: &str = "test@bitwarden.com";
    const TEST_USER_PASSWORD: &str = "asdfasdfasdf";
    const TEST_USER_ID: &str = "060000fb-0922-4dd3-b170-6e15cb5df8c8";
    const TEST_ACCOUNT_USER_KEY: &str = "2.Q/2PhzcC7GdeiMHhWguYAQ==|GpqzVdr0go0ug5cZh1n+uixeBC3oC90CIe0hd/HWA/pTRDZ8ane4fmsEIcuc8eMKUt55Y2q/fbNzsYu41YTZzzsJUSeqVjT8/iTQtgnNdpo=|dwI+uyvZ1h/iZ03VQ+/wrGEFYVewBUUl/syYgjsNMbE=";
    const TEST_ACCOUNT_PRIVATE_KEY: &str = "2.yN7l00BOlUE0Sb0M//Q53w==|EwKG/BduQRQ33Izqc/ogoBROIoI5dmgrxSo82sgzgAMIBt3A2FZ9vPRMY+GWT85JiqytDitGR3TqwnFUBhKUpRRAq4x7rA6A1arHrFp5Tp1p21O3SfjtvB3quiOKbqWk6ZaU1Np9HwqwAecddFcB0YyBEiRX3VwF2pgpAdiPbSMuvo2qIgyob0CUoC/h4Bz1be7Qa7B0Xw9/fMKkB1LpOm925lzqosyMQM62YpMGkjMsbZz0uPopu32fxzDWSPr+kekNNyLt9InGhTpxLmq1go/pXR2uw5dfpXc5yuta7DB0EGBwnQ8Vl5HPdDooqOTD9I1jE0mRyuBpWTTI3FRnu3JUh3rIyGBJhUmHqGZvw2CKdqHCIrQeQkkEYqOeJRJVdBjhv5KGJifqT3BFRwX/YFJIChAQpebNQKXe/0kPivWokHWwXlDB7S7mBZzhaAPidZvnuIhalE2qmTypDwHy22FyqV58T8MGGMchcASDi/QXI6kcdpJzPXSeU9o+NC68QDlOIrMVxKFeE7w7PvVmAaxEo0YwmuAzzKy9QpdlK0aab/xEi8V4iXj4hGepqAvHkXIQd+r3FNeiLfllkb61p6WTjr5urcmDQMR94/wYoilpG5OlybHdbhsYHvIzYoLrC7fzl630gcO6t4nM24vdB6Ymg9BVpEgKRAxSbE62Tqacxqnz9AcmgItb48NiR/He3n3ydGjPYuKk/ihZMgEwAEZvSlNxYONSbYrIGDtOY+8Nbt6KiH3l06wjZW8tcmFeVlWv+tWotnTY9IqlAfvNVTjtsobqtQnvsiDjdEVtNy/s2ci5TH+NdZluca2OVEr91Wayxh70kpM6ib4UGbfdmGgCo74gtKvKSJU0rTHakQ5L9JlaSDD5FamBRyI0qfL43Ad9qOUZ8DaffDCyuaVyuqk7cz9HwmEmvWU3VQ+5t06n/5kRDXttcw8w+3qClEEdGo1KeENcnXCB32dQe3tDTFpuAIMLqwXs6FhpawfZ5kPYvLPczGWaqftIs/RXJ/EltGc0ugw2dmTLpoQhCqrcKEBDoYVk0LDZKsnzitOGdi9mOWse7Se8798ib1UsHFUjGzISEt6upestxOeupSTOh0v4+AjXbDzRUyogHww3V+Bqg71bkcMxtB+WM+pn1XNbVTyl9NR040nhP7KEf6e9ruXAtmrBC2ah5cFEpLIot77VFZ9ilLuitSz+7T8n1yAh1IEG6xxXxninAZIzi2qGbH69O5RSpOJuJTv17zTLJQIIc781JwQ2TTwTGnx5wZLbffhCasowJKd2EVcyMJyhz6ru0PvXWJ4hUdkARJs3Xu8dus9a86N8Xk6aAPzBDqzYb1vyFIfBxP0oO8xFHgd30Cgmz8UrSE3qeWRrF8ftrI6xQnFjHBGWD/JWSvd6YMcQED0aVuQkuNW9ST/DzQThPzRfPUoiL10yAmV7Ytu4fR3x2sF0Yfi87YhHFuCMpV/DsqxmUizyiJuD938eRcH8hzR/VO53Qo3UIsqOLcyXtTv6THjSlTopQ+JOLOnHm1w8dzYbLN44OG44rRsbihMUQp+wUZ6bsI8rrOnm9WErzkbQFbrfAINdoCiNa6cimYIjvvnMTaFWNymqY1vZxGztQiMiHiHYwTfwHTXrb9j0uPM=|09J28iXv9oWzYtzK2LBT6Yht4IT4MijEkk0fwFdrVQ4=";
    const TEST_ACCOUNT_ORGANIZATION_ID: &str = "1bc9ac1e-f5aa-45f2-94bf-b181009709b8";
    const TEST_ACCOUNT_ORGANIZATION_KEY: &str = "4.rY01mZFXHOsBAg5Fq4gyXuklWfm6mQASm42DJpx05a+e2mmp+P5W6r54WU2hlREX0uoTxyP91bKKwickSPdCQQ58J45LXHdr9t2uzOYyjVzpzebFcdMw1eElR9W2DW8wEk9+mvtWvKwu7yTebzND+46y1nRMoFydi5zPVLSlJEf81qZZ4Uh1UUMLwXz+NRWfixnGXgq2wRq1bH0n3mqDhayiG4LJKgGdDjWXC8W8MMXDYx24SIJrJu9KiNEMprJE+XVF9nQVNijNAjlWBqkDpsfaWTUfeVLRLctfAqW1blsmIv4RQ91PupYJZDNc8nO9ZTF3TEVM+2KHoxzDJrLs2Q==";

    fn create_profile_response(user_id: UserId) -> ProfileResponseModel {
        ProfileResponseModel {
            id: Some(user_id.into()),
            name: Some(TEST_USER_NAME.to_string()),
            email: Some(TEST_USER_EMAIL.to_string()),
            organizations: Some(vec![]),
            ..ProfileResponseModel::new()
        }
    }

    fn create_sync_response(user_id: UserId) -> SyncResponseModel {
        SyncResponseModel {
            profile: Some(Box::new(create_profile_response(user_id))),
            folders: Some(vec![]),
            collections: Some(vec![]),
            ciphers: Some(vec![]),
            ..SyncResponseModel::new()
        }
    }

    async fn setup_sync_client(
        response: SyncResponseModel,
        user_crypto_request: InitUserCryptoRequest,
        org_crypto_request: Option<InitOrgCryptoRequest>,
    ) -> (MockServer, Client) {
        let (server, api_config) = start_api_mock(vec![Mock::given(matchers::path("/sync"))
            .respond_with(move |_: &Request| {
                ResponseTemplate::new(200).set_body_json(response.to_owned())
            })
            .expect(1)])
        .await;

        let client = Client::new(Some(ClientSettings {
            identity_url: api_config.base_path.clone(),
            api_url: api_config.base_path,
            user_agent: api_config.user_agent.unwrap(),
            device_type: DeviceType::SDK,
        }));

        client
            .crypto()
            .initialize_user_crypto(user_crypto_request)
            .await
            .unwrap();

        if let Some(org_crypto_request) = org_crypto_request {
            client
                .crypto()
                .initialize_org_crypto(org_crypto_request)
                .await
                .unwrap();
        }

        (server, client)
    }

    fn make_user_crypto_request() -> InitUserCryptoRequest {
        InitUserCryptoRequest {
            user_id: Some(TEST_USER_ID.parse().unwrap()),
            kdf_params: Kdf::default(),
            email: TEST_USER_EMAIL.to_string(),
            private_key: TEST_ACCOUNT_PRIVATE_KEY.parse().unwrap(),
            signing_key: None,
            security_state: None,
            method: InitUserCryptoMethod::Password {
                password: TEST_USER_PASSWORD.to_string(),
                user_key: TEST_ACCOUNT_USER_KEY.parse().unwrap(),
            },
        }
    }

    #[tokio::test]
    async fn test_sync_user_empty_vault_no_organizations() {
        let user_id: UserId = TEST_USER_ID.parse().unwrap();
        let organization_id: OrganizationId = TEST_ACCOUNT_ORGANIZATION_ID
            .parse()
            .expect("Invalid organization ID");
        let user_crypto_request = make_user_crypto_request();
        let (_server, client) =
            setup_sync_client(create_sync_response(user_id), user_crypto_request, None).await;

        let sync_request = SyncRequest {
            exclude_subdomains: Some(false),
        };

        let sync_response = sync(&client, &sync_request).await;
        assert!(sync_response.is_ok());

        let sync_response = sync_response.unwrap();
        assert_eq!(sync_response.profile.id, user_id);
        assert_eq!(sync_response.profile.name, TEST_USER_NAME);
        assert_eq!(sync_response.profile.email, TEST_USER_EMAIL);
        assert!(sync_response.profile.organizations.is_empty());
        assert!(sync_response.ciphers.is_empty());
        assert!(sync_response.folders.is_empty());
        assert!(sync_response.collections.is_empty());
        assert!(sync_response.domains.is_none());
        assert!(!client
            .internal
            .get_key_store()
            .context()
            .has_symmetric_key(SymmetricKeyId::Organization(organization_id)));
    }

    #[tokio::test]
    async fn test_sync_user_with_organization() {
        let user_id = UserId::new(uuid::uuid!(TEST_USER_ID));
        let organization_id: OrganizationId = TEST_ACCOUNT_ORGANIZATION_ID
            .parse()
            .expect("Invalid organization ID");
        let organization_key: UnsignedSharedKey = TEST_ACCOUNT_ORGANIZATION_KEY
            .parse()
            .expect("Invalid organization key");
        let user_crypto_request = make_user_crypto_request();
        let response = SyncResponseModel {
            profile: Some(Box::new(ProfileResponseModel {
                organizations: Some(vec![ProfileOrganizationResponseModel {
                    id: Some(organization_id.into()),
                    key: Some(organization_key.to_string()),
                    ..ProfileOrganizationResponseModel::new()
                }]),
                ..create_profile_response(user_id)
            })),
            ..create_sync_response(user_id)
        };
        let (_server, client) = setup_sync_client(response, user_crypto_request, None).await;

        let sync_request = SyncRequest {
            exclude_subdomains: Some(false),
        };

        let sync_response = sync(&client, &sync_request).await;
        assert!(sync_response.is_ok());

        let sync_response = sync_response.unwrap();
        assert_eq!(sync_response.profile.id, user_id);
        assert_eq!(sync_response.profile.name, TEST_USER_NAME);
        assert_eq!(sync_response.profile.email, TEST_USER_EMAIL);
        assert_eq!(sync_response.profile.organizations.len(), 1);
        let organization = sync_response.profile.organizations.first().unwrap();
        assert_eq!(organization.id, organization_id);
        assert!(sync_response.ciphers.is_empty());
        assert!(sync_response.folders.is_empty());
        assert!(sync_response.collections.is_empty());
        assert!(sync_response.domains.is_none());
        assert!(client
            .internal
            .get_key_store()
            .context()
            .has_symmetric_key(SymmetricKeyId::Organization(organization_id)));
    }

    #[tokio::test]
    async fn test_sync_user_with_decryption_options_master_password_unlock() {
        let user_id = UserId::new(uuid::uuid!(TEST_USER_ID));
        let user_key: EncString = TEST_ACCOUNT_USER_KEY.parse().expect("Invalid user key");
        let user_crypto_request = make_user_crypto_request();
        let response = SyncResponseModel {
            user_decryption: Some(Box::new(UserDecryptionResponseModel {
                master_password_unlock: Some(Box::new(MasterPasswordUnlockResponseModel {
                    kdf: Box::new(MasterPasswordUnlockKdfResponseModel {
                        kdf_type: KdfType::Argon2id,
                        iterations: 4,
                        memory: Some(65),
                        parallelism: Some(5),
                    }),
                    salt: Some(TEST_USER_EMAIL.to_string()),
                    master_key_encrypted_user_key: Some(user_key.to_string()),
                })),
            })),
            ..create_sync_response(user_id)
        };
        let (_server, client) = setup_sync_client(response, user_crypto_request, None).await;

        let sync_request = SyncRequest {
            exclude_subdomains: Some(false),
        };

        let sync_response = sync(&client, &sync_request).await;
        assert!(sync_response.is_ok());

        assert_eq!(
            client.internal.get_kdf().unwrap(),
            Kdf::Argon2id {
                iterations: NonZeroU32::new(4).unwrap(),
                memory: NonZeroU32::new(65).unwrap(),
                parallelism: NonZeroU32::new(5).unwrap(),
            }
        );
    }
}<|MERGE_RESOLUTION|>--- conflicted
+++ resolved
@@ -3,14 +3,10 @@
 };
 use bitwarden_collections::{collection::Collection, error::CollectionsParseError};
 use bitwarden_core::{
-<<<<<<< HEAD
+    Client, MissingFieldError, NotAuthenticatedError, OrganizationId, UserId,
     client::encryption_settings::EncryptionSettingsError,
     key_management::{MasterPasswordError, UserDecryptionData},
-    require, Client, MissingFieldError, NotAuthenticatedError, OrganizationId, UserId,
-=======
-    Client, MissingFieldError, OrganizationId, UserId,
-    client::encryption_settings::EncryptionSettingsError, require,
->>>>>>> ae9b8b52
+    require,
 };
 use serde::{Deserialize, Serialize};
 use thiserror::Error;
@@ -200,15 +196,15 @@
         UserDecryptionResponseModel,
     };
     use bitwarden_core::{
+        ClientSettings, DeviceType,
         key_management::{
+            SymmetricKeyId,
             crypto::{InitOrgCryptoRequest, InitUserCryptoMethod, InitUserCryptoRequest},
-            SymmetricKeyId,
         },
-        ClientSettings, DeviceType,
     };
     use bitwarden_crypto::{EncString, Kdf, UnsignedSharedKey};
     use bitwarden_test::start_api_mock;
-    use wiremock::{matchers, Mock, MockServer, Request, ResponseTemplate};
+    use wiremock::{Mock, MockServer, Request, ResponseTemplate, matchers};
 
     use super::*;
 
@@ -246,11 +242,13 @@
         user_crypto_request: InitUserCryptoRequest,
         org_crypto_request: Option<InitOrgCryptoRequest>,
     ) -> (MockServer, Client) {
-        let (server, api_config) = start_api_mock(vec![Mock::given(matchers::path("/sync"))
-            .respond_with(move |_: &Request| {
-                ResponseTemplate::new(200).set_body_json(response.to_owned())
-            })
-            .expect(1)])
+        let (server, api_config) = start_api_mock(vec![
+            Mock::given(matchers::path("/sync"))
+                .respond_with(move |_: &Request| {
+                    ResponseTemplate::new(200).set_body_json(response.to_owned())
+                })
+                .expect(1),
+        ])
         .await;
 
         let client = Client::new(Some(ClientSettings {
@@ -318,11 +316,13 @@
         assert!(sync_response.folders.is_empty());
         assert!(sync_response.collections.is_empty());
         assert!(sync_response.domains.is_none());
-        assert!(!client
-            .internal
-            .get_key_store()
-            .context()
-            .has_symmetric_key(SymmetricKeyId::Organization(organization_id)));
+        assert!(
+            !client
+                .internal
+                .get_key_store()
+                .context()
+                .has_symmetric_key(SymmetricKeyId::Organization(organization_id))
+        );
     }
 
     #[tokio::test]
@@ -366,11 +366,13 @@
         assert!(sync_response.folders.is_empty());
         assert!(sync_response.collections.is_empty());
         assert!(sync_response.domains.is_none());
-        assert!(client
-            .internal
-            .get_key_store()
-            .context()
-            .has_symmetric_key(SymmetricKeyId::Organization(organization_id)));
+        assert!(
+            client
+                .internal
+                .get_key_store()
+                .context()
+                .has_symmetric_key(SymmetricKeyId::Organization(organization_id))
+        );
     }
 
     #[tokio::test]
