--- conflicted
+++ resolved
@@ -40,11 +40,7 @@
     MissingSecret,
 
     #[error(transparent)]
-<<<<<<< HEAD
-    CryptoError(#[from] CryptoError),
-=======
     Crypto(#[from] CryptoError),
->>>>>>> 72f4866f
 }
 
 #[allow(missing_docs)]
