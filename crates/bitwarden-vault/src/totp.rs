--- conflicted
+++ resolved
@@ -185,11 +185,7 @@
             let parts: HashMap<_, _> = url.query_pairs().collect();
 
             Totp {
-<<<<<<< HEAD
-                account: None,
-=======
                 account: account.map(|s| s.to_string()),
->>>>>>> c147a7a5
                 algorithm: parts
                     .get("algorithm")
                     .and_then(|v| match v.as_ref() {
@@ -204,14 +200,10 @@
                     .and_then(|v| v.parse().ok())
                     .map(|v: u32| v.clamp(0, 10))
                     .unwrap_or(DEFAULT_DIGITS),
-<<<<<<< HEAD
-                issuer: None,
-=======
                 issuer: parts
                     .get("issuer")
                     .map(|v| v.to_string())
                     .or(issuer.map(|s| s.to_string())),
->>>>>>> c147a7a5
                 period: parts
                     .get("period")
                     .and_then(|v| v.parse().ok())
@@ -464,7 +456,67 @@
     }
 
     #[test]
-<<<<<<< HEAD
+    fn test_parse_totp_label_no_issuer() {
+        // If there is only one value in the label, it is the account
+        let key = "otpauth://totp/test-account@example.com?secret=WQIQ25BRKZYCJVYP";
+        let totp = Totp::from_str(key).unwrap();
+
+        assert_eq!(totp.account, Some("test-account@example.com".to_string()));
+        assert_eq!(totp.issuer, None);
+    }
+
+    #[test]
+    fn test_parse_totp_label_with_issuer() {
+        // If there are two values in the label, the first is the issuer, the second is the account
+        let key = "otpauth://totp/test-issuer:test-account@example.com?secret=WQIQ25BRKZYCJVYP";
+        let totp = Totp::from_str(key).unwrap();
+
+        assert_eq!(totp.account, Some("test-account@example.com".to_string()));
+        assert_eq!(totp.issuer, Some("test-issuer".to_string()));
+    }
+
+    #[test]
+    fn test_parse_totp_label_two_issuers() {
+        // If the label has an issuer and there is an issuer parameter, the parameter is chosen as
+        // the issuer
+        let key = "otpauth://totp/test-issuer:test-account@example.com?secret=WQIQ25BRKZYCJVYP&issuer=other-test-issuer";
+        let totp = Totp::from_str(key).unwrap();
+
+        assert_eq!(totp.account, Some("test-account@example.com".to_string()));
+        assert_eq!(totp.issuer, Some("other-test-issuer".to_string()));
+    }
+
+    #[test]
+    fn test_parse_totp_label_encoded_colon() {
+        // A url-encoded colon is a valid separator
+        let key = "otpauth://totp/test-issuer%3Atest-account@example.com?secret=WQIQ25BRKZYCJVYP&issuer=test-issuer";
+        let totp = Totp::from_str(key).unwrap();
+
+        assert_eq!(totp.account, Some("test-account@example.com".to_string()));
+        assert_eq!(totp.issuer, Some("test-issuer".to_string()));
+    }
+
+    #[test]
+    fn test_parse_totp_label_encoded_characters() {
+        // The account and issuer can both be URL-encoded
+        let key = "otpauth://totp/test%20issuer:test-account%40example%2Ecom?secret=WQIQ25BRKZYCJVYP&issuer=test%20issuer";
+        let totp = Totp::from_str(key).unwrap();
+
+        assert_eq!(totp.account, Some("test-account@example.com".to_string()));
+        assert_eq!(totp.issuer, Some("test issuer".to_string()));
+    }
+
+    #[test]
+    fn test_parse_totp_label_account_spaces() {
+        // The account can have spaces before it
+        let key = "otpauth://totp/test-issuer:   test-account@example.com?secret=WQIQ25BRKZYCJVYP&issuer=test-issuer";
+        let totp = Totp::from_str(key).unwrap();
+
+        assert_eq!(totp.account, Some("test-account@example.com".to_string()));
+        assert_eq!(totp.issuer, Some("test-issuer".to_string()));
+    }
+
+    #[test]
     fn test_totp_to_string_with_defaults() {
         let totp = Totp {
             account: Some("test@bitwarden.com".to_string()),
@@ -527,66 +579,6 @@
         };
         let secret_b32 = BASE32_NOPAD.encode(&totp.secret);
         assert_eq!(totp.to_string(), format!("steam://{}", secret_b32));
-=======
-    fn test_parse_totp_label_no_issuer() {
-        // If there is only one value in the label, it is the account
-        let key = "otpauth://totp/test-account@example.com?secret=WQIQ25BRKZYCJVYP";
-        let totp = Totp::from_str(key).unwrap();
-
-        assert_eq!(totp.account, Some("test-account@example.com".to_string()));
-        assert_eq!(totp.issuer, None);
-    }
-
-    #[test]
-    fn test_parse_totp_label_with_issuer() {
-        // If there are two values in the label, the first is the issuer, the second is the account
-        let key = "otpauth://totp/test-issuer:test-account@example.com?secret=WQIQ25BRKZYCJVYP";
-        let totp = Totp::from_str(key).unwrap();
-
-        assert_eq!(totp.account, Some("test-account@example.com".to_string()));
-        assert_eq!(totp.issuer, Some("test-issuer".to_string()));
-    }
-
-    #[test]
-    fn test_parse_totp_label_two_issuers() {
-        // If the label has an issuer and there is an issuer parameter, the parameter is chosen as
-        // the issuer
-        let key = "otpauth://totp/test-issuer:test-account@example.com?secret=WQIQ25BRKZYCJVYP&issuer=other-test-issuer";
-        let totp = Totp::from_str(key).unwrap();
-
-        assert_eq!(totp.account, Some("test-account@example.com".to_string()));
-        assert_eq!(totp.issuer, Some("other-test-issuer".to_string()));
-    }
-
-    #[test]
-    fn test_parse_totp_label_encoded_colon() {
-        // A url-encoded colon is a valid separator
-        let key = "otpauth://totp/test-issuer%3Atest-account@example.com?secret=WQIQ25BRKZYCJVYP&issuer=test-issuer";
-        let totp = Totp::from_str(key).unwrap();
-
-        assert_eq!(totp.account, Some("test-account@example.com".to_string()));
-        assert_eq!(totp.issuer, Some("test-issuer".to_string()));
-    }
-
-    #[test]
-    fn test_parse_totp_label_encoded_characters() {
-        // The account and issuer can both be URL-encoded
-        let key = "otpauth://totp/test%20issuer:test-account%40example%2Ecom?secret=WQIQ25BRKZYCJVYP&issuer=test%20issuer";
-        let totp = Totp::from_str(key).unwrap();
-
-        assert_eq!(totp.account, Some("test-account@example.com".to_string()));
-        assert_eq!(totp.issuer, Some("test issuer".to_string()));
-    }
-
-    #[test]
-    fn test_parse_totp_label_account_spaces() {
-        // The account can have spaces before it
-        let key = "otpauth://totp/test-issuer:   test-account@example.com?secret=WQIQ25BRKZYCJVYP&issuer=test-issuer";
-        let totp = Totp::from_str(key).unwrap();
-
-        assert_eq!(totp.account, Some("test-account@example.com".to_string()));
-        assert_eq!(totp.issuer, Some("test-issuer".to_string()));
->>>>>>> c147a7a5
     }
 
     #[test]
