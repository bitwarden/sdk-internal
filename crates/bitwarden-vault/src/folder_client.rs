use bitwarden_core::Client;
#[cfg(feature = "wasm")]
use wasm_bindgen::prelude::*;

use crate::{
    error::{DecryptError, EncryptError},
    Folder, FolderView,
};

#[cfg_attr(feature = "wasm", wasm_bindgen)]
pub struct FoldersClient {
    pub(crate) client: Client,
}

#[cfg_attr(feature = "wasm", wasm_bindgen)]
impl FoldersClient {
    pub fn encrypt(&self, folder_view: FolderView) -> Result<Folder, EncryptError> {
        let key_store = self.client.internal.get_key_store();
        let folder = key_store.encrypt(folder_view)?;
        Ok(folder)
    }

    pub fn decrypt(&self, folder: Folder) -> Result<FolderView, DecryptError> {
        let key_store = self.client.internal.get_key_store();
        let folder_view = key_store.decrypt(&folder)?;
        Ok(folder_view)
    }

    pub fn decrypt_list(&self, folders: Vec<Folder>) -> Result<Vec<FolderView>, DecryptError> {
        let key_store = self.client.internal.get_key_store();
        let views = key_store.decrypt_list(&folders)?;
        Ok(views)
    }
<<<<<<< HEAD
}

#[cfg_attr(feature = "wasm", wasm_bindgen)]
impl VaultClient {
    pub fn folders(&self) -> FoldersClient {
        FoldersClient {
            client: self.client.clone(),
        }
    }
=======
>>>>>>> 3d2e4b51
}<|MERGE_RESOLUTION|>--- conflicted
+++ resolved
@@ -31,16 +31,4 @@
         let views = key_store.decrypt_list(&folders)?;
         Ok(views)
     }
-<<<<<<< HEAD
-}
-
-#[cfg_attr(feature = "wasm", wasm_bindgen)]
-impl VaultClient {
-    pub fn folders(&self) -> FoldersClient {
-        FoldersClient {
-            client: self.client.clone(),
-        }
-    }
-=======
->>>>>>> 3d2e4b51
 }