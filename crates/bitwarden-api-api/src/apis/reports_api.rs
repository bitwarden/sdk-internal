/*
 * Bitwarden Internal API
 *
 * No description provided (generated by Openapi Generator https://github.com/openapitools/openapi-generator)
 *
 * The version of the OpenAPI document: latest
 *
 * Generated by: https://openapi-generator.tech
 */

use reqwest;
use serde::{de::Error as _, Deserialize, Serialize};

use super::{configuration, ContentType, Error};
use crate::{apis::ResponseContent, models};

/// struct for typed errors of method [`reports_add_password_health_report_application`]
#[derive(Debug, Clone, Serialize, Deserialize)]
#[serde(untagged)]
pub enum ReportsAddPasswordHealthReportApplicationError {
    UnknownValue(serde_json::Value),
}

/// struct for typed errors of method [`reports_add_password_health_report_applications`]
#[derive(Debug, Clone, Serialize, Deserialize)]
#[serde(untagged)]
pub enum ReportsAddPasswordHealthReportApplicationsError {
    UnknownValue(serde_json::Value),
}

/// struct for typed errors of method [`reports_drop_password_health_report_application`]
#[derive(Debug, Clone, Serialize, Deserialize)]
#[serde(untagged)]
pub enum ReportsDropPasswordHealthReportApplicationError {
    UnknownValue(serde_json::Value),
}

/// struct for typed errors of method [`reports_get_member_access_report`]
#[derive(Debug, Clone, Serialize, Deserialize)]
#[serde(untagged)]
pub enum ReportsGetMemberAccessReportError {
    UnknownValue(serde_json::Value),
}

/// struct for typed errors of method [`reports_get_member_cipher_details`]
#[derive(Debug, Clone, Serialize, Deserialize)]
#[serde(untagged)]
pub enum ReportsGetMemberCipherDetailsError {
    UnknownValue(serde_json::Value),
}

/// struct for typed errors of method [`reports_get_password_health_report_applications`]
#[derive(Debug, Clone, Serialize, Deserialize)]
#[serde(untagged)]
pub enum ReportsGetPasswordHealthReportApplicationsError {
    UnknownValue(serde_json::Value),
}

<<<<<<< HEAD
/// struct for typed errors of method [`reports_organization_reports_latest_org_id_get`]
#[derive(Debug, Clone, Serialize, Deserialize)]
#[serde(untagged)]
pub enum ReportsOrganizationReportsLatestOrgIdGetError {
    UnknownValue(serde_json::Value),
}

/// struct for typed errors of method [`reports_organization_reports_org_id_get`]
#[derive(Debug, Clone, Serialize, Deserialize)]
#[serde(untagged)]
pub enum ReportsOrganizationReportsOrgIdGetError {
    UnknownValue(serde_json::Value),
}

/// struct for typed errors of method [`reports_organization_reports_post`]
#[derive(Debug, Clone, Serialize, Deserialize)]
#[serde(untagged)]
pub enum ReportsOrganizationReportsPostError {
    UnknownValue(serde_json::Value),
}

/// struct for typed errors of method [`reports_password_health_report_application_delete`]
#[derive(Debug, Clone, Serialize, Deserialize)]
#[serde(untagged)]
pub enum ReportsPasswordHealthReportApplicationDeleteError {
    UnknownValue(serde_json::Value),
}

/// struct for typed errors of method [`reports_password_health_report_application_post`]
#[derive(Debug, Clone, Serialize, Deserialize)]
#[serde(untagged)]
pub enum ReportsPasswordHealthReportApplicationPostError {
    UnknownValue(serde_json::Value),
}

/// struct for typed errors of method [`reports_password_health_report_applications_org_id_get`]
#[derive(Debug, Clone, Serialize, Deserialize)]
#[serde(untagged)]
pub enum ReportsPasswordHealthReportApplicationsOrgIdGetError {
    UnknownValue(serde_json::Value),
}

/// struct for typed errors of method [`reports_password_health_report_applications_post`]
#[derive(Debug, Clone, Serialize, Deserialize)]
#[serde(untagged)]
pub enum ReportsPasswordHealthReportApplicationsPostError {
    UnknownValue(serde_json::Value),
}

///  This operation is defined on: [`https://github.com/bitwarden/server/blob/22420f595f2f50dd2fc0061743841285258aed22/src/Api/Dirt/Controllers/ReportsController.cs#L86`]
pub async fn reports_member_access_org_id_get(
    configuration: &configuration::Configuration,
    org_id: uuid::Uuid,
) -> Result<
    Vec<models::MemberAccessDetailReportResponseModel>,
    Error<ReportsMemberAccessOrgIdGetError>,
> {
    // add a prefix to parameters to efficiently prevent name collisions
    let p_org_id = org_id;

    let uri_str = format!(
        "{}/reports/member-access/{orgId}",
        configuration.base_path,
        orgId = crate::apis::urlencode(p_org_id.to_string())
    );
    let mut req_builder = configuration.client.request(reqwest::Method::GET, &uri_str);

    if let Some(ref user_agent) = configuration.user_agent {
        req_builder = req_builder.header(reqwest::header::USER_AGENT, user_agent.clone());
    }
    if let Some(ref token) = configuration.oauth_access_token {
        req_builder = req_builder.bearer_auth(token.to_owned());
    };

    let req = req_builder.build()?;
    let resp = configuration.client.execute(req).await?;

    let status = resp.status();
    let content_type = resp
        .headers()
        .get("content-type")
        .and_then(|v| v.to_str().ok())
        .unwrap_or("application/octet-stream");
    let content_type = super::ContentType::from(content_type);

    if !status.is_client_error() && !status.is_server_error() {
        let content = resp.text().await?;
        match content_type {
            ContentType::Json => serde_json::from_str(&content).map_err(Error::from),
            ContentType::Text => return Err(Error::from(serde_json::Error::custom("Received `text/plain` content type response that cannot be converted to `Vec&lt;models::MemberAccessDetailReportResponseModel&gt;`"))),
            ContentType::Unsupported(unknown_type) => return Err(Error::from(serde_json::Error::custom(format!("Received `{unknown_type}` content type response that cannot be converted to `Vec&lt;models::MemberAccessDetailReportResponseModel&gt;`")))),
        }
    } else {
        let content = resp.text().await?;
        let entity: Option<ReportsMemberAccessOrgIdGetError> = serde_json::from_str(&content).ok();
        Err(Error::ResponseError(ResponseContent {
            status,
            content,
            entity,
        }))
    }
}

///  This operation is defined on: [`https://github.com/bitwarden/server/blob/22420f595f2f50dd2fc0061743841285258aed22/src/Api/Dirt/Controllers/ReportsController.cs#L62`]
pub async fn reports_member_cipher_details_org_id_get(
    configuration: &configuration::Configuration,
    org_id: uuid::Uuid,
) -> Result<
    Vec<models::MemberCipherDetailsResponseModel>,
    Error<ReportsMemberCipherDetailsOrgIdGetError>,
> {
    // add a prefix to parameters to efficiently prevent name collisions
    let p_org_id = org_id;

    let uri_str = format!(
        "{}/reports/member-cipher-details/{orgId}",
        configuration.base_path,
        orgId = crate::apis::urlencode(p_org_id.to_string())
    );
    let mut req_builder = configuration.client.request(reqwest::Method::GET, &uri_str);

    if let Some(ref user_agent) = configuration.user_agent {
        req_builder = req_builder.header(reqwest::header::USER_AGENT, user_agent.clone());
    }
    if let Some(ref token) = configuration.oauth_access_token {
        req_builder = req_builder.bearer_auth(token.to_owned());
    };

    let req = req_builder.build()?;
    let resp = configuration.client.execute(req).await?;

    let status = resp.status();
    let content_type = resp
        .headers()
        .get("content-type")
        .and_then(|v| v.to_str().ok())
        .unwrap_or("application/octet-stream");
    let content_type = super::ContentType::from(content_type);

    if !status.is_client_error() && !status.is_server_error() {
        let content = resp.text().await?;
        match content_type {
            ContentType::Json => serde_json::from_str(&content).map_err(Error::from),
            ContentType::Text => return Err(Error::from(serde_json::Error::custom("Received `text/plain` content type response that cannot be converted to `Vec&lt;models::MemberCipherDetailsResponseModel&gt;`"))),
            ContentType::Unsupported(unknown_type) => return Err(Error::from(serde_json::Error::custom(format!("Received `{unknown_type}` content type response that cannot be converted to `Vec&lt;models::MemberCipherDetailsResponseModel&gt;`")))),
        }
    } else {
        let content = resp.text().await?;
        let entity: Option<ReportsMemberCipherDetailsOrgIdGetError> =
            serde_json::from_str(&content).ok();
        Err(Error::ResponseError(ResponseContent {
            status,
            content,
            entity,
        }))
    }
}

///  This operation is defined on: [`https://github.com/bitwarden/server/blob/22420f595f2f50dd2fc0061743841285258aed22/src/Api/Dirt/Controllers/ReportsController.cs#L300`]
pub async fn reports_organization_report_summary_org_id_get(
    configuration: &configuration::Configuration,
    org_id: uuid::Uuid,
    from: Option<String>,
    to: Option<String>,
=======
pub async fn reports_add_password_health_report_application(
    configuration: &configuration::Configuration,
    password_health_report_application_model: Option<models::PasswordHealthReportApplicationModel>,
>>>>>>> 1ca5a589
) -> Result<
    models::PasswordHealthReportApplication,
    Error<ReportsAddPasswordHealthReportApplicationError>,
> {
    // add a prefix to parameters to efficiently prevent name collisions
<<<<<<< HEAD
    let p_org_id = org_id;
    let p_from = from;
    let p_to = to;

    let uri_str = format!(
        "{}/reports/organization-report-summary/{orgId}",
        configuration.base_path,
        orgId = crate::apis::urlencode(p_org_id.to_string())
    );
    let mut req_builder = configuration.client.request(reqwest::Method::GET, &uri_str);

    if let Some(ref param_value) = p_from {
        req_builder = req_builder.query(&[("from", &param_value.to_string())]);
    }
    if let Some(ref param_value) = p_to {
        req_builder = req_builder.query(&[("to", &param_value.to_string())]);
    }
    if let Some(ref user_agent) = configuration.user_agent {
        req_builder = req_builder.header(reqwest::header::USER_AGENT, user_agent.clone());
    }
    if let Some(ref token) = configuration.oauth_access_token {
        req_builder = req_builder.bearer_auth(token.to_owned());
    };

    let req = req_builder.build()?;
    let resp = configuration.client.execute(req).await?;

    let status = resp.status();
    let content_type = resp
        .headers()
        .get("content-type")
        .and_then(|v| v.to_str().ok())
        .unwrap_or("application/octet-stream");
    let content_type = super::ContentType::from(content_type);

    if !status.is_client_error() && !status.is_server_error() {
        let content = resp.text().await?;
        match content_type {
            ContentType::Json => serde_json::from_str(&content).map_err(Error::from),
            ContentType::Text => return Err(Error::from(serde_json::Error::custom("Received `text/plain` content type response that cannot be converted to `Vec&lt;models::OrganizationReportSummaryModel&gt;`"))),
            ContentType::Unsupported(unknown_type) => return Err(Error::from(serde_json::Error::custom(format!("Received `{unknown_type}` content type response that cannot be converted to `Vec&lt;models::OrganizationReportSummaryModel&gt;`")))),
        }
    } else {
        let content = resp.text().await?;
        let entity: Option<ReportsOrganizationReportSummaryOrgIdGetError> =
            serde_json::from_str(&content).ok();
        Err(Error::ResponseError(ResponseContent {
            status,
            content,
            entity,
        }))
    }
}

///  This operation is defined on: [`https://github.com/bitwarden/server/blob/22420f595f2f50dd2fc0061743841285258aed22/src/Api/Dirt/Controllers/ReportsController.cs#L324`]
pub async fn reports_organization_report_summary_post(
    configuration: &configuration::Configuration,
    organization_report_summary_model: Option<models::OrganizationReportSummaryModel>,
) -> Result<(), Error<ReportsOrganizationReportSummaryPostError>> {
    // add a prefix to parameters to efficiently prevent name collisions
    let p_organization_report_summary_model = organization_report_summary_model;
=======
    let p_password_health_report_application_model = password_health_report_application_model;
>>>>>>> 1ca5a589

    let uri_str = format!(
        "{}/reports/password-health-report-application",
        configuration.base_path
    );
    let mut req_builder = configuration
        .client
        .request(reqwest::Method::POST, &uri_str);

    if let Some(ref user_agent) = configuration.user_agent {
        req_builder = req_builder.header(reqwest::header::USER_AGENT, user_agent.clone());
    }
    if let Some(ref token) = configuration.oauth_access_token {
        req_builder = req_builder.bearer_auth(token.to_owned());
    };
<<<<<<< HEAD
    req_builder = req_builder.json(&p_organization_report_summary_model);

    let req = req_builder.build()?;
    let resp = configuration.client.execute(req).await?;

    let status = resp.status();

    if !status.is_client_error() && !status.is_server_error() {
        Ok(())
    } else {
        let content = resp.text().await?;
        let entity: Option<ReportsOrganizationReportSummaryPostError> =
            serde_json::from_str(&content).ok();
        Err(Error::ResponseError(ResponseContent {
            status,
            content,
            entity,
        }))
    }
}

///  This operation is defined on: [`https://github.com/bitwarden/server/blob/22420f595f2f50dd2fc0061743841285258aed22/src/Api/Dirt/Controllers/ReportsController.cs#L340`]
pub async fn reports_organization_report_summary_put(
    configuration: &configuration::Configuration,
    organization_report_summary_model: Option<models::OrganizationReportSummaryModel>,
) -> Result<(), Error<ReportsOrganizationReportSummaryPutError>> {
    // add a prefix to parameters to efficiently prevent name collisions
    let p_organization_report_summary_model = organization_report_summary_model;

    let uri_str = format!(
        "{}/reports/organization-report-summary",
        configuration.base_path
    );
    let mut req_builder = configuration.client.request(reqwest::Method::PUT, &uri_str);

    if let Some(ref user_agent) = configuration.user_agent {
        req_builder = req_builder.header(reqwest::header::USER_AGENT, user_agent.clone());
    }
    if let Some(ref token) = configuration.oauth_access_token {
        req_builder = req_builder.bearer_auth(token.to_owned());
    };
    req_builder = req_builder.json(&p_organization_report_summary_model);

    let req = req_builder.build()?;
    let resp = configuration.client.execute(req).await?;

    let status = resp.status();

    if !status.is_client_error() && !status.is_server_error() {
        Ok(())
    } else {
        let content = resp.text().await?;
        let entity: Option<ReportsOrganizationReportSummaryPutError> =
            serde_json::from_str(&content).ok();
        Err(Error::ResponseError(ResponseContent {
            status,
            content,
            entity,
        }))
    }
}

///  This operation is defined on: [`https://github.com/bitwarden/server/blob/22420f595f2f50dd2fc0061743841285258aed22/src/Api/Dirt/Controllers/ReportsController.cs#L243`]
pub async fn reports_organization_reports_delete(
    configuration: &configuration::Configuration,
    drop_organization_report_request: Option<models::DropOrganizationReportRequest>,
) -> Result<(), Error<ReportsOrganizationReportsDeleteError>> {
    // add a prefix to parameters to efficiently prevent name collisions
    let p_drop_organization_report_request = drop_organization_report_request;

    let uri_str = format!("{}/reports/organization-reports", configuration.base_path);
    let mut req_builder = configuration
        .client
        .request(reqwest::Method::DELETE, &uri_str);

    if let Some(ref user_agent) = configuration.user_agent {
        req_builder = req_builder.header(reqwest::header::USER_AGENT, user_agent.clone());
    }
    if let Some(ref token) = configuration.oauth_access_token {
        req_builder = req_builder.bearer_auth(token.to_owned());
    };
    req_builder = req_builder.json(&p_drop_organization_report_request);

    let req = req_builder.build()?;
    let resp = configuration.client.execute(req).await?;

    let status = resp.status();

    if !status.is_client_error() && !status.is_server_error() {
        Ok(())
    } else {
        let content = resp.text().await?;
        let entity: Option<ReportsOrganizationReportsDeleteError> =
            serde_json::from_str(&content).ok();
        Err(Error::ResponseError(ResponseContent {
            status,
            content,
            entity,
        }))
    }
}

///  This operation is defined on: [`https://github.com/bitwarden/server/blob/22420f595f2f50dd2fc0061743841285258aed22/src/Api/Dirt/Controllers/ReportsController.cs#L277`]
pub async fn reports_organization_reports_latest_org_id_get(
    configuration: &configuration::Configuration,
    org_id: uuid::Uuid,
) -> Result<models::OrganizationReport, Error<ReportsOrganizationReportsLatestOrgIdGetError>> {
    // add a prefix to parameters to efficiently prevent name collisions
    let p_org_id = org_id;

    let uri_str = format!(
        "{}/reports/organization-reports/latest/{orgId}",
        configuration.base_path,
        orgId = crate::apis::urlencode(p_org_id.to_string())
    );
    let mut req_builder = configuration.client.request(reqwest::Method::GET, &uri_str);

    if let Some(ref user_agent) = configuration.user_agent {
        req_builder = req_builder.header(reqwest::header::USER_AGENT, user_agent.clone());
    }
    if let Some(ref token) = configuration.oauth_access_token {
        req_builder = req_builder.bearer_auth(token.to_owned());
    };
=======
    req_builder = req_builder.json(&p_password_health_report_application_model);
>>>>>>> 1ca5a589

    let req = req_builder.build()?;
    let resp = configuration.client.execute(req).await?;

    let status = resp.status();
    let content_type = resp
        .headers()
        .get("content-type")
        .and_then(|v| v.to_str().ok())
        .unwrap_or("application/octet-stream");
    let content_type = super::ContentType::from(content_type);

    if !status.is_client_error() && !status.is_server_error() {
        let content = resp.text().await?;
        match content_type {
            ContentType::Json => serde_json::from_str(&content).map_err(Error::from),
            ContentType::Text => return Err(Error::from(serde_json::Error::custom("Received `text/plain` content type response that cannot be converted to `models::PasswordHealthReportApplication`"))),
            ContentType::Unsupported(unknown_type) => return Err(Error::from(serde_json::Error::custom(format!("Received `{unknown_type}` content type response that cannot be converted to `models::PasswordHealthReportApplication`")))),
        }
    } else {
        let content = resp.text().await?;
        let entity: Option<ReportsAddPasswordHealthReportApplicationError> =
            serde_json::from_str(&content).ok();
        Err(Error::ResponseError(ResponseContent {
            status,
            content,
            entity,
        }))
    }
}

<<<<<<< HEAD
///  This operation is defined on: [`https://github.com/bitwarden/server/blob/22420f595f2f50dd2fc0061743841285258aed22/src/Api/Dirt/Controllers/ReportsController.cs#L260`]
pub async fn reports_organization_reports_org_id_get(
=======
pub async fn reports_add_password_health_report_applications(
>>>>>>> 1ca5a589
    configuration: &configuration::Configuration,
    password_health_report_application_model: Option<
        Vec<models::PasswordHealthReportApplicationModel>,
    >,
) -> Result<
    Vec<models::PasswordHealthReportApplication>,
    Error<ReportsAddPasswordHealthReportApplicationsError>,
> {
    // add a prefix to parameters to efficiently prevent name collisions
    let p_password_health_report_application_model = password_health_report_application_model;

    let uri_str = format!(
        "{}/reports/password-health-report-applications",
        configuration.base_path
    );
<<<<<<< HEAD
    let mut req_builder = configuration.client.request(reqwest::Method::GET, &uri_str);

    if let Some(ref user_agent) = configuration.user_agent {
        req_builder = req_builder.header(reqwest::header::USER_AGENT, user_agent.clone());
    }
    if let Some(ref token) = configuration.oauth_access_token {
        req_builder = req_builder.bearer_auth(token.to_owned());
    };

    let req = req_builder.build()?;
    let resp = configuration.client.execute(req).await?;

    let status = resp.status();
    let content_type = resp
        .headers()
        .get("content-type")
        .and_then(|v| v.to_str().ok())
        .unwrap_or("application/octet-stream");
    let content_type = super::ContentType::from(content_type);

    if !status.is_client_error() && !status.is_server_error() {
        let content = resp.text().await?;
        match content_type {
            ContentType::Json => serde_json::from_str(&content).map_err(Error::from),
            ContentType::Text => return Err(Error::from(serde_json::Error::custom("Received `text/plain` content type response that cannot be converted to `Vec&lt;models::OrganizationReport&gt;`"))),
            ContentType::Unsupported(unknown_type) => return Err(Error::from(serde_json::Error::custom(format!("Received `{unknown_type}` content type response that cannot be converted to `Vec&lt;models::OrganizationReport&gt;`")))),
        }
    } else {
        let content = resp.text().await?;
        let entity: Option<ReportsOrganizationReportsOrgIdGetError> =
            serde_json::from_str(&content).ok();
        Err(Error::ResponseError(ResponseContent {
            status,
            content,
            entity,
        }))
    }
}

///  This operation is defined on: [`https://github.com/bitwarden/server/blob/22420f595f2f50dd2fc0061743841285258aed22/src/Api/Dirt/Controllers/ReportsController.cs#L226`]
pub async fn reports_organization_reports_post(
    configuration: &configuration::Configuration,
    add_organization_report_request: Option<models::AddOrganizationReportRequest>,
) -> Result<models::OrganizationReport, Error<ReportsOrganizationReportsPostError>> {
    // add a prefix to parameters to efficiently prevent name collisions
    let p_add_organization_report_request = add_organization_report_request;

    let uri_str = format!("{}/reports/organization-reports", configuration.base_path);
=======
>>>>>>> 1ca5a589
    let mut req_builder = configuration
        .client
        .request(reqwest::Method::POST, &uri_str);

    if let Some(ref user_agent) = configuration.user_agent {
        req_builder = req_builder.header(reqwest::header::USER_AGENT, user_agent.clone());
    }
    if let Some(ref token) = configuration.oauth_access_token {
        req_builder = req_builder.bearer_auth(token.to_owned());
    };
    req_builder = req_builder.json(&p_password_health_report_application_model);

    let req = req_builder.build()?;
    let resp = configuration.client.execute(req).await?;

    let status = resp.status();
    let content_type = resp
        .headers()
        .get("content-type")
        .and_then(|v| v.to_str().ok())
        .unwrap_or("application/octet-stream");
    let content_type = super::ContentType::from(content_type);

    if !status.is_client_error() && !status.is_server_error() {
        let content = resp.text().await?;
        match content_type {
            ContentType::Json => serde_json::from_str(&content).map_err(Error::from),
            ContentType::Text => return Err(Error::from(serde_json::Error::custom("Received `text/plain` content type response that cannot be converted to `Vec&lt;models::PasswordHealthReportApplication&gt;`"))),
            ContentType::Unsupported(unknown_type) => return Err(Error::from(serde_json::Error::custom(format!("Received `{unknown_type}` content type response that cannot be converted to `Vec&lt;models::PasswordHealthReportApplication&gt;`")))),
        }
    } else {
        let content = resp.text().await?;
        let entity: Option<ReportsAddPasswordHealthReportApplicationsError> =
            serde_json::from_str(&content).ok();
        Err(Error::ResponseError(ResponseContent {
            status,
            content,
            entity,
        }))
    }
}

<<<<<<< HEAD
///  This operation is defined on: [`https://github.com/bitwarden/server/blob/22420f595f2f50dd2fc0061743841285258aed22/src/Api/Dirt/Controllers/ReportsController.cs#L208`]
pub async fn reports_password_health_report_application_delete(
=======
pub async fn reports_drop_password_health_report_application(
>>>>>>> 1ca5a589
    configuration: &configuration::Configuration,
    drop_password_health_report_application_request: Option<
        models::DropPasswordHealthReportApplicationRequest,
    >,
) -> Result<(), Error<ReportsDropPasswordHealthReportApplicationError>> {
    // add a prefix to parameters to efficiently prevent name collisions
    let p_drop_password_health_report_application_request =
        drop_password_health_report_application_request;

    let uri_str = format!(
        "{}/reports/password-health-report-application",
        configuration.base_path
    );
    let mut req_builder = configuration
        .client
        .request(reqwest::Method::DELETE, &uri_str);

    if let Some(ref user_agent) = configuration.user_agent {
        req_builder = req_builder.header(reqwest::header::USER_AGENT, user_agent.clone());
    }
    if let Some(ref token) = configuration.oauth_access_token {
        req_builder = req_builder.bearer_auth(token.to_owned());
    };
    req_builder = req_builder.json(&p_drop_password_health_report_application_request);

    let req = req_builder.build()?;
    let resp = configuration.client.execute(req).await?;

    let status = resp.status();

    if !status.is_client_error() && !status.is_server_error() {
        Ok(())
    } else {
        let content = resp.text().await?;
        let entity: Option<ReportsDropPasswordHealthReportApplicationError> =
            serde_json::from_str(&content).ok();
        Err(Error::ResponseError(ResponseContent {
            status,
            content,
            entity,
        }))
    }
}

<<<<<<< HEAD
///  This operation is defined on: [`https://github.com/bitwarden/server/blob/22420f595f2f50dd2fc0061743841285258aed22/src/Api/Dirt/Controllers/ReportsController.cs#L155`]
pub async fn reports_password_health_report_application_post(
=======
pub async fn reports_get_member_access_report(
>>>>>>> 1ca5a589
    configuration: &configuration::Configuration,
    org_id: uuid::Uuid,
) -> Result<
    Vec<models::MemberAccessDetailReportResponseModel>,
    Error<ReportsGetMemberAccessReportError>,
> {
    // add a prefix to parameters to efficiently prevent name collisions
    let p_org_id = org_id;

    let uri_str = format!(
        "{}/reports/member-access/{orgId}",
        configuration.base_path,
        orgId = crate::apis::urlencode(p_org_id.to_string())
    );
    let mut req_builder = configuration.client.request(reqwest::Method::GET, &uri_str);

    if let Some(ref user_agent) = configuration.user_agent {
        req_builder = req_builder.header(reqwest::header::USER_AGENT, user_agent.clone());
    }
    if let Some(ref token) = configuration.oauth_access_token {
        req_builder = req_builder.bearer_auth(token.to_owned());
    };

    let req = req_builder.build()?;
    let resp = configuration.client.execute(req).await?;

    let status = resp.status();
    let content_type = resp
        .headers()
        .get("content-type")
        .and_then(|v| v.to_str().ok())
        .unwrap_or("application/octet-stream");
    let content_type = super::ContentType::from(content_type);

    if !status.is_client_error() && !status.is_server_error() {
        let content = resp.text().await?;
        match content_type {
            ContentType::Json => serde_json::from_str(&content).map_err(Error::from),
            ContentType::Text => return Err(Error::from(serde_json::Error::custom("Received `text/plain` content type response that cannot be converted to `Vec&lt;models::MemberAccessDetailReportResponseModel&gt;`"))),
            ContentType::Unsupported(unknown_type) => return Err(Error::from(serde_json::Error::custom(format!("Received `{unknown_type}` content type response that cannot be converted to `Vec&lt;models::MemberAccessDetailReportResponseModel&gt;`")))),
        }
    } else {
        let content = resp.text().await?;
        let entity: Option<ReportsGetMemberAccessReportError> = serde_json::from_str(&content).ok();
        Err(Error::ResponseError(ResponseContent {
            status,
            content,
            entity,
        }))
    }
}

<<<<<<< HEAD
///  This operation is defined on: [`https://github.com/bitwarden/server/blob/22420f595f2f50dd2fc0061743841285258aed22/src/Api/Dirt/Controllers/ReportsController.cs#L136`]
pub async fn reports_password_health_report_applications_org_id_get(
=======
pub async fn reports_get_member_cipher_details(
>>>>>>> 1ca5a589
    configuration: &configuration::Configuration,
    org_id: uuid::Uuid,
) -> Result<Vec<models::MemberCipherDetailsResponseModel>, Error<ReportsGetMemberCipherDetailsError>>
{
    // add a prefix to parameters to efficiently prevent name collisions
    let p_org_id = org_id;

    let uri_str = format!(
        "{}/reports/member-cipher-details/{orgId}",
        configuration.base_path,
        orgId = crate::apis::urlencode(p_org_id.to_string())
    );
    let mut req_builder = configuration.client.request(reqwest::Method::GET, &uri_str);

    if let Some(ref user_agent) = configuration.user_agent {
        req_builder = req_builder.header(reqwest::header::USER_AGENT, user_agent.clone());
    }
    if let Some(ref token) = configuration.oauth_access_token {
        req_builder = req_builder.bearer_auth(token.to_owned());
    };

    let req = req_builder.build()?;
    let resp = configuration.client.execute(req).await?;

    let status = resp.status();
    let content_type = resp
        .headers()
        .get("content-type")
        .and_then(|v| v.to_str().ok())
        .unwrap_or("application/octet-stream");
    let content_type = super::ContentType::from(content_type);

    if !status.is_client_error() && !status.is_server_error() {
        let content = resp.text().await?;
        match content_type {
            ContentType::Json => serde_json::from_str(&content).map_err(Error::from),
            ContentType::Text => return Err(Error::from(serde_json::Error::custom("Received `text/plain` content type response that cannot be converted to `Vec&lt;models::MemberCipherDetailsResponseModel&gt;`"))),
            ContentType::Unsupported(unknown_type) => return Err(Error::from(serde_json::Error::custom(format!("Received `{unknown_type}` content type response that cannot be converted to `Vec&lt;models::MemberCipherDetailsResponseModel&gt;`")))),
        }
    } else {
        let content = resp.text().await?;
        let entity: Option<ReportsGetMemberCipherDetailsError> =
            serde_json::from_str(&content).ok();
        Err(Error::ResponseError(ResponseContent {
            status,
            content,
            entity,
        }))
    }
}

<<<<<<< HEAD
///  This operation is defined on: [`https://github.com/bitwarden/server/blob/22420f595f2f50dd2fc0061743841285258aed22/src/Api/Dirt/Controllers/ReportsController.cs#L180`]
pub async fn reports_password_health_report_applications_post(
=======
pub async fn reports_get_password_health_report_applications(
>>>>>>> 1ca5a589
    configuration: &configuration::Configuration,
    org_id: uuid::Uuid,
) -> Result<
    Vec<models::PasswordHealthReportApplication>,
    Error<ReportsGetPasswordHealthReportApplicationsError>,
> {
    // add a prefix to parameters to efficiently prevent name collisions
    let p_org_id = org_id;

    let uri_str = format!(
        "{}/reports/password-health-report-applications/{orgId}",
        configuration.base_path,
        orgId = crate::apis::urlencode(p_org_id.to_string())
    );
    let mut req_builder = configuration.client.request(reqwest::Method::GET, &uri_str);

    if let Some(ref user_agent) = configuration.user_agent {
        req_builder = req_builder.header(reqwest::header::USER_AGENT, user_agent.clone());
    }
    if let Some(ref token) = configuration.oauth_access_token {
        req_builder = req_builder.bearer_auth(token.to_owned());
    };

    let req = req_builder.build()?;
    let resp = configuration.client.execute(req).await?;

    let status = resp.status();
    let content_type = resp
        .headers()
        .get("content-type")
        .and_then(|v| v.to_str().ok())
        .unwrap_or("application/octet-stream");
    let content_type = super::ContentType::from(content_type);

    if !status.is_client_error() && !status.is_server_error() {
        let content = resp.text().await?;
        match content_type {
            ContentType::Json => serde_json::from_str(&content).map_err(Error::from),
            ContentType::Text => return Err(Error::from(serde_json::Error::custom("Received `text/plain` content type response that cannot be converted to `Vec&lt;models::PasswordHealthReportApplication&gt;`"))),
            ContentType::Unsupported(unknown_type) => return Err(Error::from(serde_json::Error::custom(format!("Received `{unknown_type}` content type response that cannot be converted to `Vec&lt;models::PasswordHealthReportApplication&gt;`")))),
        }
    } else {
        let content = resp.text().await?;
        let entity: Option<ReportsGetPasswordHealthReportApplicationsError> =
            serde_json::from_str(&content).ok();
        Err(Error::ResponseError(ResponseContent {
            status,
            content,
            entity,
        }))
    }
}<|MERGE_RESOLUTION|>--- conflicted
+++ resolved
@@ -56,246 +56,15 @@
     UnknownValue(serde_json::Value),
 }
 
-<<<<<<< HEAD
-/// struct for typed errors of method [`reports_organization_reports_latest_org_id_get`]
-#[derive(Debug, Clone, Serialize, Deserialize)]
-#[serde(untagged)]
-pub enum ReportsOrganizationReportsLatestOrgIdGetError {
-    UnknownValue(serde_json::Value),
-}
-
-/// struct for typed errors of method [`reports_organization_reports_org_id_get`]
-#[derive(Debug, Clone, Serialize, Deserialize)]
-#[serde(untagged)]
-pub enum ReportsOrganizationReportsOrgIdGetError {
-    UnknownValue(serde_json::Value),
-}
-
-/// struct for typed errors of method [`reports_organization_reports_post`]
-#[derive(Debug, Clone, Serialize, Deserialize)]
-#[serde(untagged)]
-pub enum ReportsOrganizationReportsPostError {
-    UnknownValue(serde_json::Value),
-}
-
-/// struct for typed errors of method [`reports_password_health_report_application_delete`]
-#[derive(Debug, Clone, Serialize, Deserialize)]
-#[serde(untagged)]
-pub enum ReportsPasswordHealthReportApplicationDeleteError {
-    UnknownValue(serde_json::Value),
-}
-
-/// struct for typed errors of method [`reports_password_health_report_application_post`]
-#[derive(Debug, Clone, Serialize, Deserialize)]
-#[serde(untagged)]
-pub enum ReportsPasswordHealthReportApplicationPostError {
-    UnknownValue(serde_json::Value),
-}
-
-/// struct for typed errors of method [`reports_password_health_report_applications_org_id_get`]
-#[derive(Debug, Clone, Serialize, Deserialize)]
-#[serde(untagged)]
-pub enum ReportsPasswordHealthReportApplicationsOrgIdGetError {
-    UnknownValue(serde_json::Value),
-}
-
-/// struct for typed errors of method [`reports_password_health_report_applications_post`]
-#[derive(Debug, Clone, Serialize, Deserialize)]
-#[serde(untagged)]
-pub enum ReportsPasswordHealthReportApplicationsPostError {
-    UnknownValue(serde_json::Value),
-}
-
-///  This operation is defined on: [`https://github.com/bitwarden/server/blob/22420f595f2f50dd2fc0061743841285258aed22/src/Api/Dirt/Controllers/ReportsController.cs#L86`]
-pub async fn reports_member_access_org_id_get(
-    configuration: &configuration::Configuration,
-    org_id: uuid::Uuid,
-) -> Result<
-    Vec<models::MemberAccessDetailReportResponseModel>,
-    Error<ReportsMemberAccessOrgIdGetError>,
-> {
-    // add a prefix to parameters to efficiently prevent name collisions
-    let p_org_id = org_id;
-
-    let uri_str = format!(
-        "{}/reports/member-access/{orgId}",
-        configuration.base_path,
-        orgId = crate::apis::urlencode(p_org_id.to_string())
-    );
-    let mut req_builder = configuration.client.request(reqwest::Method::GET, &uri_str);
-
-    if let Some(ref user_agent) = configuration.user_agent {
-        req_builder = req_builder.header(reqwest::header::USER_AGENT, user_agent.clone());
-    }
-    if let Some(ref token) = configuration.oauth_access_token {
-        req_builder = req_builder.bearer_auth(token.to_owned());
-    };
-
-    let req = req_builder.build()?;
-    let resp = configuration.client.execute(req).await?;
-
-    let status = resp.status();
-    let content_type = resp
-        .headers()
-        .get("content-type")
-        .and_then(|v| v.to_str().ok())
-        .unwrap_or("application/octet-stream");
-    let content_type = super::ContentType::from(content_type);
-
-    if !status.is_client_error() && !status.is_server_error() {
-        let content = resp.text().await?;
-        match content_type {
-            ContentType::Json => serde_json::from_str(&content).map_err(Error::from),
-            ContentType::Text => return Err(Error::from(serde_json::Error::custom("Received `text/plain` content type response that cannot be converted to `Vec&lt;models::MemberAccessDetailReportResponseModel&gt;`"))),
-            ContentType::Unsupported(unknown_type) => return Err(Error::from(serde_json::Error::custom(format!("Received `{unknown_type}` content type response that cannot be converted to `Vec&lt;models::MemberAccessDetailReportResponseModel&gt;`")))),
-        }
-    } else {
-        let content = resp.text().await?;
-        let entity: Option<ReportsMemberAccessOrgIdGetError> = serde_json::from_str(&content).ok();
-        Err(Error::ResponseError(ResponseContent {
-            status,
-            content,
-            entity,
-        }))
-    }
-}
-
-///  This operation is defined on: [`https://github.com/bitwarden/server/blob/22420f595f2f50dd2fc0061743841285258aed22/src/Api/Dirt/Controllers/ReportsController.cs#L62`]
-pub async fn reports_member_cipher_details_org_id_get(
-    configuration: &configuration::Configuration,
-    org_id: uuid::Uuid,
-) -> Result<
-    Vec<models::MemberCipherDetailsResponseModel>,
-    Error<ReportsMemberCipherDetailsOrgIdGetError>,
-> {
-    // add a prefix to parameters to efficiently prevent name collisions
-    let p_org_id = org_id;
-
-    let uri_str = format!(
-        "{}/reports/member-cipher-details/{orgId}",
-        configuration.base_path,
-        orgId = crate::apis::urlencode(p_org_id.to_string())
-    );
-    let mut req_builder = configuration.client.request(reqwest::Method::GET, &uri_str);
-
-    if let Some(ref user_agent) = configuration.user_agent {
-        req_builder = req_builder.header(reqwest::header::USER_AGENT, user_agent.clone());
-    }
-    if let Some(ref token) = configuration.oauth_access_token {
-        req_builder = req_builder.bearer_auth(token.to_owned());
-    };
-
-    let req = req_builder.build()?;
-    let resp = configuration.client.execute(req).await?;
-
-    let status = resp.status();
-    let content_type = resp
-        .headers()
-        .get("content-type")
-        .and_then(|v| v.to_str().ok())
-        .unwrap_or("application/octet-stream");
-    let content_type = super::ContentType::from(content_type);
-
-    if !status.is_client_error() && !status.is_server_error() {
-        let content = resp.text().await?;
-        match content_type {
-            ContentType::Json => serde_json::from_str(&content).map_err(Error::from),
-            ContentType::Text => return Err(Error::from(serde_json::Error::custom("Received `text/plain` content type response that cannot be converted to `Vec&lt;models::MemberCipherDetailsResponseModel&gt;`"))),
-            ContentType::Unsupported(unknown_type) => return Err(Error::from(serde_json::Error::custom(format!("Received `{unknown_type}` content type response that cannot be converted to `Vec&lt;models::MemberCipherDetailsResponseModel&gt;`")))),
-        }
-    } else {
-        let content = resp.text().await?;
-        let entity: Option<ReportsMemberCipherDetailsOrgIdGetError> =
-            serde_json::from_str(&content).ok();
-        Err(Error::ResponseError(ResponseContent {
-            status,
-            content,
-            entity,
-        }))
-    }
-}
-
-///  This operation is defined on: [`https://github.com/bitwarden/server/blob/22420f595f2f50dd2fc0061743841285258aed22/src/Api/Dirt/Controllers/ReportsController.cs#L300`]
-pub async fn reports_organization_report_summary_org_id_get(
-    configuration: &configuration::Configuration,
-    org_id: uuid::Uuid,
-    from: Option<String>,
-    to: Option<String>,
-=======
 pub async fn reports_add_password_health_report_application(
     configuration: &configuration::Configuration,
     password_health_report_application_model: Option<models::PasswordHealthReportApplicationModel>,
->>>>>>> 1ca5a589
 ) -> Result<
     models::PasswordHealthReportApplication,
     Error<ReportsAddPasswordHealthReportApplicationError>,
 > {
     // add a prefix to parameters to efficiently prevent name collisions
-<<<<<<< HEAD
-    let p_org_id = org_id;
-    let p_from = from;
-    let p_to = to;
-
-    let uri_str = format!(
-        "{}/reports/organization-report-summary/{orgId}",
-        configuration.base_path,
-        orgId = crate::apis::urlencode(p_org_id.to_string())
-    );
-    let mut req_builder = configuration.client.request(reqwest::Method::GET, &uri_str);
-
-    if let Some(ref param_value) = p_from {
-        req_builder = req_builder.query(&[("from", &param_value.to_string())]);
-    }
-    if let Some(ref param_value) = p_to {
-        req_builder = req_builder.query(&[("to", &param_value.to_string())]);
-    }
-    if let Some(ref user_agent) = configuration.user_agent {
-        req_builder = req_builder.header(reqwest::header::USER_AGENT, user_agent.clone());
-    }
-    if let Some(ref token) = configuration.oauth_access_token {
-        req_builder = req_builder.bearer_auth(token.to_owned());
-    };
-
-    let req = req_builder.build()?;
-    let resp = configuration.client.execute(req).await?;
-
-    let status = resp.status();
-    let content_type = resp
-        .headers()
-        .get("content-type")
-        .and_then(|v| v.to_str().ok())
-        .unwrap_or("application/octet-stream");
-    let content_type = super::ContentType::from(content_type);
-
-    if !status.is_client_error() && !status.is_server_error() {
-        let content = resp.text().await?;
-        match content_type {
-            ContentType::Json => serde_json::from_str(&content).map_err(Error::from),
-            ContentType::Text => return Err(Error::from(serde_json::Error::custom("Received `text/plain` content type response that cannot be converted to `Vec&lt;models::OrganizationReportSummaryModel&gt;`"))),
-            ContentType::Unsupported(unknown_type) => return Err(Error::from(serde_json::Error::custom(format!("Received `{unknown_type}` content type response that cannot be converted to `Vec&lt;models::OrganizationReportSummaryModel&gt;`")))),
-        }
-    } else {
-        let content = resp.text().await?;
-        let entity: Option<ReportsOrganizationReportSummaryOrgIdGetError> =
-            serde_json::from_str(&content).ok();
-        Err(Error::ResponseError(ResponseContent {
-            status,
-            content,
-            entity,
-        }))
-    }
-}
-
-///  This operation is defined on: [`https://github.com/bitwarden/server/blob/22420f595f2f50dd2fc0061743841285258aed22/src/Api/Dirt/Controllers/ReportsController.cs#L324`]
-pub async fn reports_organization_report_summary_post(
-    configuration: &configuration::Configuration,
-    organization_report_summary_model: Option<models::OrganizationReportSummaryModel>,
-) -> Result<(), Error<ReportsOrganizationReportSummaryPostError>> {
-    // add a prefix to parameters to efficiently prevent name collisions
-    let p_organization_report_summary_model = organization_report_summary_model;
-=======
     let p_password_health_report_application_model = password_health_report_application_model;
->>>>>>> 1ca5a589
 
     let uri_str = format!(
         "{}/reports/password-health-report-application",
@@ -311,133 +80,7 @@
     if let Some(ref token) = configuration.oauth_access_token {
         req_builder = req_builder.bearer_auth(token.to_owned());
     };
-<<<<<<< HEAD
-    req_builder = req_builder.json(&p_organization_report_summary_model);
-
-    let req = req_builder.build()?;
-    let resp = configuration.client.execute(req).await?;
-
-    let status = resp.status();
-
-    if !status.is_client_error() && !status.is_server_error() {
-        Ok(())
-    } else {
-        let content = resp.text().await?;
-        let entity: Option<ReportsOrganizationReportSummaryPostError> =
-            serde_json::from_str(&content).ok();
-        Err(Error::ResponseError(ResponseContent {
-            status,
-            content,
-            entity,
-        }))
-    }
-}
-
-///  This operation is defined on: [`https://github.com/bitwarden/server/blob/22420f595f2f50dd2fc0061743841285258aed22/src/Api/Dirt/Controllers/ReportsController.cs#L340`]
-pub async fn reports_organization_report_summary_put(
-    configuration: &configuration::Configuration,
-    organization_report_summary_model: Option<models::OrganizationReportSummaryModel>,
-) -> Result<(), Error<ReportsOrganizationReportSummaryPutError>> {
-    // add a prefix to parameters to efficiently prevent name collisions
-    let p_organization_report_summary_model = organization_report_summary_model;
-
-    let uri_str = format!(
-        "{}/reports/organization-report-summary",
-        configuration.base_path
-    );
-    let mut req_builder = configuration.client.request(reqwest::Method::PUT, &uri_str);
-
-    if let Some(ref user_agent) = configuration.user_agent {
-        req_builder = req_builder.header(reqwest::header::USER_AGENT, user_agent.clone());
-    }
-    if let Some(ref token) = configuration.oauth_access_token {
-        req_builder = req_builder.bearer_auth(token.to_owned());
-    };
-    req_builder = req_builder.json(&p_organization_report_summary_model);
-
-    let req = req_builder.build()?;
-    let resp = configuration.client.execute(req).await?;
-
-    let status = resp.status();
-
-    if !status.is_client_error() && !status.is_server_error() {
-        Ok(())
-    } else {
-        let content = resp.text().await?;
-        let entity: Option<ReportsOrganizationReportSummaryPutError> =
-            serde_json::from_str(&content).ok();
-        Err(Error::ResponseError(ResponseContent {
-            status,
-            content,
-            entity,
-        }))
-    }
-}
-
-///  This operation is defined on: [`https://github.com/bitwarden/server/blob/22420f595f2f50dd2fc0061743841285258aed22/src/Api/Dirt/Controllers/ReportsController.cs#L243`]
-pub async fn reports_organization_reports_delete(
-    configuration: &configuration::Configuration,
-    drop_organization_report_request: Option<models::DropOrganizationReportRequest>,
-) -> Result<(), Error<ReportsOrganizationReportsDeleteError>> {
-    // add a prefix to parameters to efficiently prevent name collisions
-    let p_drop_organization_report_request = drop_organization_report_request;
-
-    let uri_str = format!("{}/reports/organization-reports", configuration.base_path);
-    let mut req_builder = configuration
-        .client
-        .request(reqwest::Method::DELETE, &uri_str);
-
-    if let Some(ref user_agent) = configuration.user_agent {
-        req_builder = req_builder.header(reqwest::header::USER_AGENT, user_agent.clone());
-    }
-    if let Some(ref token) = configuration.oauth_access_token {
-        req_builder = req_builder.bearer_auth(token.to_owned());
-    };
-    req_builder = req_builder.json(&p_drop_organization_report_request);
-
-    let req = req_builder.build()?;
-    let resp = configuration.client.execute(req).await?;
-
-    let status = resp.status();
-
-    if !status.is_client_error() && !status.is_server_error() {
-        Ok(())
-    } else {
-        let content = resp.text().await?;
-        let entity: Option<ReportsOrganizationReportsDeleteError> =
-            serde_json::from_str(&content).ok();
-        Err(Error::ResponseError(ResponseContent {
-            status,
-            content,
-            entity,
-        }))
-    }
-}
-
-///  This operation is defined on: [`https://github.com/bitwarden/server/blob/22420f595f2f50dd2fc0061743841285258aed22/src/Api/Dirt/Controllers/ReportsController.cs#L277`]
-pub async fn reports_organization_reports_latest_org_id_get(
-    configuration: &configuration::Configuration,
-    org_id: uuid::Uuid,
-) -> Result<models::OrganizationReport, Error<ReportsOrganizationReportsLatestOrgIdGetError>> {
-    // add a prefix to parameters to efficiently prevent name collisions
-    let p_org_id = org_id;
-
-    let uri_str = format!(
-        "{}/reports/organization-reports/latest/{orgId}",
-        configuration.base_path,
-        orgId = crate::apis::urlencode(p_org_id.to_string())
-    );
-    let mut req_builder = configuration.client.request(reqwest::Method::GET, &uri_str);
-
-    if let Some(ref user_agent) = configuration.user_agent {
-        req_builder = req_builder.header(reqwest::header::USER_AGENT, user_agent.clone());
-    }
-    if let Some(ref token) = configuration.oauth_access_token {
-        req_builder = req_builder.bearer_auth(token.to_owned());
-    };
-=======
     req_builder = req_builder.json(&p_password_health_report_application_model);
->>>>>>> 1ca5a589
 
     let req = req_builder.build()?;
     let resp = configuration.client.execute(req).await?;
@@ -469,12 +112,7 @@
     }
 }
 
-<<<<<<< HEAD
-///  This operation is defined on: [`https://github.com/bitwarden/server/blob/22420f595f2f50dd2fc0061743841285258aed22/src/Api/Dirt/Controllers/ReportsController.cs#L260`]
-pub async fn reports_organization_reports_org_id_get(
-=======
 pub async fn reports_add_password_health_report_applications(
->>>>>>> 1ca5a589
     configuration: &configuration::Configuration,
     password_health_report_application_model: Option<
         Vec<models::PasswordHealthReportApplicationModel>,
@@ -490,57 +128,6 @@
         "{}/reports/password-health-report-applications",
         configuration.base_path
     );
-<<<<<<< HEAD
-    let mut req_builder = configuration.client.request(reqwest::Method::GET, &uri_str);
-
-    if let Some(ref user_agent) = configuration.user_agent {
-        req_builder = req_builder.header(reqwest::header::USER_AGENT, user_agent.clone());
-    }
-    if let Some(ref token) = configuration.oauth_access_token {
-        req_builder = req_builder.bearer_auth(token.to_owned());
-    };
-
-    let req = req_builder.build()?;
-    let resp = configuration.client.execute(req).await?;
-
-    let status = resp.status();
-    let content_type = resp
-        .headers()
-        .get("content-type")
-        .and_then(|v| v.to_str().ok())
-        .unwrap_or("application/octet-stream");
-    let content_type = super::ContentType::from(content_type);
-
-    if !status.is_client_error() && !status.is_server_error() {
-        let content = resp.text().await?;
-        match content_type {
-            ContentType::Json => serde_json::from_str(&content).map_err(Error::from),
-            ContentType::Text => return Err(Error::from(serde_json::Error::custom("Received `text/plain` content type response that cannot be converted to `Vec&lt;models::OrganizationReport&gt;`"))),
-            ContentType::Unsupported(unknown_type) => return Err(Error::from(serde_json::Error::custom(format!("Received `{unknown_type}` content type response that cannot be converted to `Vec&lt;models::OrganizationReport&gt;`")))),
-        }
-    } else {
-        let content = resp.text().await?;
-        let entity: Option<ReportsOrganizationReportsOrgIdGetError> =
-            serde_json::from_str(&content).ok();
-        Err(Error::ResponseError(ResponseContent {
-            status,
-            content,
-            entity,
-        }))
-    }
-}
-
-///  This operation is defined on: [`https://github.com/bitwarden/server/blob/22420f595f2f50dd2fc0061743841285258aed22/src/Api/Dirt/Controllers/ReportsController.cs#L226`]
-pub async fn reports_organization_reports_post(
-    configuration: &configuration::Configuration,
-    add_organization_report_request: Option<models::AddOrganizationReportRequest>,
-) -> Result<models::OrganizationReport, Error<ReportsOrganizationReportsPostError>> {
-    // add a prefix to parameters to efficiently prevent name collisions
-    let p_add_organization_report_request = add_organization_report_request;
-
-    let uri_str = format!("{}/reports/organization-reports", configuration.base_path);
-=======
->>>>>>> 1ca5a589
     let mut req_builder = configuration
         .client
         .request(reqwest::Method::POST, &uri_str);
@@ -583,12 +170,7 @@
     }
 }
 
-<<<<<<< HEAD
-///  This operation is defined on: [`https://github.com/bitwarden/server/blob/22420f595f2f50dd2fc0061743841285258aed22/src/Api/Dirt/Controllers/ReportsController.cs#L208`]
-pub async fn reports_password_health_report_application_delete(
-=======
 pub async fn reports_drop_password_health_report_application(
->>>>>>> 1ca5a589
     configuration: &configuration::Configuration,
     drop_password_health_report_application_request: Option<
         models::DropPasswordHealthReportApplicationRequest,
@@ -633,12 +215,7 @@
     }
 }
 
-<<<<<<< HEAD
-///  This operation is defined on: [`https://github.com/bitwarden/server/blob/22420f595f2f50dd2fc0061743841285258aed22/src/Api/Dirt/Controllers/ReportsController.cs#L155`]
-pub async fn reports_password_health_report_application_post(
-=======
 pub async fn reports_get_member_access_report(
->>>>>>> 1ca5a589
     configuration: &configuration::Configuration,
     org_id: uuid::Uuid,
 ) -> Result<
@@ -691,12 +268,7 @@
     }
 }
 
-<<<<<<< HEAD
-///  This operation is defined on: [`https://github.com/bitwarden/server/blob/22420f595f2f50dd2fc0061743841285258aed22/src/Api/Dirt/Controllers/ReportsController.cs#L136`]
-pub async fn reports_password_health_report_applications_org_id_get(
-=======
 pub async fn reports_get_member_cipher_details(
->>>>>>> 1ca5a589
     configuration: &configuration::Configuration,
     org_id: uuid::Uuid,
 ) -> Result<Vec<models::MemberCipherDetailsResponseModel>, Error<ReportsGetMemberCipherDetailsError>>
@@ -748,12 +320,7 @@
     }
 }
 
-<<<<<<< HEAD
-///  This operation is defined on: [`https://github.com/bitwarden/server/blob/22420f595f2f50dd2fc0061743841285258aed22/src/Api/Dirt/Controllers/ReportsController.cs#L180`]
-pub async fn reports_password_health_report_applications_post(
-=======
 pub async fn reports_get_password_health_report_applications(
->>>>>>> 1ca5a589
     configuration: &configuration::Configuration,
     org_id: uuid::Uuid,
 ) -> Result<
