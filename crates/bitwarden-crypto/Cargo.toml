[package]
name = "bitwarden-crypto"
description = """
Internal crate for the bitwarden crate. Do not use.
"""

version.workspace = true
authors.workspace = true
edition.workspace = true
rust-version.workspace = true
readme.workspace = true
homepage.workspace = true
repository.workspace = true
license-file.workspace = true
keywords.workspace = true

[features]
default = []
wasm = ["dep:tsify-next", "dep:wasm-bindgen"] # WASM support

uniffi = ["dep:uniffi"]  # Uniffi bindings
no-memory-hardening = [] # Disable memory hardening features

[dependencies]
aes = { version = ">=0.8.2, <0.9", features = ["zeroize"] }
argon2 = { version = ">=0.5.0, <0.6", features = [
    "std",
    "zeroize",
], default-features = false }
base64 = ">=0.22.1, <0.23"
bitwarden-error = { workspace = true }
cbc = { version = ">=0.1.2, <0.2", features = ["alloc", "zeroize"] }
chacha20poly1305 = { version = "0.10.1" }
<<<<<<< HEAD
ciborium = "0.2.2"
coset = "0.3.8"
curve25519-dalek = ">=4.1.3, <4.2.0"
ed25519-dalek = { version = ">=2.1.1, <2.2.0", features = ["rand_core"] }
=======
ciborium = { version = ">=0.2.2, <0.3" }
coset = { version = ">=0.3.8, <0.4" }
>>>>>>> 59e4e55d
generic-array = { version = ">=0.14.7, <1.0", features = ["zeroize"] }
hkdf = ">=0.12.3, <0.13"
hmac = ">=0.12.1, <0.13"
num-bigint = ">=0.4, <0.5"
num-traits = ">=0.2.15, <0.3"
pbkdf2 = { version = ">=0.12.1, <0.13", default-features = false }
rand = ">=0.8.5, <0.9"
rayon = ">=1.8.1, <2.0"
rsa = ">=0.9.2, <0.10"
schemars = { workspace = true }
serde = { workspace = true }
sha1 = ">=0.10.5, <0.11"
sha2 = ">=0.10.6, <0.11"
subtle = ">=2.5.0, <3.0"
thiserror = { workspace = true }
tsify-next = { workspace = true, optional = true }
uniffi = { workspace = true, optional = true }
uuid = { workspace = true }
wasm-bindgen = { workspace = true, optional = true }
zeroize = { version = ">=1.7.0, <2.0", features = ["derive", "aarch64"] }
zeroizing-alloc = ">=0.1.0, <0.2"

[dev-dependencies]
criterion = "0.5.1"
rand_chacha = "0.3.1"
serde_json = { workspace = true }

[[bench]]
name = "default_allocator"
harness = false
required-features = ["no-memory-hardening"]

[[bench]]
name = "zeroizing_allocator"
harness = false
required-features = ["no-memory-hardening"]

[lints]
workspace = true<|MERGE_RESOLUTION|>--- conflicted
+++ resolved
@@ -31,15 +31,10 @@
 bitwarden-error = { workspace = true }
 cbc = { version = ">=0.1.2, <0.2", features = ["alloc", "zeroize"] }
 chacha20poly1305 = { version = "0.10.1" }
-<<<<<<< HEAD
-ciborium = "0.2.2"
-coset = "0.3.8"
+ciborium = { version = ">=0.2.2, <0.3" }
+coset = { version = ">=0.3.8, <0.4" }
 curve25519-dalek = ">=4.1.3, <4.2.0"
 ed25519-dalek = { version = ">=2.1.1, <2.2.0", features = ["rand_core"] }
-=======
-ciborium = { version = ">=0.2.2, <0.3" }
-coset = { version = ">=0.3.8, <0.4" }
->>>>>>> 59e4e55d
 generic-array = { version = ">=0.14.7, <1.0", features = ["zeroize"] }
 hkdf = ">=0.12.3, <0.13"
 hmac = ">=0.12.1, <0.13"
