use std::fmt::Debug;

use bitwarden_error::bitwarden_error;
use thiserror::Error;
use uuid::Uuid;

use crate::fingerprint::FingerprintError;

#[bitwarden_error(flat)]
#[derive(Debug, Error)]
pub enum CryptoError {
    #[error("The provided key is not the expected type")]
    InvalidKey,
    #[error("The cipher's MAC doesn't match the expected value")]
    InvalidMac,
    #[error("The key provided expects mac protected encstrings, but the mac is missing")]
    MacNotProvided,
    #[error("Error while decrypting EncString")]
    KeyDecrypt,
    #[error("The cipher key has an invalid length")]
    InvalidKeyLen,
    #[error("The value is not a valid UTF8 String")]
    InvalidUtf8String,
    #[error("Missing Key for organization with ID {0}")]
    MissingKey(Uuid),
    #[error("The item was missing a required field: {0}")]
    MissingField(&'static str),
    #[error("Missing Key for Id: {0}")]
    MissingKeyId(String),
    #[error("Crypto store is read-only")]
    ReadOnlyKeyStore,

    #[error("Insufficient KDF parameters")]
    InsufficientKdfParameters,

    #[error("EncString error, {0}")]
    EncString(#[from] EncStringParseError),

    #[error("Rsa error, {0}")]
    RsaError(#[from] RsaError),

    #[error("Fingerprint error, {0}")]
    FingerprintError(#[from] FingerprintError),

    #[error("Argon2 error, {0}")]
    ArgonError(#[from] argon2::Error),

    #[error("Number is zero")]
    ZeroNumber,

    #[error("Unsupported operation, {0}")]
    OperationNotSupported(UnsupportedOperation),

    #[error("Key algorithm does not match encrypted data type")]
    WrongKeyType,

    #[error("Invalid nonce length")]
    InvalidNonceLength,

<<<<<<< HEAD
    #[error("Invalid signature")]
    InvalidSignature,

    #[error("Invalid namespace")]
    InvalidNamespace,

    #[error("Invalid encoding")]
    InvalidEncoding,
=======
    #[error("Signature error, {0}")]
    SignatureError(#[from] SignatureError),
>>>>>>> d41e0ecd
}

#[derive(Debug, Error)]
pub enum UnsupportedOperation {
    #[error("Encryption is not implemented for key")]
    EncryptionNotImplementedForKey,
}

#[derive(Debug, Error)]
pub enum EncStringParseError {
    #[error("No type detected, missing '.' separator")]
    NoType,
    #[error("Invalid symmetric type, got type {enc_type} with {parts} parts")]
    InvalidTypeSymm { enc_type: String, parts: usize },
    #[error("Invalid asymmetric type, got type {enc_type} with {parts} parts")]
    InvalidTypeAsymm { enc_type: String, parts: usize },
    #[error("Error decoding base64: {0}")]
    InvalidBase64(#[from] base64::DecodeError),
    #[error("Invalid length: expected {expected}, got {got}")]
    InvalidLength { expected: usize, got: usize },
    #[error("Invalid encoding {0}")]
    InvalidCoseEncoding(coset::CoseError),
    #[error("Algorithm missing in COSE header")]
    CoseMissingAlgorithm,
}

#[derive(Debug, Error)]
pub enum RsaError {
    #[error("Unable to create public key")]
    CreatePublicKey,
    #[error("Unable to create private key")]
    CreatePrivateKey,
    #[error("Rsa error, {0}")]
    Rsa(#[from] rsa::Error),
}

#[derive(Debug, Error)]
pub enum SignatureError {
    #[error("Invalid signature")]
    InvalidSignature,
    #[error("Invalid namespace")]
    InvalidNamespace,
}

/// Alias for `Result<T, CryptoError>`.
pub(crate) type Result<T, E = CryptoError> = std::result::Result<T, E>;<|MERGE_RESOLUTION|>--- conflicted
+++ resolved
@@ -57,19 +57,14 @@
     #[error("Invalid nonce length")]
     InvalidNonceLength,
 
-<<<<<<< HEAD
-    #[error("Invalid signature")]
-    InvalidSignature,
+    #[error("Signature error, {0}")]
+    SignatureError(#[from] SignatureError),
 
-    #[error("Invalid namespace")]
-    InvalidNamespace,
+    #[error("Cose encoding error")]
+    CoseEncodingError,
 
     #[error("Invalid encoding")]
     InvalidEncoding,
-=======
-    #[error("Signature error, {0}")]
-    SignatureError(#[from] SignatureError),
->>>>>>> d41e0ecd
 }
 
 #[derive(Debug, Error)]
