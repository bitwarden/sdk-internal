use std::fmt::Debug;

use bitwarden_error::bitwarden_error;
use thiserror::Error;
use uuid::Uuid;

use crate::fingerprint::FingerprintError;

#[bitwarden_error(flat)]
#[derive(Debug, Error)]
pub enum CryptoError {
    #[error("The provided key is not the expected type")]
    InvalidKey,
    #[error("The cipher's MAC doesn't match the expected value")]
    InvalidMac,
    #[error("The key provided expects mac protected encstrings, but the mac is missing")]
    MacNotProvided,
    #[error("Error while decrypting EncString")]
    KeyDecrypt,
    #[error("The cipher key has an invalid length")]
    InvalidKeyLen,
    #[error("The value is not a valid UTF8 String")]
    InvalidUtf8String,
    #[error("Missing Key for organization with ID {0}")]
    MissingKey(Uuid),
    #[error("The item was missing a required field: {0}")]
    MissingField(&'static str),
    #[error("Missing Key for Id: {0}")]
    MissingKeyId(String),
    #[error("Crypto store is read-only")]
    ReadOnlyKeyStore,

    #[error("Insufficient KDF parameters")]
    InsufficientKdfParameters,

    #[error("EncString error, {0}")]
    EncString(#[from] EncStringParseError),

    #[error("Rsa error, {0}")]
    RsaError(#[from] RsaError),

    #[error("Fingerprint error, {0}")]
    FingerprintError(#[from] FingerprintError),

    #[error("Argon2 error, {0}")]
    ArgonError(#[from] argon2::Error),

    #[error("Number is zero")]
    ZeroNumber,

    #[error("Unsupported operation, {0}")]
    OperationNotSupported(UnsupportedOperation),

    #[error("Key algorithm does not match encrypted data type")]
    WrongKeyType,

<<<<<<< HEAD
=======
    #[error("Invalid nonce length")]
    InvalidNonceLength,

>>>>>>> 6deb284c
    #[error("Invalid signature")]
    InvalidSignature,

    #[error("Invalid namespace")]
    InvalidNamespace,
<<<<<<< HEAD

    #[error("Invalid nonce length")]
    InvalidNonceLength,
=======
>>>>>>> 6deb284c
}

#[derive(Debug, Error)]
pub enum UnsupportedOperation {
    #[error("Encryption is not implemented for key")]
    EncryptionNotImplementedForKey,
}

#[derive(Debug, Error)]
pub enum EncStringParseError {
    #[error("No type detected, missing '.' separator")]
    NoType,
    #[error("Invalid symmetric type, got type {enc_type} with {parts} parts")]
    InvalidTypeSymm { enc_type: String, parts: usize },
    #[error("Invalid asymmetric type, got type {enc_type} with {parts} parts")]
    InvalidTypeAsymm { enc_type: String, parts: usize },
    #[error("Error decoding base64: {0}")]
    InvalidBase64(#[from] base64::DecodeError),
    #[error("Invalid length: expected {expected}, got {got}")]
    InvalidLength { expected: usize, got: usize },
    #[error("Invalid encoding {0}")]
    InvalidCoseEncoding(coset::CoseError),
<<<<<<< HEAD
=======
    #[error("Algorithm missing in COSE header")]
    CoseMissingAlgorithm,
>>>>>>> 6deb284c
}

#[derive(Debug, Error)]
pub enum RsaError {
    #[error("Unable to create public key")]
    CreatePublicKey,
    #[error("Unable to create private key")]
    CreatePrivateKey,
    #[error("Rsa error, {0}")]
    Rsa(#[from] rsa::Error),
}

/// Alias for `Result<T, CryptoError>`.
pub(crate) type Result<T, E = CryptoError> = std::result::Result<T, E>;<|MERGE_RESOLUTION|>--- conflicted
+++ resolved
@@ -54,23 +54,14 @@
     #[error("Key algorithm does not match encrypted data type")]
     WrongKeyType,
 
-<<<<<<< HEAD
-=======
     #[error("Invalid nonce length")]
     InvalidNonceLength,
 
->>>>>>> 6deb284c
     #[error("Invalid signature")]
     InvalidSignature,
 
     #[error("Invalid namespace")]
     InvalidNamespace,
-<<<<<<< HEAD
-
-    #[error("Invalid nonce length")]
-    InvalidNonceLength,
-=======
->>>>>>> 6deb284c
 }
 
 #[derive(Debug, Error)]
@@ -93,11 +84,8 @@
     InvalidLength { expected: usize, got: usize },
     #[error("Invalid encoding {0}")]
     InvalidCoseEncoding(coset::CoseError),
-<<<<<<< HEAD
-=======
     #[error("Algorithm missing in COSE header")]
     CoseMissingAlgorithm,
->>>>>>> 6deb284c
 }
 
 #[derive(Debug, Error)]
