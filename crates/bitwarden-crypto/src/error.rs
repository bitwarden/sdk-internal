--- conflicted
+++ resolved
@@ -78,11 +78,8 @@
     InvalidLength { expected: usize, got: usize },
     #[error("Invalid encoding {0}")]
     InvalidCoseEncoding(coset::CoseError),
-<<<<<<< HEAD
-=======
     #[error("Algorithm missing in COSE header")]
     CoseMissingAlgorithm,
->>>>>>> bc2f2033
 }
 
 #[derive(Debug, Error)]
