use std::{fmt::Display, str::FromStr};

use base64::{engine::general_purpose::STANDARD, Engine};
use coset::CborSerializable;
use serde::Deserialize;

use super::{check_length, from_b64, from_b64_vec, split_enc_string};
use crate::{
    cose,
    error::{CryptoError, EncStringParseError, Result, UnsupportedOperation},
    Aes256CbcHmacKey, KeyDecryptable, KeyEncryptable, SymmetricCryptoKey, XChaCha20Poly1305Key,
};

#[cfg(feature = "wasm")]
#[wasm_bindgen::prelude::wasm_bindgen(typescript_custom_section)]
const TS_CUSTOM_TYPES: &'static str = r#"
export type EncString = string;
"#;

/// # Encrypted string primitive
///
/// [EncString] is a Bitwarden specific primitive that represents a symmetrically encrypted piece of
/// data, encoded as a string. They are are used together with the [KeyDecryptable] and
/// [KeyEncryptable] traits to encrypt and decrypt data using [SymmetricCryptoKey]s.
///
/// The flexibility of the [EncString] type allows for different encryption algorithms to be used
/// which is represented by the different variants of the enum.
///
/// ## Note
///
/// For backwards compatibility we will rarely if ever be able to remove support for decrypting old
/// variants, but we should be opinionated in which variants are used for encrypting.
///
/// ## Variants
<<<<<<< HEAD
/// - [AesCbc256_B64](EncString::AesCbc256_B64) - Deprecated and MUST NOT be used for encrypting as
///   it is not authenticated
/// - [AesCbc256_HmacSha256_B64](EncString::AesCbc256_HmacSha256_B64)
/// - [Cose_Encrypt0_B64](EncString::Cose_Encrypt0_B64) - The preferred variant for encrypting data.
=======
/// - [Aes256Cbc_B64](EncString::Aes256Cbc_B64)
/// - [Aes256Cbc_HmacSha256_B64](EncString::Aes256Cbc_HmacSha256_B64)
>>>>>>> 879e8c6f
///
/// ## Serialization
///
/// [EncString] implements [Display] and [FromStr] to allow for easy serialization and uses a
/// custom scheme to represent the different variants.
///
/// The scheme is one of the following schemes:
/// - `[type].[iv]|[data]`
/// - `[type].[iv]|[data]|[mac]`
/// - `[type].[data]`
///
/// Where:
/// - `[type]`: is a digit number representing the variant.
/// - `[iv]`: (optional) is the initialization vector used for encryption.
/// - `[data]`: is the encrypted data.
/// - `[mac]`: (optional) is the MAC used to validate the integrity of the data.
#[derive(Clone, zeroize::ZeroizeOnDrop, PartialEq)]
#[allow(unused, non_camel_case_types)]
pub enum EncString {
    /// 0
<<<<<<< HEAD
    AesCbc256_B64 {
        iv: [u8; 16],
        data: Vec<u8>,
    },
    /// 1 was the now removed `AesCbc128_HmacSha256_B64`.
=======
    Aes256Cbc_B64 { iv: [u8; 16], data: Vec<u8> },
    /// 1 was the now removed `Aes128Cbc_HmacSha256_B64`.
>>>>>>> 879e8c6f
    /// 2
    Aes256Cbc_HmacSha256_B64 {
        iv: [u8; 16],
        mac: [u8; 32],
        data: Vec<u8>,
    },
    // 7 The actual enc type is contained in the cose struct
    Cose_Encrypt0_B64 {
        data: Vec<u8>,
    },
}

/// To avoid printing sensitive information, [EncString] debug prints to `EncString`.
impl std::fmt::Debug for EncString {
    fn fmt(&self, f: &mut std::fmt::Formatter<'_>) -> std::fmt::Result {
        f.debug_struct("EncString").finish()
    }
}

/// Deserializes an [EncString] from a string.
impl FromStr for EncString {
    type Err = CryptoError;

    fn from_str(s: &str) -> Result<Self, Self::Err> {
        let (enc_type, parts) = split_enc_string(s);
        match (enc_type, parts.len()) {
            ("0", 2) => {
                let iv = from_b64(parts[0])?;
                let data = from_b64_vec(parts[1])?;

                Ok(EncString::Aes256Cbc_B64 { iv, data })
            }
            ("2", 3) => {
                let iv = from_b64(parts[0])?;
                let data = from_b64_vec(parts[1])?;
                let mac = from_b64(parts[2])?;

                Ok(EncString::Aes256Cbc_HmacSha256_B64 { iv, mac, data })
            }
            ("7", 1) => {
                let buffer = from_b64_vec(parts[0])?;

                Ok(EncString::Cose_Encrypt0_B64 { data: buffer })
            }
            (enc_type, parts) => Err(EncStringParseError::InvalidTypeSymm {
                enc_type: enc_type.to_string(),
                parts,
            }
            .into()),
        }
    }
}

impl EncString {
    /// Synthetic sugar for mapping `Option<String>` to `Result<Option<EncString>>`
    pub fn try_from_optional(s: Option<String>) -> Result<Option<EncString>, CryptoError> {
        s.map(|s| s.parse()).transpose()
    }

    pub fn from_buffer(buf: &[u8]) -> Result<Self> {
        if buf.is_empty() {
            return Err(EncStringParseError::NoType.into());
        }
        let enc_type = buf[0];

        match enc_type {
            0 => {
                check_length(buf, 18)?;
                let iv = buf[1..17].try_into().expect("Valid length");
                let data = buf[17..].to_vec();

                Ok(EncString::Aes256Cbc_B64 { iv, data })
            }
            2 => {
                check_length(buf, 50)?;
                let iv = buf[1..17].try_into().expect("Valid length");
                let mac = buf[17..49].try_into().expect("Valid length");
                let data = buf[49..].to_vec();

                Ok(EncString::Aes256Cbc_HmacSha256_B64 { iv, mac, data })
            }
            7 => Ok(EncString::Cose_Encrypt0_B64 {
                data: buf[1..].to_vec(),
            }),
            _ => Err(EncStringParseError::InvalidTypeSymm {
                enc_type: enc_type.to_string(),
                parts: 1,
            }
            .into()),
        }
    }

    pub fn to_buffer(&self) -> Result<Vec<u8>> {
        let mut buf;

        match self {
            EncString::Aes256Cbc_B64 { iv, data } => {
                buf = Vec::with_capacity(1 + 16 + data.len());
                buf.push(self.enc_type());
                buf.extend_from_slice(iv);
                buf.extend_from_slice(data);
            }
            EncString::Aes256Cbc_HmacSha256_B64 { iv, mac, data } => {
                buf = Vec::with_capacity(1 + 16 + 32 + data.len());
                buf.push(self.enc_type());
                buf.extend_from_slice(iv);
                buf.extend_from_slice(mac);
                buf.extend_from_slice(data);
            }
            EncString::Cose_Encrypt0_B64 { data } => {
                buf = Vec::with_capacity(1 + data.len());
                buf.push(self.enc_type());
                buf.extend_from_slice(data);
            }
        }

        Ok(buf)
    }
}

impl Display for EncString {
    fn fmt(&self, f: &mut std::fmt::Formatter<'_>) -> std::fmt::Result {
<<<<<<< HEAD
        fn fmt_parts(
            f: &mut std::fmt::Formatter<'_>,
            enc_type: u8,
            parts: &[&[u8]],
        ) -> std::fmt::Result {
            let encoded_parts: Vec<String> =
                parts.iter().map(|part| STANDARD.encode(part)).collect();
            write!(f, "{}.{}", enc_type, encoded_parts.join("|"))
        }
=======
        let parts: Vec<&[u8]> = match self {
            EncString::Aes256Cbc_B64 { iv, data } => vec![iv, data],
            EncString::Aes256Cbc_HmacSha256_B64 { iv, mac, data } => vec![iv, data, mac],
        };

        let encoded_parts: Vec<String> = parts.iter().map(|part| STANDARD.encode(part)).collect();
>>>>>>> 879e8c6f

        let enc_type = self.enc_type();

        match self {
            EncString::AesCbc256_B64 { iv, data } => fmt_parts(f, enc_type, &[iv, data]),
            EncString::AesCbc256_HmacSha256_B64 { iv, mac, data } => {
                fmt_parts(f, enc_type, &[iv, data, mac])
            }
            EncString::Cose_Encrypt0_B64 { data } => {
                if let Ok(msg) = coset::CoseEncrypt0::from_slice(data.as_slice()) {
                    write!(f, "{}.{:?}", enc_type, msg)?;
                } else {
                    write!(f, "{}.INVALID_COSE", enc_type)?;
                }
                Ok(())
            }
        }
    }
}

impl<'de> Deserialize<'de> for EncString {
    fn deserialize<D>(deserializer: D) -> Result<Self, D::Error>
    where
        D: serde::Deserializer<'de>,
    {
        deserializer.deserialize_str(super::FromStrVisitor::new())
    }
}

impl serde::Serialize for EncString {
    fn serialize<S>(&self, serializer: S) -> Result<S::Ok, S::Error>
    where
        S: serde::Serializer,
    {
        serializer.serialize_str(&self.to_string())
    }
}

impl EncString {
    pub(crate) fn encrypt_aes256_hmac(
        data_dec: &[u8],
        key: &Aes256CbcHmacKey,
    ) -> Result<EncString> {
        let (iv, mac, data) =
            crate::aes::encrypt_aes256_hmac(data_dec, &key.mac_key, &key.enc_key)?;
        Ok(EncString::Aes256Cbc_HmacSha256_B64 { iv, mac, data })
    }

    pub(crate) fn encrypt_xchacha20_poly1305(
        data_dec: &[u8],
        key: &XChaCha20Poly1305Key,
    ) -> Result<EncString> {
        let mut protected_header = coset::HeaderBuilder::new().build();
        protected_header.alg = Some(coset::Algorithm::PrivateUse(cose::XCHACHA20_POLY1305));

        let mut nonce = [0u8; 24];
        let cose_encrypt0 = coset::CoseEncrypt0Builder::new()
            .protected(protected_header)
            .create_ciphertext(data_dec, &[], |data, aad| {
                let ciphertext =
                    crate::xchacha20::encrypt_xchacha20_poly1305(&(*key.enc_key).into(), data, aad);
                nonce = *ciphertext.nonce();
                ciphertext.encrypted_bytes()
            })
            .unprotected(coset::HeaderBuilder::new().iv(nonce.to_vec()).build())
            .build();

        Ok(EncString::Cose_Encrypt0_B64 {
            data: cose_encrypt0.to_vec().map_err(|err| {
                CryptoError::EncString(EncStringParseError::InvalidCoseEncoding(err))
            })?,
        })
    }

    /// The numerical representation of the encryption type of the [EncString].
    const fn enc_type(&self) -> u8 {
        match self {
<<<<<<< HEAD
            EncString::AesCbc256_B64 { .. } => 0,
            EncString::AesCbc256_HmacSha256_B64 { .. } => 2,
            EncString::Cose_Encrypt0_B64 { .. } => 7,
=======
            EncString::Aes256Cbc_B64 { .. } => 0,
            EncString::Aes256Cbc_HmacSha256_B64 { .. } => 2,
>>>>>>> 879e8c6f
        }
    }
}

impl KeyEncryptable<SymmetricCryptoKey, EncString> for &[u8] {
    fn encrypt_with_key(self, key: &SymmetricCryptoKey) -> Result<EncString> {
        match key {
            SymmetricCryptoKey::Aes256CbcHmacKey(key) => EncString::encrypt_aes256_hmac(self, key),
            SymmetricCryptoKey::XChaCha20Poly1305Key(inner_key) => {
                EncString::encrypt_xchacha20_poly1305(self, inner_key)
            }
            SymmetricCryptoKey::Aes256CbcKey(_) => Err(CryptoError::OperationNotSupported(
                UnsupportedOperation::EncryptionNotImplementedForKey,
            )),
        }
    }
}

impl KeyDecryptable<SymmetricCryptoKey, Vec<u8>> for EncString {
    fn decrypt_with_key(&self, key: &SymmetricCryptoKey) -> Result<Vec<u8>> {
        match (self, key) {
            (EncString::Aes256Cbc_B64 { iv, data }, SymmetricCryptoKey::Aes256CbcKey(key)) => {
                crate::aes::decrypt_aes256(iv, data.clone(), &key.enc_key)
            }
            (
                EncString::Aes256Cbc_HmacSha256_B64 { iv, mac, data },
                SymmetricCryptoKey::Aes256CbcHmacKey(key),
            ) => crate::aes::decrypt_aes256_hmac(iv, mac, data.clone(), &key.mac_key, &key.enc_key),
            (
                EncString::Cose_Encrypt0_B64 { data },
                SymmetricCryptoKey::XChaCha20Poly1305Key(key),
            ) => {
                let msg = coset::CoseEncrypt0::from_slice(data.as_slice()).map_err(|err| {
                    CryptoError::EncString(EncStringParseError::InvalidCoseEncoding(err))
                })?;
                let decrypted_message = msg.decrypt(&[], |data, aad| {
                    let nonce = msg.unprotected.iv.as_slice();
                    crate::xchacha20::decrypt_xchacha20_poly1305(
                        nonce
                            .try_into()
                            .map_err(|_| CryptoError::InvalidNonceLength)?,
                        &(*key.enc_key).into(),
                        data,
                        aad,
                    )
                })?;
                Ok(decrypted_message)
            }
            _ => Err(CryptoError::WrongKeyType),
        }
    }
}

impl KeyEncryptable<SymmetricCryptoKey, EncString> for String {
    fn encrypt_with_key(self, key: &SymmetricCryptoKey) -> Result<EncString> {
        self.as_bytes().encrypt_with_key(key)
    }
}

impl KeyEncryptable<SymmetricCryptoKey, EncString> for &str {
    fn encrypt_with_key(self, key: &SymmetricCryptoKey) -> Result<EncString> {
        self.as_bytes().encrypt_with_key(key)
    }
}

impl KeyDecryptable<SymmetricCryptoKey, String> for EncString {
    fn decrypt_with_key(&self, key: &SymmetricCryptoKey) -> Result<String> {
        let dec: Vec<u8> = self.decrypt_with_key(key)?;
        String::from_utf8(dec).map_err(|_| CryptoError::InvalidUtf8String)
    }
}

/// Usually we wouldn't want to expose EncStrings in the API or the schemas.
/// But during the transition phase we will expose endpoints using the EncString type.
impl schemars::JsonSchema for EncString {
    fn schema_name() -> String {
        "EncString".to_string()
    }

    fn json_schema(generator: &mut schemars::r#gen::SchemaGenerator) -> schemars::schema::Schema {
        generator.subschema_for::<String>()
    }
}

#[cfg(test)]
mod tests {
    use generic_array::GenericArray;
    use schemars::schema_for;

    use super::EncString;
    use crate::{
        derive_symmetric_key, CryptoError, KeyDecryptable, KeyEncryptable, SymmetricCryptoKey,
    };

    #[test]
    fn test_enc_roundtrip_xchacha20() {
        let key_id = [0u8; 24];
        let enc_key = [0u8; 32];
        let key = SymmetricCryptoKey::XChaCha20Poly1305Key(crate::XChaCha20Poly1305Key {
            key_id,
            enc_key: Box::pin(enc_key.into()),
        });

        let test_string = "encrypted_test_string";
        let cipher = test_string.to_owned().encrypt_with_key(&key).unwrap();
        let decrypted_str: String = cipher.decrypt_with_key(&key).unwrap();
        assert_eq!(decrypted_str, test_string);
    }

    #[test]
    fn test_enc_string_roundtrip() {
        let key = SymmetricCryptoKey::Aes256CbcHmacKey(derive_symmetric_key("test"));

        let test_string = "encrypted_test_string";
        let cipher = test_string.to_owned().encrypt_with_key(&key).unwrap();

        let decrypted_str: String = cipher.decrypt_with_key(&key).unwrap();
        assert_eq!(decrypted_str, test_string);
    }

    #[test]
    fn test_enc_string_ref_roundtrip() {
        let key = SymmetricCryptoKey::Aes256CbcHmacKey(derive_symmetric_key("test"));

        let test_string = "encrypted_test_string";
        let cipher = test_string.encrypt_with_key(&key).unwrap();

        let decrypted_str: String = cipher.decrypt_with_key(&key).unwrap();
        assert_eq!(decrypted_str, test_string);
    }

    #[test]
    fn test_enc_string_serialization() {
        #[derive(serde::Serialize, serde::Deserialize)]
        struct Test {
            key: EncString,
        }

        let cipher = "2.pMS6/icTQABtulw52pq2lg==|XXbxKxDTh+mWiN1HjH2N1w==|Q6PkuT+KX/axrgN9ubD5Ajk2YNwxQkgs3WJM0S0wtG8=";
        let serialized = format!("{{\"key\":\"{cipher}\"}}");

        let t = serde_json::from_str::<Test>(&serialized).unwrap();
        assert_eq!(t.key.enc_type(), 2);
        assert_eq!(t.key.to_string(), cipher);
        assert_eq!(serde_json::to_string(&t).unwrap(), serialized);
    }

    #[test]
    fn test_enc_from_to_buffer() {
        let enc_str: &str = "2.pMS6/icTQABtulw52pq2lg==|XXbxKxDTh+mWiN1HjH2N1w==|Q6PkuT+KX/axrgN9ubD5Ajk2YNwxQkgs3WJM0S0wtG8=";
        let enc_string: EncString = enc_str.parse().unwrap();

        let enc_buf = enc_string.to_buffer().unwrap();

        assert_eq!(
            enc_buf,
            vec![
                2, 164, 196, 186, 254, 39, 19, 64, 0, 109, 186, 92, 57, 218, 154, 182, 150, 67,
                163, 228, 185, 63, 138, 95, 246, 177, 174, 3, 125, 185, 176, 249, 2, 57, 54, 96,
                220, 49, 66, 72, 44, 221, 98, 76, 209, 45, 48, 180, 111, 93, 118, 241, 43, 16, 211,
                135, 233, 150, 136, 221, 71, 140, 125, 141, 215
            ]
        );

        let enc_string_new = EncString::from_buffer(&enc_buf).unwrap();

        assert_eq!(enc_string_new.to_string(), enc_str)
    }

    #[test]
    fn test_from_str_cbc256() {
        let enc_str = "0.pMS6/icTQABtulw52pq2lg==|XXbxKxDTh+mWiN1HjH2N1w==";
        let enc_string: EncString = enc_str.parse().unwrap();

        assert_eq!(enc_string.enc_type(), 0);
        if let EncString::Aes256Cbc_B64 { iv, data } = &enc_string {
            assert_eq!(
                iv,
                &[164, 196, 186, 254, 39, 19, 64, 0, 109, 186, 92, 57, 218, 154, 182, 150]
            );
            assert_eq!(
                data,
                &[93, 118, 241, 43, 16, 211, 135, 233, 150, 136, 221, 71, 140, 125, 141, 215]
            );
        } else {
            panic!("Invalid variant")
        };
    }

    #[test]
    fn test_decrypt_cbc256() {
        let key = "hvBMMb1t79YssFZkpetYsM3deyVuQv4r88Uj9gvYe08=".to_string();
        let key = SymmetricCryptoKey::try_from(key).unwrap();

        let enc_str = "0.NQfjHLr6za7VQVAbrpL81w==|wfrjmyJ0bfwkQlySrhw8dA==";
        let enc_string: EncString = enc_str.parse().unwrap();
        assert_eq!(enc_string.enc_type(), 0);

        let dec_str: String = enc_string.decrypt_with_key(&key).unwrap();
        assert_eq!(dec_str, "EncryptMe!");
    }

    #[test]
    fn test_decrypt_downgrade_encstring_prevention() {
        // Simulate a potential downgrade attack by removing the mac portion of the `EncString` and
        // attempt to decrypt it using a `SymmetricCryptoKey` with a mac key.
        let key = "hvBMMb1t79YssFZkpetYsM3deyVuQv4r88Uj9gvYe0+G8EwxvW3v1iywVmSl61iwzd17JW5C/ivzxSP2C9h7Tw==".to_string();
        let key = SymmetricCryptoKey::try_from(key).unwrap();

        // A "downgraded" `EncString` from `EncString::Aes256Cbc_HmacSha256_B64` (2) to
        // `EncString::Aes256Cbc_B64` (0), with the mac portion removed.
        // <enc_string>
        let enc_str = "0.NQfjHLr6za7VQVAbrpL81w==|wfrjmyJ0bfwkQlySrhw8dA==";
        let enc_string: EncString = enc_str.parse().unwrap();
        assert_eq!(enc_string.enc_type(), 0);

        let result: Result<String, CryptoError> = enc_string.decrypt_with_key(&key);
        assert!(matches!(result, Err(CryptoError::WrongKeyType)));
    }

    #[test]
    fn test_from_str_invalid() {
        let enc_str = "8.ABC";
        let enc_string: Result<EncString, _> = enc_str.parse();

        let err = enc_string.unwrap_err();
        assert_eq!(
            err.to_string(),
            "EncString error, Invalid symmetric type, got type 8 with 1 parts"
        );
    }

    #[test]
    fn test_debug_format() {
        let enc_str  = "2.pMS6/icTQABtulw52pq2lg==|XXbxKxDTh+mWiN1HjH2N1w==|Q6PkuT+KX/axrgN9ubD5Ajk2YNwxQkgs3WJM0S0wtG8=";
        let enc_string: EncString = enc_str.parse().unwrap();

        let debug_string = format!("{:?}", enc_string);
        assert_eq!(debug_string, "EncString");
    }

    #[test]
    fn test_json_schema() {
        let schema = schema_for!(EncString);

        assert_eq!(
            serde_json::to_string(&schema).unwrap(),
            r#"{"$schema":"http://json-schema.org/draft-07/schema#","title":"EncString","type":"string"}"#
        );
    }
}<|MERGE_RESOLUTION|>--- conflicted
+++ resolved
@@ -32,15 +32,10 @@
 /// variants, but we should be opinionated in which variants are used for encrypting.
 ///
 /// ## Variants
-<<<<<<< HEAD
-/// - [AesCbc256_B64](EncString::AesCbc256_B64) - Deprecated and MUST NOT be used for encrypting as
+/// - [Aes256Cbc_B64](EncString::AesCbc256_B64) - Deprecated and MUST NOT be used for encrypting as
 ///   it is not authenticated
-/// - [AesCbc256_HmacSha256_B64](EncString::AesCbc256_HmacSha256_B64)
+/// - [Aes256Cbc_HmacSha256_B64](EncString::AesCbc256_HmacSha256_B64)
 /// - [Cose_Encrypt0_B64](EncString::Cose_Encrypt0_B64) - The preferred variant for encrypting data.
-=======
-/// - [Aes256Cbc_B64](EncString::Aes256Cbc_B64)
-/// - [Aes256Cbc_HmacSha256_B64](EncString::Aes256Cbc_HmacSha256_B64)
->>>>>>> 879e8c6f
 ///
 /// ## Serialization
 ///
@@ -61,16 +56,11 @@
 #[allow(unused, non_camel_case_types)]
 pub enum EncString {
     /// 0
-<<<<<<< HEAD
     AesCbc256_B64 {
         iv: [u8; 16],
         data: Vec<u8>,
     },
     /// 1 was the now removed `AesCbc128_HmacSha256_B64`.
-=======
-    Aes256Cbc_B64 { iv: [u8; 16], data: Vec<u8> },
-    /// 1 was the now removed `Aes128Cbc_HmacSha256_B64`.
->>>>>>> 879e8c6f
     /// 2
     Aes256Cbc_HmacSha256_B64 {
         iv: [u8; 16],
@@ -193,7 +183,6 @@
 
 impl Display for EncString {
     fn fmt(&self, f: &mut std::fmt::Formatter<'_>) -> std::fmt::Result {
-<<<<<<< HEAD
         fn fmt_parts(
             f: &mut std::fmt::Formatter<'_>,
             enc_type: u8,
@@ -203,14 +192,6 @@
                 parts.iter().map(|part| STANDARD.encode(part)).collect();
             write!(f, "{}.{}", enc_type, encoded_parts.join("|"))
         }
-=======
-        let parts: Vec<&[u8]> = match self {
-            EncString::Aes256Cbc_B64 { iv, data } => vec![iv, data],
-            EncString::Aes256Cbc_HmacSha256_B64 { iv, mac, data } => vec![iv, data, mac],
-        };
-
-        let encoded_parts: Vec<String> = parts.iter().map(|part| STANDARD.encode(part)).collect();
->>>>>>> 879e8c6f
 
         let enc_type = self.enc_type();
 
@@ -288,14 +269,9 @@
     /// The numerical representation of the encryption type of the [EncString].
     const fn enc_type(&self) -> u8 {
         match self {
-<<<<<<< HEAD
-            EncString::AesCbc256_B64 { .. } => 0,
-            EncString::AesCbc256_HmacSha256_B64 { .. } => 2,
-            EncString::Cose_Encrypt0_B64 { .. } => 7,
-=======
             EncString::Aes256Cbc_B64 { .. } => 0,
             EncString::Aes256Cbc_HmacSha256_B64 { .. } => 2,
->>>>>>> 879e8c6f
+            EncString::Cose_Encrypt0_B64 { .. } => 7,
         }
     }
 }
