use std::str::FromStr;

use base64::{engine::general_purpose::STANDARD, Engine};
use coset::CborSerializable;
use serde::Deserialize;

use super::{check_length, from_b64, from_b64_vec, split_enc_string};
use crate::{
    cose,
    error::{CryptoError, EncStringParseError, Result, UnsupportedOperation},
    Aes256CbcHmacKey, KeyDecryptable, KeyEncryptable, SymmetricCryptoKey, XChaCha20Poly1305Key,
};

#[cfg(feature = "wasm")]
#[wasm_bindgen::prelude::wasm_bindgen(typescript_custom_section)]
const TS_CUSTOM_TYPES: &'static str = r#"
export type EncString = string;
"#;

/// # Encrypted string primitive
///
/// [EncString] is a Bitwarden specific primitive that represents a symmetrically encrypted piece of
/// data, encoded as a string. They are are used together with the [KeyDecryptable] and
/// [KeyEncryptable] traits to encrypt and decrypt data using [SymmetricCryptoKey]s.
///
/// The flexibility of the [EncString] type allows for different encryption algorithms to be used
/// which is represented by the different variants of the enum.
///
/// ## Note
///
/// For backwards compatibility we will rarely if ever be able to remove support for decrypting old
/// variants, but we should be opinionated in which variants are used for encrypting.
///
/// ## Variants
/// - [Aes256Cbc_B64](EncString::Aes256Cbc_B64) - Deprecated and MUST NOT be used for encrypting as
///   it is not authenticated
/// - [Aes256Cbc_HmacSha256_B64](EncString::Aes256Cbc_HmacSha256_B64)
/// - [Cose_Encrypt0_B64](EncString::Cose_Encrypt0_B64) - The preferred variant for encrypting data.
///
/// ## Serialization
///
/// [EncString] implements [ToString] and [FromStr] to allow for easy serialization and uses a
/// custom scheme to represent the different variants.
///
/// The scheme is one of the following schemes:
/// - `[type].[iv]|[data]`
/// - `[type].[iv]|[data]|[mac]`
<<<<<<< HEAD
/// - `[type].[data]`
=======
/// - `[type].[cose_encrypt0_bytes]`
>>>>>>> 6deb284c
///
/// Where:
/// - `[type]`: is a digit number representing the variant.
/// - `[iv]`: (optional) is the initialization vector used for encryption.
/// - `[data]`: is the encrypted data.
/// - `[mac]`: (optional) is the MAC used to validate the integrity of the data.
/// - `[cose_encrypt0_bytes]`: is the COSE Encrypt0 message, serialized to bytes
#[derive(Clone, zeroize::ZeroizeOnDrop, PartialEq)]
#[allow(unused, non_camel_case_types)]
pub enum EncString {
    /// 0
    Aes256Cbc_B64 {
        iv: [u8; 16],
        data: Vec<u8>,
    },
    /// 1 was the now removed `AesCbc128_HmacSha256_B64`.
    /// 2
    Aes256Cbc_HmacSha256_B64 {
        iv: [u8; 16],
        mac: [u8; 32],
        data: Vec<u8>,
    },
    // 7 The actual enc type is contained in the cose struct
    Cose_Encrypt0_B64 {
        data: Vec<u8>,
    },
<<<<<<< HEAD
}

/// To avoid printing sensitive information, [EncString] debug prints to `EncString`.
impl std::fmt::Debug for EncString {
    fn fmt(&self, f: &mut std::fmt::Formatter<'_>) -> std::fmt::Result {
        f.debug_struct("EncString").finish()
    }
=======
>>>>>>> 6deb284c
}

/// Deserializes an [EncString] from a string.
impl FromStr for EncString {
    type Err = CryptoError;

    fn from_str(s: &str) -> Result<Self, Self::Err> {
        let (enc_type, parts) = split_enc_string(s);
        match (enc_type, parts.len()) {
            ("0", 2) => {
                let iv = from_b64(parts[0])?;
                let data = from_b64_vec(parts[1])?;

                Ok(EncString::Aes256Cbc_B64 { iv, data })
            }
            ("2", 3) => {
                let iv = from_b64(parts[0])?;
                let data = from_b64_vec(parts[1])?;
                let mac = from_b64(parts[2])?;

                Ok(EncString::Aes256Cbc_HmacSha256_B64 { iv, mac, data })
            }
            ("7", 1) => {
                let buffer = from_b64_vec(parts[0])?;

                Ok(EncString::Cose_Encrypt0_B64 { data: buffer })
            }
            (enc_type, parts) => Err(EncStringParseError::InvalidTypeSymm {
                enc_type: enc_type.to_string(),
                parts,
            }
            .into()),
        }
    }
}

impl EncString {
    /// Synthetic sugar for mapping `Option<String>` to `Result<Option<EncString>>`
    pub fn try_from_optional(s: Option<String>) -> Result<Option<EncString>, CryptoError> {
        s.map(|s| s.parse()).transpose()
    }

    pub fn from_buffer(buf: &[u8]) -> Result<Self> {
        if buf.is_empty() {
            return Err(EncStringParseError::NoType.into());
        }
        let enc_type = buf[0];

        match enc_type {
            0 => {
                check_length(buf, 18)?;
                let iv = buf[1..17].try_into().expect("Valid length");
                let data = buf[17..].to_vec();

                Ok(EncString::Aes256Cbc_B64 { iv, data })
            }
            2 => {
                check_length(buf, 50)?;
                let iv = buf[1..17].try_into().expect("Valid length");
                let mac = buf[17..49].try_into().expect("Valid length");
                let data = buf[49..].to_vec();

                Ok(EncString::Aes256Cbc_HmacSha256_B64 { iv, mac, data })
            }
            7 => Ok(EncString::Cose_Encrypt0_B64 {
                data: buf[1..].to_vec(),
            }),
            _ => Err(EncStringParseError::InvalidTypeSymm {
                enc_type: enc_type.to_string(),
                parts: 1,
            }
            .into()),
        }
    }

    pub fn to_buffer(&self) -> Result<Vec<u8>> {
        let mut buf;

        match self {
            EncString::Aes256Cbc_B64 { iv, data } => {
                buf = Vec::with_capacity(1 + 16 + data.len());
                buf.push(self.enc_type());
                buf.extend_from_slice(iv);
                buf.extend_from_slice(data);
            }
            EncString::Aes256Cbc_HmacSha256_B64 { iv, mac, data } => {
                buf = Vec::with_capacity(1 + 16 + 32 + data.len());
                buf.push(self.enc_type());
                buf.extend_from_slice(iv);
                buf.extend_from_slice(mac);
                buf.extend_from_slice(data);
            }
            EncString::Cose_Encrypt0_B64 { data } => {
                buf = Vec::with_capacity(1 + data.len());
                buf.push(self.enc_type());
                buf.extend_from_slice(data);
            }
        }

        Ok(buf)
    }
}

<<<<<<< HEAD
impl Display for EncString {
=======
// `Display` is not implemented here because printing for debug purposes should be different
// from serializing to a string. For Aes256_Cbc, or Aes256_Cbc_Hmac, `ToString` and `Debug`
// are the same. For `Cose_Encrypt0`, `Debug` will print the decoded COSE message, while
// `ToString` will print the Cose_Encrypt0 bytes, encoded in base64.
#[allow(clippy::to_string_trait_impl)]
impl ToString for EncString {
    fn to_string(&self) -> String {
        fn fmt_parts(enc_type: u8, parts: &[&[u8]]) -> String {
            let encoded_parts: Vec<String> =
                parts.iter().map(|part| STANDARD.encode(part)).collect();
            format!("{}.{}", enc_type, encoded_parts.join("|"))
        }

        let enc_type = self.enc_type();
        match &self {
            EncString::Aes256Cbc_B64 { iv, data } => fmt_parts(enc_type, &[iv, data]),
            EncString::Aes256Cbc_HmacSha256_B64 { iv, mac, data } => {
                fmt_parts(enc_type, &[iv, data, mac])
            }
            EncString::Cose_Encrypt0_B64 { data } => fmt_parts(enc_type, &[data]),
        }
    }
}

impl std::fmt::Debug for EncString {
>>>>>>> 6deb284c
    fn fmt(&self, f: &mut std::fmt::Formatter<'_>) -> std::fmt::Result {
        fn fmt_parts(
            f: &mut std::fmt::Formatter<'_>,
            enc_type: u8,
            parts: &[&[u8]],
        ) -> std::fmt::Result {
            let encoded_parts: Vec<String> =
                parts.iter().map(|part| STANDARD.encode(part)).collect();
            write!(f, "{}.{}", enc_type, encoded_parts.join("|"))
        }

        let enc_type = self.enc_type();

        match self {
            EncString::Aes256Cbc_B64 { iv, data } => fmt_parts(f, enc_type, &[iv, data]),
            EncString::Aes256Cbc_HmacSha256_B64 { iv, mac, data } => {
                fmt_parts(f, enc_type, &[iv, data, mac])
            }
            EncString::Cose_Encrypt0_B64 { data } => {
<<<<<<< HEAD
                if let Ok(msg) = coset::CoseEncrypt0::from_slice(data.as_slice()) {
                    write!(f, "{}.{:?}", enc_type, msg)?;
                } else {
                    write!(f, "{}.INVALID_COSE", enc_type)?;
                }
                Ok(())
=======
                let msg = coset::CoseEncrypt0::from_slice(data.as_slice())
                    .map(|msg| format!("{:?}", msg))
                    .unwrap_or_else(|_| "INVALID_COSE".to_string());
                write!(f, "{}.{}", enc_type, msg)
>>>>>>> 6deb284c
            }
        }
    }
}

impl<'de> Deserialize<'de> for EncString {
    fn deserialize<D>(deserializer: D) -> Result<Self, D::Error>
    where
        D: serde::Deserializer<'de>,
    {
        deserializer.deserialize_str(super::FromStrVisitor::new())
    }
}

impl serde::Serialize for EncString {
    fn serialize<S>(&self, serializer: S) -> Result<S::Ok, S::Error>
    where
        S: serde::Serializer,
    {
        serializer.serialize_str(&self.to_string())
    }
}

impl EncString {
    pub(crate) fn encrypt_aes256_hmac(
        data_dec: &[u8],
        key: &Aes256CbcHmacKey,
    ) -> Result<EncString> {
        let (iv, mac, data) =
            crate::aes::encrypt_aes256_hmac(data_dec, &key.mac_key, &key.enc_key)?;
        Ok(EncString::Aes256Cbc_HmacSha256_B64 { iv, mac, data })
    }

    pub(crate) fn encrypt_xchacha20_poly1305(
        data_dec: &[u8],
        key: &XChaCha20Poly1305Key,
    ) -> Result<EncString> {
<<<<<<< HEAD
        let mut protected_header = coset::HeaderBuilder::new().build();
        protected_header.alg = Some(coset::Algorithm::PrivateUse(cose::XCHACHA20_POLY1305));

        let mut nonce = [0u8; 24];
        let cose_encrypt0 = coset::CoseEncrypt0Builder::new()
            .protected(protected_header)
            .create_ciphertext(data_dec, &[], |data, aad| {
                let ciphertext =
                    crate::xchacha20::encrypt_xchacha20_poly1305(&(*key.enc_key).into(), data, aad);
                nonce = *ciphertext.nonce();
                ciphertext.encrypted_bytes()
            })
            .unprotected(coset::HeaderBuilder::new().iv(nonce.to_vec()).build())
            .build();

        Ok(EncString::Cose_Encrypt0_B64 {
            data: cose_encrypt0.to_vec().map_err(|err| {
                CryptoError::EncString(EncStringParseError::InvalidCoseEncoding(err))
            })?,
        })
=======
        let data = crate::cose::encrypt_xchacha20_poly1305(data_dec, key)?;
        Ok(EncString::Cose_Encrypt0_B64 { data })
>>>>>>> 6deb284c
    }

    /// The numerical representation of the encryption type of the [EncString].
    const fn enc_type(&self) -> u8 {
        match self {
            EncString::Aes256Cbc_B64 { .. } => 0,
            EncString::Aes256Cbc_HmacSha256_B64 { .. } => 2,
            EncString::Cose_Encrypt0_B64 { .. } => 7,
        }
    }
}

impl KeyEncryptable<SymmetricCryptoKey, EncString> for &[u8] {
    fn encrypt_with_key(self, key: &SymmetricCryptoKey) -> Result<EncString> {
        match key {
            SymmetricCryptoKey::Aes256CbcHmacKey(key) => EncString::encrypt_aes256_hmac(self, key),
            SymmetricCryptoKey::XChaCha20Poly1305Key(inner_key) => {
                EncString::encrypt_xchacha20_poly1305(self, inner_key)
            }
            SymmetricCryptoKey::Aes256CbcKey(_) => Err(CryptoError::OperationNotSupported(
                UnsupportedOperation::EncryptionNotImplementedForKey,
            )),
        }
    }
}

impl KeyDecryptable<SymmetricCryptoKey, Vec<u8>> for EncString {
    fn decrypt_with_key(&self, key: &SymmetricCryptoKey) -> Result<Vec<u8>> {
        match (self, key) {
            (EncString::Aes256Cbc_B64 { iv, data }, SymmetricCryptoKey::Aes256CbcKey(key)) => {
                crate::aes::decrypt_aes256(iv, data.clone(), &key.enc_key)
            }
            (
                EncString::Aes256Cbc_HmacSha256_B64 { iv, mac, data },
                SymmetricCryptoKey::Aes256CbcHmacKey(key),
            ) => crate::aes::decrypt_aes256_hmac(iv, mac, data.clone(), &key.mac_key, &key.enc_key),
            (
                EncString::Cose_Encrypt0_B64 { data },
                SymmetricCryptoKey::XChaCha20Poly1305Key(key),
            ) => {
<<<<<<< HEAD
                let msg = coset::CoseEncrypt0::from_slice(data.as_slice()).map_err(|err| {
                    CryptoError::EncString(EncStringParseError::InvalidCoseEncoding(err))
                })?;
                let decrypted_message = msg.decrypt(&[], |data, aad| {
                    let nonce = msg.unprotected.iv.as_slice();
                    crate::xchacha20::decrypt_xchacha20_poly1305(
                        nonce
                            .try_into()
                            .map_err(|_| CryptoError::InvalidNonceLength)?,
                        &(*key.enc_key).into(),
                        data,
                        aad,
                    )
                })?;
=======
                let decrypted_message =
                    crate::cose::decrypt_xchacha20_poly1305(data.as_slice(), key)?;
>>>>>>> 6deb284c
                Ok(decrypted_message)
            }
            _ => Err(CryptoError::WrongKeyType),
        }
    }
}

impl KeyEncryptable<SymmetricCryptoKey, EncString> for String {
    fn encrypt_with_key(self, key: &SymmetricCryptoKey) -> Result<EncString> {
        self.as_bytes().encrypt_with_key(key)
    }
}

impl KeyEncryptable<SymmetricCryptoKey, EncString> for &str {
    fn encrypt_with_key(self, key: &SymmetricCryptoKey) -> Result<EncString> {
        self.as_bytes().encrypt_with_key(key)
    }
}

impl KeyDecryptable<SymmetricCryptoKey, String> for EncString {
    fn decrypt_with_key(&self, key: &SymmetricCryptoKey) -> Result<String> {
        let dec: Vec<u8> = self.decrypt_with_key(key)?;
        String::from_utf8(dec).map_err(|_| CryptoError::InvalidUtf8String)
    }
}

/// Usually we wouldn't want to expose EncStrings in the API or the schemas.
/// But during the transition phase we will expose endpoints using the EncString type.
impl schemars::JsonSchema for EncString {
    fn schema_name() -> String {
        "EncString".to_string()
    }

    fn json_schema(generator: &mut schemars::r#gen::SchemaGenerator) -> schemars::schema::Schema {
        generator.subschema_for::<String>()
    }
}

#[cfg(test)]
mod tests {
    use schemars::schema_for;

    use super::EncString;
    use crate::{
        derive_symmetric_key, CryptoError, KeyDecryptable, KeyEncryptable, SymmetricCryptoKey,
        KEY_ID_SIZE,
    };

    #[test]
    fn test_enc_roundtrip_xchacha20() {
<<<<<<< HEAD
        let key_id = [0u8; 24];
=======
        let key_id = [0u8; KEY_ID_SIZE];
>>>>>>> 6deb284c
        let enc_key = [0u8; 32];
        let key = SymmetricCryptoKey::XChaCha20Poly1305Key(crate::XChaCha20Poly1305Key {
            key_id,
            enc_key: Box::pin(enc_key.into()),
        });

        let test_string = "encrypted_test_string";
        let cipher = test_string.to_owned().encrypt_with_key(&key).unwrap();
        let decrypted_str: String = cipher.decrypt_with_key(&key).unwrap();
        assert_eq!(decrypted_str, test_string);
    }

    #[test]
    fn test_enc_string_roundtrip() {
        let key = SymmetricCryptoKey::Aes256CbcHmacKey(derive_symmetric_key("test"));

        let test_string = "encrypted_test_string";
        let cipher = test_string.to_owned().encrypt_with_key(&key).unwrap();

        let decrypted_str: String = cipher.decrypt_with_key(&key).unwrap();
        assert_eq!(decrypted_str, test_string);
    }

    #[test]
    fn test_enc_string_ref_roundtrip() {
        let key = SymmetricCryptoKey::Aes256CbcHmacKey(derive_symmetric_key("test"));

        let test_string = "encrypted_test_string";
        let cipher = test_string.encrypt_with_key(&key).unwrap();

        let decrypted_str: String = cipher.decrypt_with_key(&key).unwrap();
        assert_eq!(decrypted_str, test_string);
    }

    #[test]
    fn test_enc_string_serialization() {
        #[derive(serde::Serialize, serde::Deserialize)]
        struct Test {
            key: EncString,
        }

        let cipher = "2.pMS6/icTQABtulw52pq2lg==|XXbxKxDTh+mWiN1HjH2N1w==|Q6PkuT+KX/axrgN9ubD5Ajk2YNwxQkgs3WJM0S0wtG8=";
        let serialized = format!("{{\"key\":\"{cipher}\"}}");

        let t = serde_json::from_str::<Test>(&serialized).unwrap();
        assert_eq!(t.key.enc_type(), 2);
        assert_eq!(t.key.to_string(), cipher);
        assert_eq!(serde_json::to_string(&t).unwrap(), serialized);
    }

    #[test]
    fn test_enc_from_to_buffer() {
        let enc_str: &str = "2.pMS6/icTQABtulw52pq2lg==|XXbxKxDTh+mWiN1HjH2N1w==|Q6PkuT+KX/axrgN9ubD5Ajk2YNwxQkgs3WJM0S0wtG8=";
        let enc_string: EncString = enc_str.parse().unwrap();

        let enc_buf = enc_string.to_buffer().unwrap();

        assert_eq!(
            enc_buf,
            vec![
                2, 164, 196, 186, 254, 39, 19, 64, 0, 109, 186, 92, 57, 218, 154, 182, 150, 67,
                163, 228, 185, 63, 138, 95, 246, 177, 174, 3, 125, 185, 176, 249, 2, 57, 54, 96,
                220, 49, 66, 72, 44, 221, 98, 76, 209, 45, 48, 180, 111, 93, 118, 241, 43, 16, 211,
                135, 233, 150, 136, 221, 71, 140, 125, 141, 215
            ]
        );

        let enc_string_new = EncString::from_buffer(&enc_buf).unwrap();

        assert_eq!(enc_string_new.to_string(), enc_str)
    }

    #[test]
    fn test_from_str_cbc256() {
        let enc_str = "0.pMS6/icTQABtulw52pq2lg==|XXbxKxDTh+mWiN1HjH2N1w==";
        let enc_string: EncString = enc_str.parse().unwrap();

        assert_eq!(enc_string.enc_type(), 0);
        if let EncString::Aes256Cbc_B64 { iv, data } = &enc_string {
            assert_eq!(
                iv,
                &[164, 196, 186, 254, 39, 19, 64, 0, 109, 186, 92, 57, 218, 154, 182, 150]
            );
            assert_eq!(
                data,
                &[93, 118, 241, 43, 16, 211, 135, 233, 150, 136, 221, 71, 140, 125, 141, 215]
            );
        } else {
            panic!("Invalid variant")
        };
    }

    #[test]
    fn test_decrypt_cbc256() {
        let key = "hvBMMb1t79YssFZkpetYsM3deyVuQv4r88Uj9gvYe08=".to_string();
        let key = SymmetricCryptoKey::try_from(key).unwrap();

        let enc_str = "0.NQfjHLr6za7VQVAbrpL81w==|wfrjmyJ0bfwkQlySrhw8dA==";
        let enc_string: EncString = enc_str.parse().unwrap();
        assert_eq!(enc_string.enc_type(), 0);

        let dec_str: String = enc_string.decrypt_with_key(&key).unwrap();
        assert_eq!(dec_str, "EncryptMe!");
    }

    #[test]
    fn test_decrypt_downgrade_encstring_prevention() {
        // Simulate a potential downgrade attack by removing the mac portion of the `EncString` and
        // attempt to decrypt it using a `SymmetricCryptoKey` with a mac key.
        let key = "hvBMMb1t79YssFZkpetYsM3deyVuQv4r88Uj9gvYe0+G8EwxvW3v1iywVmSl61iwzd17JW5C/ivzxSP2C9h7Tw==".to_string();
        let key = SymmetricCryptoKey::try_from(key).unwrap();

        // A "downgraded" `EncString` from `EncString::Aes256Cbc_HmacSha256_B64` (2) to
        // `EncString::Aes256Cbc_B64` (0), with the mac portion removed.
        // <enc_string>
        let enc_str = "0.NQfjHLr6za7VQVAbrpL81w==|wfrjmyJ0bfwkQlySrhw8dA==";
        let enc_string: EncString = enc_str.parse().unwrap();
        assert_eq!(enc_string.enc_type(), 0);

        let result: Result<String, CryptoError> = enc_string.decrypt_with_key(&key);
        assert!(matches!(result, Err(CryptoError::WrongKeyType)));
    }

    #[test]
    fn test_from_str_invalid() {
        let enc_str = "8.ABC";
        let enc_string: Result<EncString, _> = enc_str.parse();

        let err = enc_string.unwrap_err();
        assert_eq!(
            err.to_string(),
            "EncString error, Invalid symmetric type, got type 8 with 1 parts"
        );
    }

    #[test]
    fn test_debug_format() {
        let enc_str  = "2.pMS6/icTQABtulw52pq2lg==|XXbxKxDTh+mWiN1HjH2N1w==|Q6PkuT+KX/axrgN9ubD5Ajk2YNwxQkgs3WJM0S0wtG8=";
        let enc_string: EncString = enc_str.parse().unwrap();

        let debug_string = format!("{:?}", enc_string);
        assert_eq!(debug_string, enc_str);
    }

    #[test]
    fn test_json_schema() {
        let schema = schema_for!(EncString);

        assert_eq!(
            serde_json::to_string(&schema).unwrap(),
            r#"{"$schema":"http://json-schema.org/draft-07/schema#","title":"EncString","type":"string"}"#
        );
    }
}<|MERGE_RESOLUTION|>--- conflicted
+++ resolved
@@ -45,11 +45,7 @@
 /// The scheme is one of the following schemes:
 /// - `[type].[iv]|[data]`
 /// - `[type].[iv]|[data]|[mac]`
-<<<<<<< HEAD
-/// - `[type].[data]`
-=======
 /// - `[type].[cose_encrypt0_bytes]`
->>>>>>> 6deb284c
 ///
 /// Where:
 /// - `[type]`: is a digit number representing the variant.
@@ -76,16 +72,6 @@
     Cose_Encrypt0_B64 {
         data: Vec<u8>,
     },
-<<<<<<< HEAD
-}
-
-/// To avoid printing sensitive information, [EncString] debug prints to `EncString`.
-impl std::fmt::Debug for EncString {
-    fn fmt(&self, f: &mut std::fmt::Formatter<'_>) -> std::fmt::Result {
-        f.debug_struct("EncString").finish()
-    }
-=======
->>>>>>> 6deb284c
 }
 
 /// Deserializes an [EncString] from a string.
@@ -189,9 +175,6 @@
     }
 }
 
-<<<<<<< HEAD
-impl Display for EncString {
-=======
 // `Display` is not implemented here because printing for debug purposes should be different
 // from serializing to a string. For Aes256_Cbc, or Aes256_Cbc_Hmac, `ToString` and `Debug`
 // are the same. For `Cose_Encrypt0`, `Debug` will print the decoded COSE message, while
@@ -217,7 +200,6 @@
 }
 
 impl std::fmt::Debug for EncString {
->>>>>>> 6deb284c
     fn fmt(&self, f: &mut std::fmt::Formatter<'_>) -> std::fmt::Result {
         fn fmt_parts(
             f: &mut std::fmt::Formatter<'_>,
@@ -237,19 +219,10 @@
                 fmt_parts(f, enc_type, &[iv, data, mac])
             }
             EncString::Cose_Encrypt0_B64 { data } => {
-<<<<<<< HEAD
-                if let Ok(msg) = coset::CoseEncrypt0::from_slice(data.as_slice()) {
-                    write!(f, "{}.{:?}", enc_type, msg)?;
-                } else {
-                    write!(f, "{}.INVALID_COSE", enc_type)?;
-                }
-                Ok(())
-=======
                 let msg = coset::CoseEncrypt0::from_slice(data.as_slice())
                     .map(|msg| format!("{:?}", msg))
                     .unwrap_or_else(|_| "INVALID_COSE".to_string());
                 write!(f, "{}.{}", enc_type, msg)
->>>>>>> 6deb284c
             }
         }
     }
@@ -287,31 +260,8 @@
         data_dec: &[u8],
         key: &XChaCha20Poly1305Key,
     ) -> Result<EncString> {
-<<<<<<< HEAD
-        let mut protected_header = coset::HeaderBuilder::new().build();
-        protected_header.alg = Some(coset::Algorithm::PrivateUse(cose::XCHACHA20_POLY1305));
-
-        let mut nonce = [0u8; 24];
-        let cose_encrypt0 = coset::CoseEncrypt0Builder::new()
-            .protected(protected_header)
-            .create_ciphertext(data_dec, &[], |data, aad| {
-                let ciphertext =
-                    crate::xchacha20::encrypt_xchacha20_poly1305(&(*key.enc_key).into(), data, aad);
-                nonce = *ciphertext.nonce();
-                ciphertext.encrypted_bytes()
-            })
-            .unprotected(coset::HeaderBuilder::new().iv(nonce.to_vec()).build())
-            .build();
-
-        Ok(EncString::Cose_Encrypt0_B64 {
-            data: cose_encrypt0.to_vec().map_err(|err| {
-                CryptoError::EncString(EncStringParseError::InvalidCoseEncoding(err))
-            })?,
-        })
-=======
         let data = crate::cose::encrypt_xchacha20_poly1305(data_dec, key)?;
         Ok(EncString::Cose_Encrypt0_B64 { data })
->>>>>>> 6deb284c
     }
 
     /// The numerical representation of the encryption type of the [EncString].
@@ -352,25 +302,8 @@
                 EncString::Cose_Encrypt0_B64 { data },
                 SymmetricCryptoKey::XChaCha20Poly1305Key(key),
             ) => {
-<<<<<<< HEAD
-                let msg = coset::CoseEncrypt0::from_slice(data.as_slice()).map_err(|err| {
-                    CryptoError::EncString(EncStringParseError::InvalidCoseEncoding(err))
-                })?;
-                let decrypted_message = msg.decrypt(&[], |data, aad| {
-                    let nonce = msg.unprotected.iv.as_slice();
-                    crate::xchacha20::decrypt_xchacha20_poly1305(
-                        nonce
-                            .try_into()
-                            .map_err(|_| CryptoError::InvalidNonceLength)?,
-                        &(*key.enc_key).into(),
-                        data,
-                        aad,
-                    )
-                })?;
-=======
                 let decrypted_message =
                     crate::cose::decrypt_xchacha20_poly1305(data.as_slice(), key)?;
->>>>>>> 6deb284c
                 Ok(decrypted_message)
             }
             _ => Err(CryptoError::WrongKeyType),
@@ -421,11 +354,7 @@
 
     #[test]
     fn test_enc_roundtrip_xchacha20() {
-<<<<<<< HEAD
-        let key_id = [0u8; 24];
-=======
         let key_id = [0u8; KEY_ID_SIZE];
->>>>>>> 6deb284c
         let enc_key = [0u8; 32];
         let key = SymmetricCryptoKey::XChaCha20Poly1305Key(crate::XChaCha20Poly1305Key {
             key_id,
