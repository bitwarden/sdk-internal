use std::{fmt::Display, str::FromStr};

use base64::{engine::general_purpose::STANDARD, Engine};
use serde::Deserialize;

use super::{check_length, from_b64, from_b64_vec, split_enc_string};
use crate::{
    error::{CryptoError, EncStringParseError, Result},
<<<<<<< HEAD
    Aes256CbcHmacKey, KeyDecryptable, KeyEncryptable, LocateKey, SymmetricCryptoKey,
=======
    KeyDecryptable, KeyEncryptable, SymmetricCryptoKey,
>>>>>>> 4a6363b9
};

#[cfg(feature = "wasm")]
#[wasm_bindgen::prelude::wasm_bindgen(typescript_custom_section)]
const TS_CUSTOM_TYPES: &'static str = r#"
export type EncString = string;
"#;

/// # Encrypted string primitive
///
/// [EncString] is a Bitwarden specific primitive that represents a symmetrically encrypted string.
/// They are are used together with the [KeyDecryptable] and [KeyEncryptable] traits to encrypt and
/// decrypt data using [SymmetricCryptoKey]s.
///
/// The flexibility of the [EncString] type allows for different encryption algorithms to be used
/// which is represented by the different variants of the enum.
///
/// ## Note
///
/// For backwards compatibility we will rarely if ever be able to remove support for decrypting old
/// variants, but we should be opinionated in which variants are used for encrypting.
///
/// ## Variants
/// - [AesCbc256_B64](EncString::AesCbc256_B64)
/// - [AesCbc256_HmacSha256_B64](EncString::AesCbc256_HmacSha256_B64)
///
/// ## Serialization
///
/// [EncString] implements [Display] and [FromStr] to allow for easy serialization and uses a
/// custom scheme to represent the different variants.
///
/// The scheme is one of the following schemes:
/// - `[type].[iv]|[data]`
/// - `[type].[iv]|[data]|[mac]`
///
/// Where:
/// - `[type]`: is a digit number representing the variant.
/// - `[iv]`: (optional) is the initialization vector used for encryption.
/// - `[data]`: is the encrypted data.
/// - `[mac]`: (optional) is the MAC used to validate the integrity of the data.
#[derive(Clone, zeroize::ZeroizeOnDrop, PartialEq)]
#[allow(unused, non_camel_case_types)]
pub enum EncString {
    /// 0
    AesCbc256_B64 { iv: [u8; 16], data: Vec<u8> },
    /// 1 was the now removed `AesCbc128_HmacSha256_B64`.
    /// 2
    AesCbc256_HmacSha256_B64 {
        iv: [u8; 16],
        mac: [u8; 32],
        data: Vec<u8>,
    },
}

/// To avoid printing sensitive information, [EncString] debug prints to `EncString`.
impl std::fmt::Debug for EncString {
    fn fmt(&self, f: &mut std::fmt::Formatter<'_>) -> std::fmt::Result {
        f.debug_struct("EncString").finish()
    }
}

/// Deserializes an [EncString] from a string.
impl FromStr for EncString {
    type Err = CryptoError;

    fn from_str(s: &str) -> Result<Self, Self::Err> {
        let (enc_type, parts) = split_enc_string(s);
        match (enc_type, parts.len()) {
            ("0", 2) => {
                let iv = from_b64(parts[0])?;
                let data = from_b64_vec(parts[1])?;

                Ok(EncString::AesCbc256_B64 { iv, data })
            }
            ("2", 3) => {
                let iv = from_b64(parts[0])?;
                let data = from_b64_vec(parts[1])?;
                let mac = from_b64(parts[2])?;

                Ok(EncString::AesCbc256_HmacSha256_B64 { iv, mac, data })
            }

            (enc_type, parts) => Err(EncStringParseError::InvalidTypeSymm {
                enc_type: enc_type.to_string(),
                parts,
            }
            .into()),
        }
    }
}

impl EncString {
    /// Synthetic sugar for mapping `Option<String>` to `Result<Option<EncString>>`
    pub fn try_from_optional(s: Option<String>) -> Result<Option<EncString>, CryptoError> {
        s.map(|s| s.parse()).transpose()
    }

    pub fn from_buffer(buf: &[u8]) -> Result<Self> {
        if buf.is_empty() {
            return Err(EncStringParseError::NoType.into());
        }
        let enc_type = buf[0];

        match enc_type {
            0 => {
                check_length(buf, 18)?;
                let iv = buf[1..17].try_into().expect("Valid length");
                let data = buf[17..].to_vec();

                Ok(EncString::AesCbc256_B64 { iv, data })
            }
            2 => {
                check_length(buf, 50)?;
                let iv = buf[1..17].try_into().expect("Valid length");
                let mac = buf[17..49].try_into().expect("Valid length");
                let data = buf[49..].to_vec();

                Ok(EncString::AesCbc256_HmacSha256_B64 { iv, mac, data })
            }
            _ => Err(EncStringParseError::InvalidTypeSymm {
                enc_type: enc_type.to_string(),
                parts: 1,
            }
            .into()),
        }
    }

    pub fn to_buffer(&self) -> Result<Vec<u8>> {
        let mut buf;

        match self {
            EncString::AesCbc256_B64 { iv, data } => {
                buf = Vec::with_capacity(1 + 16 + data.len());
                buf.push(self.enc_type());
                buf.extend_from_slice(iv);
                buf.extend_from_slice(data);
            }
            EncString::AesCbc256_HmacSha256_B64 { iv, mac, data } => {
                buf = Vec::with_capacity(1 + 16 + 32 + data.len());
                buf.push(self.enc_type());
                buf.extend_from_slice(iv);
                buf.extend_from_slice(mac);
                buf.extend_from_slice(data);
            }
        }

        Ok(buf)
    }
}

impl Display for EncString {
    fn fmt(&self, f: &mut std::fmt::Formatter<'_>) -> std::fmt::Result {
        let parts: Vec<&[u8]> = match self {
            EncString::AesCbc256_B64 { iv, data } => vec![iv, data],
            EncString::AesCbc256_HmacSha256_B64 { iv, mac, data } => vec![iv, data, mac],
        };

        let encoded_parts: Vec<String> = parts.iter().map(|part| STANDARD.encode(part)).collect();

        write!(f, "{}.{}", self.enc_type(), encoded_parts.join("|"))?;

        Ok(())
    }
}

impl<'de> Deserialize<'de> for EncString {
    fn deserialize<D>(deserializer: D) -> Result<Self, D::Error>
    where
        D: serde::Deserializer<'de>,
    {
        deserializer.deserialize_str(super::FromStrVisitor::new())
    }
}

impl serde::Serialize for EncString {
    fn serialize<S>(&self, serializer: S) -> Result<S::Ok, S::Error>
    where
        S: serde::Serializer,
    {
        serializer.serialize_str(&self.to_string())
    }
}

impl EncString {
    pub(crate) fn encrypt_aes256_hmac(
        data_dec: &[u8],
        key: &Aes256CbcHmacKey,
    ) -> Result<EncString> {
        let (iv, mac, data) =
            crate::aes::encrypt_aes256_hmac(data_dec, &key.mac_key, &key.encryption_key)?;
        Ok(EncString::AesCbc256_HmacSha256_B64 { iv, mac, data })
    }

    /// The numerical representation of the encryption type of the [EncString].
    const fn enc_type(&self) -> u8 {
        match self {
            EncString::AesCbc256_B64 { .. } => 0,
            EncString::AesCbc256_HmacSha256_B64 { .. } => 2,
        }
    }
}

impl KeyEncryptable<SymmetricCryptoKey, EncString> for &[u8] {
    fn encrypt_with_key(self, key: &SymmetricCryptoKey) -> Result<EncString> {
        match key {
            SymmetricCryptoKey::Aes256CbcHmacKey(key) => EncString::encrypt_aes256_hmac(self, key),
            _ => Err(CryptoError::UnsupportedCipher),
        }
    }
}

impl KeyDecryptable<SymmetricCryptoKey, Vec<u8>> for EncString {
    fn decrypt_with_key(&self, key: &SymmetricCryptoKey) -> Result<Vec<u8>> {
        match (self, key) {
            (EncString::AesCbc256_B64 { iv, data }, SymmetricCryptoKey::Aes256CbcKey(key)) => {
                crate::aes::decrypt_aes256(iv, data.clone(), &key.encryption_key)
            }
            (
                EncString::AesCbc256_HmacSha256_B64 { iv, mac, data },
                SymmetricCryptoKey::Aes256CbcHmacKey(key),
            ) => crate::aes::decrypt_aes256_hmac(
                iv,
                mac,
                data.clone(),
                &key.mac_key,
                &key.encryption_key,
            ),
            _ => Err(CryptoError::EncryptionTypeMismatch),
        }
    }
}

impl KeyEncryptable<SymmetricCryptoKey, EncString> for String {
    fn encrypt_with_key(self, key: &SymmetricCryptoKey) -> Result<EncString> {
        self.as_bytes().encrypt_with_key(key)
    }
}

impl KeyEncryptable<SymmetricCryptoKey, EncString> for &str {
    fn encrypt_with_key(self, key: &SymmetricCryptoKey) -> Result<EncString> {
        self.as_bytes().encrypt_with_key(key)
    }
}

impl KeyDecryptable<SymmetricCryptoKey, String> for EncString {
    fn decrypt_with_key(&self, key: &SymmetricCryptoKey) -> Result<String> {
        let dec: Vec<u8> = self.decrypt_with_key(key)?;
        String::from_utf8(dec).map_err(|_| CryptoError::InvalidUtf8String)
    }
}

/// Usually we wouldn't want to expose EncStrings in the API or the schemas.
/// But during the transition phase we will expose endpoints using the EncString type.
impl schemars::JsonSchema for EncString {
    fn schema_name() -> String {
        "EncString".to_string()
    }

    fn json_schema(gen: &mut schemars::gen::SchemaGenerator) -> schemars::schema::Schema {
        gen.subschema_for::<String>()
    }
}

#[cfg(test)]
mod tests {
    use schemars::schema_for;

    use super::EncString;
    use crate::{
        derive_symmetric_key, CryptoError, KeyDecryptable, KeyEncryptable, SymmetricCryptoKey,
    };

    #[test]
    fn test_enc_string_roundtrip() {
        let key = derive_symmetric_key("test");

        let test_string = "encrypted_test_string";
        let cipher = test_string.to_owned().encrypt_with_key(&key).unwrap();

        let decrypted_str: String = cipher.decrypt_with_key(&key).unwrap();
        assert_eq!(decrypted_str, test_string);
    }

    #[test]
    fn test_enc_string_ref_roundtrip() {
        let key = derive_symmetric_key("test");

        let test_string = "encrypted_test_string";
        let cipher = test_string.encrypt_with_key(&key).unwrap();

        let decrypted_str: String = cipher.decrypt_with_key(&key).unwrap();
        assert_eq!(decrypted_str, test_string);
    }

    #[test]
    fn test_enc_string_serialization() {
        #[derive(serde::Serialize, serde::Deserialize)]
        struct Test {
            key: EncString,
        }

        let cipher = "2.pMS6/icTQABtulw52pq2lg==|XXbxKxDTh+mWiN1HjH2N1w==|Q6PkuT+KX/axrgN9ubD5Ajk2YNwxQkgs3WJM0S0wtG8=";
        let serialized = format!("{{\"key\":\"{cipher}\"}}");

        let t = serde_json::from_str::<Test>(&serialized).unwrap();
        assert_eq!(t.key.enc_type(), 2);
        assert_eq!(t.key.to_string(), cipher);
        assert_eq!(serde_json::to_string(&t).unwrap(), serialized);
    }

    #[test]
    fn test_enc_from_to_buffer() {
        let enc_str: &str = "2.pMS6/icTQABtulw52pq2lg==|XXbxKxDTh+mWiN1HjH2N1w==|Q6PkuT+KX/axrgN9ubD5Ajk2YNwxQkgs3WJM0S0wtG8=";
        let enc_string: EncString = enc_str.parse().unwrap();

        let enc_buf = enc_string.to_buffer().unwrap();

        assert_eq!(
            enc_buf,
            vec![
                2, 164, 196, 186, 254, 39, 19, 64, 0, 109, 186, 92, 57, 218, 154, 182, 150, 67,
                163, 228, 185, 63, 138, 95, 246, 177, 174, 3, 125, 185, 176, 249, 2, 57, 54, 96,
                220, 49, 66, 72, 44, 221, 98, 76, 209, 45, 48, 180, 111, 93, 118, 241, 43, 16, 211,
                135, 233, 150, 136, 221, 71, 140, 125, 141, 215
            ]
        );

        let enc_string_new = EncString::from_buffer(&enc_buf).unwrap();

        assert_eq!(enc_string_new.to_string(), enc_str)
    }

    #[test]
    fn test_from_str_cbc256() {
        let enc_str = "0.pMS6/icTQABtulw52pq2lg==|XXbxKxDTh+mWiN1HjH2N1w==";
        let enc_string: EncString = enc_str.parse().unwrap();

        assert_eq!(enc_string.enc_type(), 0);
        if let EncString::AesCbc256_B64 { iv, data } = &enc_string {
            assert_eq!(
                iv,
                &[164, 196, 186, 254, 39, 19, 64, 0, 109, 186, 92, 57, 218, 154, 182, 150]
            );
            assert_eq!(
                data,
                &[93, 118, 241, 43, 16, 211, 135, 233, 150, 136, 221, 71, 140, 125, 141, 215]
            );
        } else {
            panic!("Invalid variant")
        };
    }

    #[test]
    fn test_decrypt_cbc256() {
        let key = "hvBMMb1t79YssFZkpetYsM3deyVuQv4r88Uj9gvYe08=".to_string();
        let key = SymmetricCryptoKey::try_from(key).unwrap();

        let enc_str = "0.NQfjHLr6za7VQVAbrpL81w==|wfrjmyJ0bfwkQlySrhw8dA==";
        let enc_string: EncString = enc_str.parse().unwrap();
        assert_eq!(enc_string.enc_type(), 0);

        let dec_str: String = enc_string.decrypt_with_key(&key).unwrap();
        assert_eq!(dec_str, "EncryptMe!");
    }

    #[test]
    fn test_decrypt_downgrade_encstring_prevention() {
        // Simulate a potential downgrade attack by removing the mac portion of the `EncString` and
        // attempt to decrypt it using a `SymmetricCryptoKey` with a mac key.
        let key = "hvBMMb1t79YssFZkpetYsM3deyVuQv4r88Uj9gvYe0+G8EwxvW3v1iywVmSl61iwzd17JW5C/ivzxSP2C9h7Tw==".to_string();
        let key = SymmetricCryptoKey::try_from(key).unwrap();

        // A "downgraded" `EncString` from `EncString::AesCbc256_HmacSha256_B64` (2) to
        // `EncString::AesCbc256_B64` (0), with the mac portion removed.
        // <enc_string>
        let enc_str = "0.NQfjHLr6za7VQVAbrpL81w==|wfrjmyJ0bfwkQlySrhw8dA==";
        let enc_string: EncString = enc_str.parse().unwrap();
        assert_eq!(enc_string.enc_type(), 0);

        let result: Result<String, CryptoError> = enc_string.decrypt_with_key(&key);
        assert!(matches!(result, Err(CryptoError::EncryptionTypeMismatch)));
    }

    #[test]
    fn test_from_str_invalid() {
        let enc_str = "7.ABC";
        let enc_string: Result<EncString, _> = enc_str.parse();

        let err = enc_string.unwrap_err();
        assert_eq!(
            err.to_string(),
            "EncString error, Invalid symmetric type, got type 7 with 1 parts"
        );
    }

    #[test]
    fn test_debug_format() {
        let enc_str  = "2.pMS6/icTQABtulw52pq2lg==|XXbxKxDTh+mWiN1HjH2N1w==|Q6PkuT+KX/axrgN9ubD5Ajk2YNwxQkgs3WJM0S0wtG8=";
        let enc_string: EncString = enc_str.parse().unwrap();

        let debug_string = format!("{:?}", enc_string);
        assert_eq!(debug_string, "EncString");
    }

    #[test]
    fn test_json_schema() {
        let schema = schema_for!(EncString);

        assert_eq!(
            serde_json::to_string(&schema).unwrap(),
            r#"{"$schema":"http://json-schema.org/draft-07/schema#","title":"EncString","type":"string"}"#
        );
    }
}<|MERGE_RESOLUTION|>--- conflicted
+++ resolved
@@ -6,11 +6,7 @@
 use super::{check_length, from_b64, from_b64_vec, split_enc_string};
 use crate::{
     error::{CryptoError, EncStringParseError, Result},
-<<<<<<< HEAD
-    Aes256CbcHmacKey, KeyDecryptable, KeyEncryptable, LocateKey, SymmetricCryptoKey,
-=======
-    KeyDecryptable, KeyEncryptable, SymmetricCryptoKey,
->>>>>>> 4a6363b9
+    Aes256CbcHmacKey, KeyDecryptable, KeyEncryptable, SymmetricCryptoKey
 };
 
 #[cfg(feature = "wasm")]
