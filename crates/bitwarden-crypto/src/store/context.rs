use std::{
    cell::Cell,
    sync::{RwLockReadGuard, RwLockWriteGuard},
};

use serde::Serialize;
use zeroize::Zeroizing;

use super::KeyStoreInner;
use crate::{
    derive_shareable_key, error::UnsupportedOperation, signing, store::backend::StoreBackend,
    AsymmetricCryptoKey, CryptoError, EncString, KeyId, KeyIds, Result, Signature,
    SignatureAlgorithm, SignedObject, SignedPublicKey, SignedPublicKeyMessage, SigningKey,
    SymmetricCryptoKey, UnsignedSharedKey,
};

/// The context of a crypto operation using [super::KeyStore]
///
/// This will usually be accessed from an implementation of [crate::Decryptable] or
/// [crate::Encryptable], but can also be obtained through [super::KeyStore::context]
///
/// This context contains access to the user keys stored in the [super::KeyStore] (sometimes
/// referred to as `global keys`) and it also contains it's own individual secure backend for key
/// storage. Keys stored in this individual backend are usually referred to as `local keys`, they
/// will be cleared when this context goes out of scope and is dropped and they do not affect either
/// the global [super::KeyStore] or other instances of contexts.
///
/// This context-local storage is recommended for ephemeral and temporary keys that are decrypted
/// during the course of a decrypt/encrypt operation, but won't be used after the operation itself
/// is complete.
///
/// ```rust
/// # use bitwarden_crypto::*;
/// # key_ids! {
/// #     #[symmetric]
/// #     pub enum SymmKeyId {
/// #         User,
/// #         #[local]
/// #         Local(uuid::Uuid),
/// #     }
/// #     #[asymmetric]
/// #     pub enum AsymmKeyId {
/// #         UserPrivate,
/// #         #[local]
/// #         Local(uuid::Uuid),
/// #     }
/// #     #[signing]
/// #     pub enum SigningKeyId {
/// #         UserSigning,
/// #     }
/// #     pub Ids => SymmKeyId, AsymmKeyId, SigningKeyId;
/// # }
/// struct Data {
///     key: EncString,
///     name: String,
/// }
/// # impl IdentifyKey<SymmKeyId> for Data {
/// #    fn key_identifier(&self) -> SymmKeyId {
/// #        SymmKeyId::User
/// #    }
/// # }
///
///
/// impl Encryptable<Ids, SymmKeyId, EncString> for Data {
///     fn encrypt(&self, ctx: &mut KeyStoreContext<Ids>, key: SymmKeyId) -> Result<EncString, CryptoError> {
///         let local_key_id = ctx.unwrap_symmetric_key(key, &self.key)?;
///         self.name.encrypt(ctx, local_key_id)
///     }
/// }
/// ```
#[must_use]
pub struct KeyStoreContext<'a, Ids: KeyIds> {
    pub(super) global_keys: GlobalKeys<'a, Ids>,

    pub(super) local_symmetric_keys: Box<dyn StoreBackend<Ids::Symmetric>>,
    pub(super) local_asymmetric_keys: Box<dyn StoreBackend<Ids::Asymmetric>>,
    pub(super) local_signing_keys: Box<dyn StoreBackend<Ids::Signing>>,

    // Make sure the context is !Send & !Sync
    pub(super) _phantom: std::marker::PhantomData<(Cell<()>, RwLockReadGuard<'static, ()>)>,
}

/// A KeyStoreContext is usually limited to a read only access to the global keys,
/// which allows us to have multiple read only contexts at the same time and do multitheaded
/// encryption/decryption. We also have the option to create a read/write context, which allows us
/// to modify the global keys, but only allows one context at a time. This is controlled by a
/// [std::sync::RwLock] on the global keys, and this struct stores both types of guards.
pub(crate) enum GlobalKeys<'a, Ids: KeyIds> {
    ReadOnly(RwLockReadGuard<'a, KeyStoreInner<Ids>>),
    ReadWrite(RwLockWriteGuard<'a, KeyStoreInner<Ids>>),
}

impl<Ids: KeyIds> GlobalKeys<'_, Ids> {
    pub fn get(&self) -> &KeyStoreInner<Ids> {
        match self {
            GlobalKeys::ReadOnly(keys) => keys,
            GlobalKeys::ReadWrite(keys) => keys,
        }
    }

    pub fn get_mut(&mut self) -> Result<&mut KeyStoreInner<Ids>> {
        match self {
            GlobalKeys::ReadOnly(_) => Err(CryptoError::ReadOnlyKeyStore),
            GlobalKeys::ReadWrite(keys) => Ok(keys),
        }
    }
}

impl<Ids: KeyIds> KeyStoreContext<'_, Ids> {
    /// Clears all the local keys stored in this context
    /// This will not affect the global keys even if this context has write access.
    /// To clear the global keys, you need to use [super::KeyStore::clear] instead.
    pub fn clear_local(&mut self) {
        self.local_symmetric_keys.clear();
        self.local_asymmetric_keys.clear();
        self.local_signing_keys.clear();
    }

    /// Remove all symmetric keys from the context for which the predicate returns false
    /// This will also remove the keys from the global store if this context has write access
    pub fn retain_symmetric_keys(&mut self, f: fn(Ids::Symmetric) -> bool) {
        if let Ok(keys) = self.global_keys.get_mut() {
            keys.symmetric_keys.retain(f);
        }
        self.local_symmetric_keys.retain(f);
    }

    /// Remove all asymmetric keys from the context for which the predicate returns false
    /// This will also remove the keys from the global store if this context has write access
    pub fn retain_asymmetric_keys(&mut self, f: fn(Ids::Asymmetric) -> bool) {
        if let Ok(keys) = self.global_keys.get_mut() {
            keys.asymmetric_keys.retain(f);
        }
        self.local_asymmetric_keys.retain(f);
    }

    // TODO: All these encrypt x key with x key look like they need to be made generic,
    // but I haven't found the best way to do that yet.

    /// Decrypt a symmetric key into the context by using an already existing symmetric key
    ///
    /// # Arguments
    ///
    /// * `encryption_key` - The key id used to decrypt the `encrypted_key`. It must already exist
    ///   in the context
    /// * `encrypted_key` - The key to decrypt
    pub fn unwrap_symmetric_key(
        &mut self,
        encryption_key: Ids::Symmetric,
        encrypted_key: &EncString,
    ) -> Result<Ids::Symmetric> {
        let new_key_id = Ids::Symmetric::new_local();
        let mut new_key_material =
            self.decrypt_data_with_symmetric_key(encryption_key, encrypted_key)?;

        #[allow(deprecated)]
        self.set_symmetric_key(
            new_key_id,
            SymmetricCryptoKey::try_from(new_key_material.as_mut_slice())?,
        )?;

        // Returning the new key identifier for convenience
        Ok(new_key_id)
    }

    /// Encrypt and return a symmetric key from the context by using an already existing symmetric
    /// key
    ///
    /// # Arguments
    ///
    /// * `wrapping_key` - The key id used to wrap (encrypt) the `key_to_wrap`. It must already
    ///   exist in the context
    /// * `key_to_wrap` - The key id to wrap. It must already exist in the context
    pub fn wrap_symmetric_key(
        &self,
        wrapping_key: Ids::Symmetric,
        key_to_wrap: Ids::Symmetric,
    ) -> Result<EncString> {
        use SymmetricCryptoKey::*;

        let wrapping_key_instance = self.get_symmetric_key(wrapping_key)?;
        let key_to_wrap_instance = self.get_symmetric_key(key_to_wrap)?;
        // `Aes256CbcHmacKey` can wrap keys by encrypting their byte serialization obtained using
        // `SymmetricCryptoKey::to_encoded()`. `XChaCha20Poly1305Key` need to specify the
        // content format to be either octet stream, in case the wrapped key is a Aes256CbcHmacKey
        // or `Aes256CbcKey`, or by specifying the content format to be CoseKey, in case the
        // wrapped key is a `XChaCha20Poly1305Key`.
        match (wrapping_key_instance, key_to_wrap_instance) {
            (Aes256CbcHmacKey(_), Aes256CbcHmacKey(_) | Aes256CbcKey(_)) => self
                .encrypt_data_with_symmetric_key(
                    wrapping_key,
                    key_to_wrap_instance.to_encoded().as_slice(),
                ),
            _ => Err(CryptoError::OperationNotSupported(
                UnsupportedOperation::EncryptionNotImplementedForKey,
            )),
        }
    }

    /// Decapsulate a symmetric key into the context by using an already existing asymmetric key
    ///
    /// # Arguments
    ///
    /// * `decapsulation_key` - The key id used to decrypt the `encrypted_key`. It must already
    ///   exist in the context
    /// * `new_key_id` - The key id where the decrypted key will be stored. If it already exists, it
    ///   will be overwritten
    /// * `encapsulated_shared_key` - The symmetric key to decrypt
    pub fn decapsulate_key_unsigned(
        &mut self,
        decapsulation_key: Ids::Asymmetric,
        new_key_id: Ids::Symmetric,
        encapsulated_shared_key: &UnsignedSharedKey,
    ) -> Result<Ids::Symmetric> {
        let decapsulation_key = self.get_asymmetric_key(decapsulation_key)?;
        let decapsulated_key =
            encapsulated_shared_key.decapsulate_key_unsigned(decapsulation_key)?;

        #[allow(deprecated)]
        self.set_symmetric_key(new_key_id, decapsulated_key)?;

        // Returning the new key identifier for convenience
        Ok(new_key_id)
    }

    /// Encapsulate and return a symmetric key from the context by using an already existing
    /// asymmetric key
    ///
    /// # Arguments
    ///
    /// * `encapsulation_key` - The key id used to encrypt the `encapsulated_key`. It must already
    ///   exist in the context
    /// * `shared_key` - The key id to encrypt. It must already exist in the context
    pub fn encapsulate_key_unsigned(
        &self,
        encapsulation_key: Ids::Asymmetric,
        shared_key: Ids::Symmetric,
    ) -> Result<UnsignedSharedKey> {
        UnsignedSharedKey::encapsulate_key_unsigned(
            self.get_symmetric_key(shared_key)?,
            &self.get_asymmetric_key(encapsulation_key)?.to_public_key(),
        )
    }

    /// Returns `true` if the context has a symmetric key with the given identifier
    pub fn has_symmetric_key(&self, key_id: Ids::Symmetric) -> bool {
        self.get_symmetric_key(key_id).is_ok()
    }

    /// Returns `true` if the context has an asymmetric key with the given identifier
    pub fn has_asymmetric_key(&self, key_id: Ids::Asymmetric) -> bool {
        self.get_asymmetric_key(key_id).is_ok()
    }

    /// Returns `true` if the context has a signing key with the given identifier
    pub fn has_signing_key(&self, key_id: Ids::Signing) -> bool {
        self.get_signing_key(key_id).is_ok()
    }

    /// Generate a new random symmetric key and store it in the context
    pub fn generate_symmetric_key(&mut self) -> Result<Ids::Symmetric> {
        let key_id = Ids::Symmetric::new_local();
        let key = SymmetricCryptoKey::make_aes256_cbc_hmac_key();
        #[allow(deprecated)]
        self.set_symmetric_key(key_id, key)?;
        Ok(key_id)
    }

    /// Generate a new signature key using the current default algorithm, and store it in the
    /// context
    pub fn make_signing_key(&mut self, key_id: Ids::Signing) -> Result<Ids::Signing> {
        let key = SigningKey::make(SignatureAlgorithm::default_algorithm());
        #[allow(deprecated)]
        self.set_signing_key(key_id, key)?;
        Ok(key_id)
    }

    /// Derive a shareable key using hkdf from secret and name and store it in the context.
    ///
    /// A specialized variant of this function was called `CryptoService.makeSendKey` in the
    /// Bitwarden `clients` repository.
    pub fn derive_shareable_key(
        &mut self,
        secret: Zeroizing<[u8; 16]>,
        name: &str,
        info: Option<&str>,
    ) -> Result<Ids::Symmetric> {
        let key_id = Ids::Symmetric::new_local();
        #[allow(deprecated)]
        self.set_symmetric_key(
            key_id,
            SymmetricCryptoKey::Aes256CbcHmacKey(derive_shareable_key(secret, name, info)),
        )?;
        Ok(key_id)
    }

    #[deprecated(note = "This function should ideally never be used outside this crate")]
    #[allow(missing_docs)]
    pub fn dangerous_get_symmetric_key(
        &self,
        key_id: Ids::Symmetric,
    ) -> Result<&SymmetricCryptoKey> {
        self.get_symmetric_key(key_id)
    }

    #[deprecated(note = "This function should ideally never be used outside this crate")]
    #[allow(missing_docs)]
    pub fn dangerous_get_asymmetric_key(
        &self,
        key_id: Ids::Asymmetric,
    ) -> Result<&AsymmetricCryptoKey> {
        self.get_asymmetric_key(key_id)
    }

    /// Makes a signed public key from an asymmetric private key and signing key stored in context.
    /// Signing a public key asserts ownership, and makes the claim to other users that if they want
    /// to share with you, they can use this public key.
    pub fn make_signed_public_key(
        &self,
        private_key_id: Ids::Asymmetric,
        signing_key_id: Ids::Signing,
    ) -> Result<SignedPublicKey> {
        let public_key = self.get_asymmetric_key(private_key_id)?.to_public_key();
        let signing_key = self.get_signing_key(signing_key_id)?;
        let signed_public_key =
            SignedPublicKeyMessage::from_public_key(&public_key)?.sign(signing_key)?;
        Ok(signed_public_key)
    }

    fn get_symmetric_key(&self, key_id: Ids::Symmetric) -> Result<&SymmetricCryptoKey> {
        if key_id.is_local() {
            self.local_symmetric_keys.get(key_id)
        } else {
            self.global_keys.get().symmetric_keys.get(key_id)
        }
        .ok_or_else(|| crate::CryptoError::MissingKeyId(format!("{key_id:?}")))
    }

    fn get_asymmetric_key(&self, key_id: Ids::Asymmetric) -> Result<&AsymmetricCryptoKey> {
        if key_id.is_local() {
            self.local_asymmetric_keys.get(key_id)
        } else {
            self.global_keys.get().asymmetric_keys.get(key_id)
        }
        .ok_or_else(|| crate::CryptoError::MissingKeyId(format!("{key_id:?}")))
    }

    fn get_signing_key(&self, key_id: Ids::Signing) -> Result<&SigningKey> {
        if key_id.is_local() {
            self.local_signing_keys.get(key_id)
        } else {
            self.global_keys.get().signing_keys.get(key_id)
        }
        .ok_or_else(|| crate::CryptoError::MissingKeyId(format!("{key_id:?}")))
    }

    #[deprecated(note = "This function should ideally never be used outside this crate")]
    #[allow(missing_docs)]
    pub fn set_symmetric_key(
        &mut self,
        key_id: Ids::Symmetric,
        key: SymmetricCryptoKey,
    ) -> Result<()> {
        if key_id.is_local() {
            self.local_symmetric_keys.upsert(key_id, key);
        } else {
            self.global_keys
                .get_mut()?
                .symmetric_keys
                .upsert(key_id, key);
        }
        Ok(())
    }

    /// Add a new symmetric key to the local context, returning a new unique identifier for it.
    pub fn add_local_symmetric_key(&mut self, key: SymmetricCryptoKey) -> Result<Ids::Symmetric> {
        let key_id = Ids::Symmetric::new_local();
        self.local_symmetric_keys.upsert(key_id, key);
        Ok(key_id)
    }

    #[deprecated(note = "This function should ideally never be used outside this crate")]
    #[allow(missing_docs)]
    pub fn set_asymmetric_key(
        &mut self,
        key_id: Ids::Asymmetric,
        key: AsymmetricCryptoKey,
    ) -> Result<()> {
        if key_id.is_local() {
            self.local_asymmetric_keys.upsert(key_id, key);
        } else {
            self.global_keys
                .get_mut()?
                .asymmetric_keys
                .upsert(key_id, key);
        }
        Ok(())
    }

    /// Sets a signing key in the context
    #[deprecated(note = "This function should ideally never be used outside this crate")]
    pub fn set_signing_key(&mut self, key_id: Ids::Signing, key: SigningKey) -> Result<()> {
        if key_id.is_local() {
            self.local_signing_keys.upsert(key_id, key);
        } else {
            self.global_keys.get_mut()?.signing_keys.upsert(key_id, key);
        }
        Ok(())
    }

    pub(crate) fn decrypt_data_with_symmetric_key(
        &self,
        key: Ids::Symmetric,
        data: &EncString,
    ) -> Result<Vec<u8>> {
        let key = self.get_symmetric_key(key)?;

        match (data, key) {
            (EncString::Aes256Cbc_B64 { iv, data }, SymmetricCryptoKey::Aes256CbcKey(key)) => {
                crate::aes::decrypt_aes256(iv, data.clone(), &key.enc_key)
            }
            (
                EncString::Aes256Cbc_HmacSha256_B64 { iv, mac, data },
                SymmetricCryptoKey::Aes256CbcHmacKey(key),
            ) => crate::aes::decrypt_aes256_hmac(iv, mac, data.clone(), &key.mac_key, &key.enc_key),
            _ => Err(CryptoError::InvalidKey),
        }
    }

    pub(crate) fn encrypt_data_with_symmetric_key(
        &self,
        key: Ids::Symmetric,
        data: &[u8],
    ) -> Result<EncString> {
        let key = self.get_symmetric_key(key)?;
        match key {
            SymmetricCryptoKey::Aes256CbcKey(_) => Err(CryptoError::OperationNotSupported(
                UnsupportedOperation::EncryptionNotImplementedForKey,
            )),
            SymmetricCryptoKey::Aes256CbcHmacKey(key) => EncString::encrypt_aes256_hmac(data, key),
            SymmetricCryptoKey::XChaCha20Poly1305Key(key) => {
                EncString::encrypt_xchacha20_poly1305(data, key)
            }
        }
    }

    /// Signs the given data using the specified signing key, for the given
    /// [crate::SigningNamespace] and returns the signature and the serialized message. See
    /// [crate::SigningKey::sign]
    #[allow(unused)]
    pub(crate) fn sign<Message: Serialize>(
        &self,
        key: Ids::Signing,
        message: &Message,
        namespace: &crate::SigningNamespace,
    ) -> Result<SignedObject> {
        self.get_signing_key(key)?.sign(message, namespace)
    }

    /// Signs the given data using the specified signing key, for the given
    /// [crate::SigningNamespace] and returns the signature and the serialized message. See
    /// [crate::SigningKey::sign_detached]
    #[allow(unused)]
    pub(crate) fn sign_detached<Message: Serialize>(
        &self,
        key: Ids::Signing,
        message: &Message,
        namespace: &crate::SigningNamespace,
    ) -> Result<(Signature, signing::SerializedMessage)> {
        self.get_signing_key(key)?.sign_detached(message, namespace)
    }
}

#[cfg(test)]
#[allow(deprecated)]
mod tests {
<<<<<<< HEAD
    use uuid::Uuid;
=======
    use serde::{Deserialize, Serialize};
>>>>>>> b0c950da

    use crate::{
        store::{tests::DataView, KeyStore},
        traits::tests::{TestIds, TestSigningKey, TestSymmKey},
        CryptoError, Decryptable, Encryptable, SignatureAlgorithm, SigningKey, SigningNamespace,
        SymmetricCryptoKey,
    };

    #[test]
    fn test_set_signing_key() {
        let store: KeyStore<TestIds> = KeyStore::default();

        // Generate and insert a key
        let key_a0_id = TestSigningKey::A(0);
        let key_a0 = SigningKey::make(SignatureAlgorithm::Ed25519);
        store
            .context_mut()
            .set_signing_key(key_a0_id, key_a0)
            .unwrap();
    }

    #[test]
    fn test_set_keys_for_encryption() {
        let store: KeyStore<TestIds> = KeyStore::default();

        // Generate and insert a key
        let key_a0_id = TestSymmKey::A(0);
        let key_a0 = SymmetricCryptoKey::make_aes256_cbc_hmac_key();

        store
            .context_mut()
            .set_symmetric_key(TestSymmKey::A(0), key_a0.clone())
            .unwrap();

        assert!(store.context().has_symmetric_key(key_a0_id));

        // Encrypt some data with the key
        let data = DataView("Hello, World!".to_string(), key_a0_id);
        let _encrypted = data.encrypt(&mut store.context(), key_a0_id).unwrap();
    }

    #[test]
    fn test_key_encryption() {
        let store: KeyStore<TestIds> = KeyStore::default();

        let mut ctx = store.context();

        // Generate and insert a key
        let key_1_id = TestSymmKey::C(Uuid::new_v4());
        let key_1 = SymmetricCryptoKey::make_aes256_cbc_hmac_key();

        ctx.set_symmetric_key(key_1_id, key_1.clone()).unwrap();

        assert!(ctx.has_symmetric_key(key_1_id));

        // Generate and insert a new key
        let key_2_id = TestSymmKey::C(Uuid::new_v4());
        let key_2 = SymmetricCryptoKey::make_aes256_cbc_hmac_key();

        ctx.set_symmetric_key(key_2_id, key_2.clone()).unwrap();

        assert!(ctx.has_symmetric_key(key_2_id));

        // Encrypt the new key with the old key
        let key_2_enc = ctx.wrap_symmetric_key(key_1_id, key_2_id).unwrap();

        // Decrypt the new key with the old key in a different identifier
        let new_key_id = ctx.unwrap_symmetric_key(key_1_id, &key_2_enc).unwrap();

        // Now `key_2_id` and `new_key_id` contain the same key, so we should be able to encrypt
        // with one and decrypt with the other

        let data = DataView("Hello, World!".to_string(), key_2_id);
        let encrypted = data.encrypt(&mut ctx, key_2_id).unwrap();

        let decrypted1 = encrypted.decrypt(&mut ctx, key_2_id).unwrap();
        let decrypted2 = encrypted.decrypt(&mut ctx, new_key_id).unwrap();

        // Assert that the decrypted data is the same
        assert_eq!(decrypted1.0, decrypted2.0);
    }

    #[test]
    fn test_signing() {
        let store: KeyStore<TestIds> = KeyStore::default();

        // Generate and insert a key
        let key_a0_id = TestSigningKey::A(0);
        let key_a0 = SigningKey::make(SignatureAlgorithm::Ed25519);
        let verifying_key = key_a0.to_verifying_key();
        store
            .context_mut()
            .set_signing_key(key_a0_id, key_a0)
            .unwrap();

        assert!(store.context().has_signing_key(key_a0_id));

        // Sign some data with the key
        #[derive(Serialize, Deserialize)]
        struct TestData {
            data: String,
        }
        let signed_object = store
            .context()
            .sign(
                key_a0_id,
                &TestData {
                    data: "Hello".to_string(),
                },
                &SigningNamespace::ExampleNamespace,
            )
            .unwrap();
        let payload: Result<TestData, CryptoError> =
            signed_object.verify_and_unwrap(&verifying_key, &SigningNamespace::ExampleNamespace);
        assert!(payload.is_ok());

        let (signature, serialized_message) = store
            .context()
            .sign_detached(
                key_a0_id,
                &TestData {
                    data: "Hello".to_string(),
                },
                &SigningNamespace::ExampleNamespace,
            )
            .unwrap();
        assert!(signature.verify(
            serialized_message.as_bytes(),
            &verifying_key,
            &SigningNamespace::ExampleNamespace
        ))
    }
}<|MERGE_RESOLUTION|>--- conflicted
+++ resolved
@@ -474,11 +474,8 @@
 #[cfg(test)]
 #[allow(deprecated)]
 mod tests {
-<<<<<<< HEAD
+    use serde::{Deserialize, Serialize};
     use uuid::Uuid;
-=======
-    use serde::{Deserialize, Serialize};
->>>>>>> b0c950da
 
     use crate::{
         store::{tests::DataView, KeyStore},
