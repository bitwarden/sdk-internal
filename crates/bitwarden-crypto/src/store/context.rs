use std::{
    cell::Cell,
    sync::{RwLockReadGuard, RwLockWriteGuard},
};

use zeroize::Zeroizing;

use super::KeyStoreInner;
use crate::{
    derive_shareable_key, error::UnsupportedOperation, store::backend::StoreBackend,
<<<<<<< HEAD
    AsymmetricCryptoKey, AsymmetricEncString, CryptoError, EncString, KeyId, KeyIds, Result,
    SymmetricCryptoKey, WrappedSymmetricKey,
=======
    AsymmetricCryptoKey, CryptoError, EncString, KeyId, KeyIds, Result, SymmetricCryptoKey,
    UnsignedSharedKey,
>>>>>>> d27f58be
};

/// The context of a crypto operation using [super::KeyStore]
///
/// This will usually be accessed from an implementation of [crate::Decryptable] or
/// [crate::Encryptable], but can also be obtained through [super::KeyStore::context]
///
/// This context contains access to the user keys stored in the [super::KeyStore] (sometimes
/// referred to as `global keys`) and it also contains it's own individual secure backend for key
/// storage. Keys stored in this individual backend are usually referred to as `local keys`, they
/// will be cleared when this context goes out of scope and is dropped and they do not affect either
/// the global [super::KeyStore] or other instances of contexts.
///
/// This context-local storage is recommended for ephemeral and temporary keys that are decrypted
/// during the course of a decrypt/encrypt operation, but won't be used after the operation itself
/// is complete.
///
/// ```rust
/// # use bitwarden_crypto::*;
/// # key_ids! {
/// #     #[symmetric]
/// #     pub enum SymmKeyId {
/// #         User,
/// #         Local(&'static str),
/// #     }
/// #     #[asymmetric]
/// #     pub enum AsymmKeyId {
/// #         UserPrivate,
/// #     }
/// #     pub Ids => SymmKeyId, AsymmKeyId;
/// # }
/// struct Data {
///     key: WrappedSymmetricKey,
///     name: String,
/// }
/// # impl IdentifyKey<SymmKeyId> for Data {
/// #    fn key_identifier(&self) -> SymmKeyId {
/// #        SymmKeyId::User
/// #    }
/// # }
///
/// const LOCAL_KEY: SymmKeyId = SymmKeyId::Local("local_key_id");
///
/// impl Encryptable<Ids, SymmKeyId, EncString> for Data {
///     fn encrypt(&self, ctx: &mut KeyStoreContext<Ids>, key: SymmKeyId) -> Result<EncString, CryptoError> {
///         let local_key_id = ctx.decrypt_symmetric_key_with_symmetric_key(key, LOCAL_KEY, &self.key)?;
///         self.name.encrypt(ctx, local_key_id)
///     }
/// }
/// ```
#[must_use]
pub struct KeyStoreContext<'a, Ids: KeyIds> {
    pub(super) global_keys: GlobalKeys<'a, Ids>,

    pub(super) local_symmetric_keys: Box<dyn StoreBackend<Ids::Symmetric>>,
    pub(super) local_asymmetric_keys: Box<dyn StoreBackend<Ids::Asymmetric>>,

    // Make sure the context is !Send & !Sync
    pub(super) _phantom: std::marker::PhantomData<(Cell<()>, RwLockReadGuard<'static, ()>)>,
}

/// A KeyStoreContext is usually limited to a read only access to the global keys,
/// which allows us to have multiple read only contexts at the same time and do multitheaded
/// encryption/decryption. We also have the option to create a read/write context, which allows us
/// to modify the global keys, but only allows one context at a time. This is controlled by a
/// [std::sync::RwLock] on the global keys, and this struct stores both types of guards.
pub(crate) enum GlobalKeys<'a, Ids: KeyIds> {
    ReadOnly(RwLockReadGuard<'a, KeyStoreInner<Ids>>),
    ReadWrite(RwLockWriteGuard<'a, KeyStoreInner<Ids>>),
}

impl<Ids: KeyIds> GlobalKeys<'_, Ids> {
    pub fn get(&self) -> &KeyStoreInner<Ids> {
        match self {
            GlobalKeys::ReadOnly(keys) => keys,
            GlobalKeys::ReadWrite(keys) => keys,
        }
    }

    pub fn get_mut(&mut self) -> Result<&mut KeyStoreInner<Ids>> {
        match self {
            GlobalKeys::ReadOnly(_) => Err(CryptoError::ReadOnlyKeyStore),
            GlobalKeys::ReadWrite(keys) => Ok(keys),
        }
    }
}

impl<Ids: KeyIds> KeyStoreContext<'_, Ids> {
    /// Clears all the local keys stored in this context
    /// This will not affect the global keys even if this context has write access.
    /// To clear the global keys, you need to use [super::KeyStore::clear] instead.
    pub fn clear_local(&mut self) {
        self.local_symmetric_keys.clear();
        self.local_asymmetric_keys.clear();
    }

    /// Remove all symmetric keys from the context for which the predicate returns false
    /// This will also remove the keys from the global store if this context has write access
    pub fn retain_symmetric_keys(&mut self, f: fn(Ids::Symmetric) -> bool) {
        if let Ok(keys) = self.global_keys.get_mut() {
            keys.symmetric_keys.retain(f);
        }
        self.local_symmetric_keys.retain(f);
    }

    /// Remove all asymmetric keys from the context for which the predicate returns false
    /// This will also remove the keys from the global store if this context has write access
    pub fn retain_asymmetric_keys(&mut self, f: fn(Ids::Asymmetric) -> bool) {
        if let Ok(keys) = self.global_keys.get_mut() {
            keys.asymmetric_keys.retain(f);
        }
        self.local_asymmetric_keys.retain(f);
    }

    // TODO: All these encrypt x key with x key look like they need to be made generic,
    // but I haven't found the best way to do that yet.

    /// Decrypt a symmetric key into the context by using an already existing symmetric key
    ///
    /// # Arguments
    ///
    /// * `encryption_key` - The key id used to decrypt the `encrypted_key`. It must already exist
    ///   in the context
    /// * `new_key_id` - The key id where the decrypted key will be stored. If it already exists, it
    ///   will be overwritten
    /// * `encrypted_key` - The key to decrypt
    pub fn decrypt_symmetric_key_with_symmetric_key(
        &mut self,
        encryption_key: Ids::Symmetric,
        new_key_id: Ids::Symmetric,
        encrypted_key: &WrappedSymmetricKey,
    ) -> Result<Ids::Symmetric> {
        let encryption_key = self.get_symmetric_key(encryption_key)?;
        let unwrapped_key = encrypted_key.unwrap_with(encryption_key)?;

        #[allow(deprecated)]
        self.set_symmetric_key(new_key_id, unwrapped_key)?;

        // Returning the new key identifier for convenience
        Ok(new_key_id)
    }

    /// Encrypt and return a symmetric key from the context by using an already existing symmetric
    /// key
    ///
    /// # Arguments
    ///
    /// * `encryption_key` - The key id used to encrypt the `key_to_encrypt`. It must already exist
    ///   in the context
    /// * `key_to_encrypt` - The key id to encrypt. It must already exist in the context
    pub fn encrypt_symmetric_key_with_symmetric_key(
        &self,
        encryption_key: Ids::Symmetric,
        key_to_encrypt: Ids::Symmetric,
    ) -> Result<WrappedSymmetricKey> {
        let key_to_wrap = self.get_symmetric_key(key_to_encrypt)?;
        let wrapping_key = self.get_symmetric_key(encryption_key)?;
        key_to_wrap.wrap_with(wrapping_key)
    }

    /// Decapsulate a symmetric key into the context by using an already existing asymmetric key
    ///
    /// # Arguments
    ///
    /// * `decapsulation_key` - The key id used to decrypt the `encrypted_key`. It must already
    ///   exist in the context
    /// * `new_key_id` - The key id where the decrypted key will be stored. If it already exists, it
    ///   will be overwritten
    /// * `encapsulated_shared_key` - The symmetric key to decrypt
    pub fn decapsulate_key_unsigned(
        &mut self,
        decapsulation_key: Ids::Asymmetric,
        new_key_id: Ids::Symmetric,
        encapsulated_shared_key: &UnsignedSharedKey,
    ) -> Result<Ids::Symmetric> {
        let decapsulation_key = self.get_asymmetric_key(decapsulation_key)?;
        let decapsulated_key =
            encapsulated_shared_key.decapsulate_key_unsigned(decapsulation_key)?;

        #[allow(deprecated)]
        self.set_symmetric_key(new_key_id, decapsulated_key)?;

        // Returning the new key identifier for convenience
        Ok(new_key_id)
    }

    /// Encapsulate and return a symmetric key from the context by using an already existing
    /// asymmetric key
    ///
    /// # Arguments
    ///
    /// * `encapsulation_key` - The key id used to encrypt the `encapsulated_key`. It must already
    ///   exist in the context
    /// * `shared_key` - The key id to encrypt. It must already exist in the context
    pub fn encapsulate_key_unsigned(
        &self,
        encapsulation_key: Ids::Asymmetric,
        shared_key: Ids::Symmetric,
    ) -> Result<UnsignedSharedKey> {
        UnsignedSharedKey::encapsulate_key_unsigned(
            self.get_symmetric_key(shared_key)?,
            self.get_asymmetric_key(encapsulation_key)?,
        )
    }

    /// Returns `true` if the context has a symmetric key with the given identifier
    pub fn has_symmetric_key(&self, key_id: Ids::Symmetric) -> bool {
        self.get_symmetric_key(key_id).is_ok()
    }

    /// Returns `true` if the context has an asymmetric key with the given identifier
    pub fn has_asymmetric_key(&self, key_id: Ids::Asymmetric) -> bool {
        self.get_asymmetric_key(key_id).is_ok()
    }

    /// Generate a new random symmetric key and store it in the context
    pub fn generate_symmetric_key(&mut self, key_id: Ids::Symmetric) -> Result<Ids::Symmetric> {
        let key = SymmetricCryptoKey::generate(rand::thread_rng());
        #[allow(deprecated)]
        self.set_symmetric_key(key_id, key)?;
        Ok(key_id)
    }

    /// Derive a shareable key using hkdf from secret and name and store it in the context.
    ///
    /// A specialized variant of this function was called `CryptoService.makeSendKey` in the
    /// Bitwarden `clients` repository.
    pub fn derive_shareable_key(
        &mut self,
        key_id: Ids::Symmetric,
        secret: Zeroizing<[u8; 16]>,
        name: &str,
        info: Option<&str>,
    ) -> Result<Ids::Symmetric> {
        #[allow(deprecated)]
        self.set_symmetric_key(
            key_id,
            SymmetricCryptoKey::Aes256CbcHmacKey(derive_shareable_key(secret, name, info)),
        )?;
        Ok(key_id)
    }

    #[deprecated(note = "This function should ideally never be used outside this crate")]
    pub fn dangerous_get_symmetric_key(
        &self,
        key_id: Ids::Symmetric,
    ) -> Result<&SymmetricCryptoKey> {
        self.get_symmetric_key(key_id)
    }

    #[deprecated(note = "This function should ideally never be used outside this crate")]
    pub fn dangerous_get_asymmetric_key(
        &self,
        key_id: Ids::Asymmetric,
    ) -> Result<&AsymmetricCryptoKey> {
        self.get_asymmetric_key(key_id)
    }

    fn get_symmetric_key(&self, key_id: Ids::Symmetric) -> Result<&SymmetricCryptoKey> {
        if key_id.is_local() {
            self.local_symmetric_keys.get(key_id)
        } else {
            self.global_keys.get().symmetric_keys.get(key_id)
        }
        .ok_or_else(|| crate::CryptoError::MissingKeyId(format!("{key_id:?}")))
    }

    fn get_asymmetric_key(&self, key_id: Ids::Asymmetric) -> Result<&AsymmetricCryptoKey> {
        if key_id.is_local() {
            self.local_asymmetric_keys.get(key_id)
        } else {
            self.global_keys.get().asymmetric_keys.get(key_id)
        }
        .ok_or_else(|| crate::CryptoError::MissingKeyId(format!("{key_id:?}")))
    }

    #[deprecated(note = "This function should ideally never be used outside this crate")]
    pub fn set_symmetric_key(
        &mut self,
        key_id: Ids::Symmetric,
        key: SymmetricCryptoKey,
    ) -> Result<()> {
        if key_id.is_local() {
            self.local_symmetric_keys.upsert(key_id, key);
        } else {
            self.global_keys
                .get_mut()?
                .symmetric_keys
                .upsert(key_id, key);
        }
        Ok(())
    }

    #[deprecated(note = "This function should ideally never be used outside this crate")]
    pub fn set_asymmetric_key(
        &mut self,
        key_id: Ids::Asymmetric,
        key: AsymmetricCryptoKey,
    ) -> Result<()> {
        if key_id.is_local() {
            self.local_asymmetric_keys.upsert(key_id, key);
        } else {
            self.global_keys
                .get_mut()?
                .asymmetric_keys
                .upsert(key_id, key);
        }
        Ok(())
    }

    pub(crate) fn decrypt_data_with_symmetric_key(
        &self,
        key: Ids::Symmetric,
        data: &EncString,
    ) -> Result<Vec<u8>> {
        let key = self.get_symmetric_key(key)?;

        match (data, key) {
            (EncString::Aes256Cbc_B64 { iv, data }, SymmetricCryptoKey::Aes256CbcKey(key)) => {
                crate::aes::decrypt_aes256(iv, data.clone(), &key.enc_key)
            }
            (
                EncString::Aes256Cbc_HmacSha256_B64 { iv, mac, data },
                SymmetricCryptoKey::Aes256CbcHmacKey(key),
            ) => crate::aes::decrypt_aes256_hmac(iv, mac, data.clone(), &key.mac_key, &key.enc_key),
            _ => Err(CryptoError::InvalidKey),
        }
    }

    pub(crate) fn encrypt_data_with_symmetric_key(
        &self,
        key: Ids::Symmetric,
        data: &[u8],
    ) -> Result<EncString> {
        let key = self.get_symmetric_key(key)?;
        match key {
            SymmetricCryptoKey::Aes256CbcKey(_) => Err(CryptoError::OperationNotSupported(
                UnsupportedOperation::EncryptionNotImplementedForKey,
            )),
            SymmetricCryptoKey::Aes256CbcHmacKey(key) => EncString::encrypt_aes256_hmac(data, key),
        }
    }
}

#[cfg(test)]
#[allow(deprecated)]
mod tests {
    use crate::{
        store::{tests::DataView, KeyStore},
        traits::tests::{TestIds, TestSymmKey},
        Decryptable, Encryptable, SymmetricCryptoKey,
    };

    #[test]
    fn test_set_keys_for_encryption() {
        let mut rng = rand::thread_rng();
        let store: KeyStore<TestIds> = KeyStore::default();

        // Generate and insert a key
        let key_a0_id = TestSymmKey::A(0);
        let key_a0 = SymmetricCryptoKey::generate(&mut rng);

        store
            .context_mut()
            .set_symmetric_key(TestSymmKey::A(0), key_a0.clone())
            .unwrap();

        assert!(store.context().has_symmetric_key(key_a0_id));

        // Encrypt some data with the key
        let data = DataView("Hello, World!".to_string(), key_a0_id);
        let _encrypted = data.encrypt(&mut store.context(), key_a0_id).unwrap();
    }

    #[test]
    fn test_key_encryption() {
        let mut rng = rand::thread_rng();
        let store: KeyStore<TestIds> = KeyStore::default();

        let mut ctx = store.context();

        // Generate and insert a key
        let key_1_id = TestSymmKey::C(1);
        let key_1 = SymmetricCryptoKey::generate(&mut rng);

        ctx.set_symmetric_key(key_1_id, key_1.clone()).unwrap();

        assert!(ctx.has_symmetric_key(key_1_id));

        // Generate and insert a new key
        let key_2_id = TestSymmKey::C(2);
        let key_2 = SymmetricCryptoKey::generate(&mut rng);

        ctx.set_symmetric_key(key_2_id, key_2.clone()).unwrap();

        assert!(ctx.has_symmetric_key(key_2_id));

        // Encrypt the new key with the old key
        let key_2_enc = ctx
            .encrypt_symmetric_key_with_symmetric_key(key_1_id, key_2_id)
            .unwrap();

        // Decrypt the new key with the old key in a different identifier
        let new_key_id = TestSymmKey::C(3);

        ctx.decrypt_symmetric_key_with_symmetric_key(key_1_id, new_key_id, &key_2_enc)
            .unwrap();

        // Now `key_2_id` and `new_key_id` contain the same key, so we should be able to encrypt
        // with one and decrypt with the other

        let data = DataView("Hello, World!".to_string(), key_2_id);
        let encrypted = data.encrypt(&mut ctx, key_2_id).unwrap();

        let decrypted1 = encrypted.decrypt(&mut ctx, key_2_id).unwrap();
        let decrypted2 = encrypted.decrypt(&mut ctx, new_key_id).unwrap();

        // Assert that the decrypted data is the same
        assert_eq!(decrypted1.0, decrypted2.0);
    }
}<|MERGE_RESOLUTION|>--- conflicted
+++ resolved
@@ -8,13 +8,8 @@
 use super::KeyStoreInner;
 use crate::{
     derive_shareable_key, error::UnsupportedOperation, store::backend::StoreBackend,
-<<<<<<< HEAD
-    AsymmetricCryptoKey, AsymmetricEncString, CryptoError, EncString, KeyId, KeyIds, Result,
-    SymmetricCryptoKey, WrappedSymmetricKey,
-=======
     AsymmetricCryptoKey, CryptoError, EncString, KeyId, KeyIds, Result, SymmetricCryptoKey,
-    UnsignedSharedKey,
->>>>>>> d27f58be
+    UnsignedSharedKey, WrappedSymmetricKey,
 };
 
 /// The context of a crypto operation using [super::KeyStore]
