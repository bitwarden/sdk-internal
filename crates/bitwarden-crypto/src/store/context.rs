use std::{
    cell::Cell,
    sync::{RwLockReadGuard, RwLockWriteGuard},
};

use coset::iana::KeyOperation;
use serde::Serialize;
use zeroize::Zeroizing;

use super::KeyStoreInner;
use crate::{
    AsymmetricCryptoKey, AsymmetricPublicCryptoKey, BitwardenLegacyKeyBytes, ContentFormat,
    CoseEncrypt0Bytes, CoseKeyBytes, CoseSerializable, CryptoError, EncString, KeyDecryptable,
    KeyEncryptable, KeyId, KeyIds, LocalId, Pkcs8PrivateKeyBytes, PublicKeyEncryptionAlgorithm,
    Result, RotatedUserKeys, Signature, SignatureAlgorithm, SignedObject, SignedPublicKey,
    SignedPublicKeyMessage, SigningKey, SymmetricCryptoKey, SymmetricKeyAlgorithm,
    UnsignedSharedKey, VerifyingKey, derive_shareable_key, error::UnsupportedOperationError,
    signing, store::backend::StoreBackend,
};

/// The context of a crypto operation using [super::KeyStore]
///
/// This will usually be accessed from an implementation of [crate::Decryptable] or
/// [crate::CompositeEncryptable], [crate::PrimitiveEncryptable],
/// but can also be obtained
/// through [super::KeyStore::context]
///
/// This context contains access to the user keys stored in the [super::KeyStore] (sometimes
/// referred to as `global keys`) and it also contains it's own individual secure backend for key
/// storage. Keys stored in this individual backend are usually referred to as `local keys`, they
/// will be cleared when this context goes out of scope and is dropped and they do not affect either
/// the global [super::KeyStore] or other instances of contexts.
///
/// This context-local storage is recommended for ephemeral and temporary keys that are decrypted
/// during the course of a decrypt/encrypt operation, but won't be used after the operation itself
/// is complete.
///
/// ```rust
/// # use bitwarden_crypto::*;
/// # key_ids! {
/// #     #[symmetric]
/// #     pub enum SymmKeyId {
/// #         User,
/// #         #[local]
/// #         Local(LocalId),
/// #     }
/// #     #[asymmetric]
/// #     pub enum AsymmKeyId {
/// #         UserPrivate,
/// #         #[local]
/// #         Local(LocalId),
/// #     }
/// #     #[signing]
/// #     pub enum SigningKeyId {
/// #         UserSigning,
/// #         #[local]
/// #         Local(LocalId),
/// #     }
/// #     pub Ids => SymmKeyId, AsymmKeyId, SigningKeyId;
/// # }
/// struct Data {
///     key: EncString,
///     name: String,
/// }
/// # impl IdentifyKey<SymmKeyId> for Data {
/// #    fn key_identifier(&self) -> SymmKeyId {
/// #        SymmKeyId::User
/// #    }
/// # }
///
///
/// impl CompositeEncryptable<Ids, SymmKeyId, EncString> for Data {
///     fn encrypt_composite(&self, ctx: &mut KeyStoreContext<Ids>, key: SymmKeyId) -> Result<EncString, CryptoError> {
///         let local_key_id = ctx.unwrap_symmetric_key(key, &self.key)?;
///         self.name.encrypt(ctx, local_key_id)
///     }
/// }
/// ```
#[must_use]
pub struct KeyStoreContext<'a, Ids: KeyIds> {
    pub(super) global_keys: GlobalKeys<'a, Ids>,

    pub(super) local_symmetric_keys: Box<dyn StoreBackend<Ids::Symmetric>>,
    pub(super) local_asymmetric_keys: Box<dyn StoreBackend<Ids::Asymmetric>>,
    pub(super) local_signing_keys: Box<dyn StoreBackend<Ids::Signing>>,

    pub(super) security_state_version: u64,

    // Make sure the context is !Send & !Sync
    pub(super) _phantom: std::marker::PhantomData<(Cell<()>, RwLockReadGuard<'static, ()>)>,
}

/// A KeyStoreContext is usually limited to a read only access to the global keys,
/// which allows us to have multiple read only contexts at the same time and do multitheaded
/// encryption/decryption. We also have the option to create a read/write context, which allows us
/// to modify the global keys, but only allows one context at a time. This is controlled by a
/// [std::sync::RwLock] on the global keys, and this struct stores both types of guards.
pub(crate) enum GlobalKeys<'a, Ids: KeyIds> {
    ReadOnly(RwLockReadGuard<'a, KeyStoreInner<Ids>>),
    ReadWrite(RwLockWriteGuard<'a, KeyStoreInner<Ids>>),
}

impl<Ids: KeyIds> GlobalKeys<'_, Ids> {
    /// Get a shared reference to the underlying `KeyStoreInner`.
    ///
    /// This returns a shared reference regardless of whether the global keys were locked
    /// for read-only or read-write access. Callers who need mutable access should use
    /// `get_mut` which will return an error when the context is read-only.
    pub fn get(&self) -> &KeyStoreInner<Ids> {
        match self {
            GlobalKeys::ReadOnly(keys) => keys,
            GlobalKeys::ReadWrite(keys) => keys,
        }
    }

    /// Get a mutable reference to the underlying `KeyStoreInner`.
    ///
    /// This will succeed only when the context was created with write access. If the
    /// context is read-only an error (`CryptoError::ReadOnlyKeyStore`) is returned.
    ///
    /// # Errors
    /// Returns [`CryptoError::ReadOnlyKeyStore`] when attempting to get mutable access from
    /// a read-only context.
    pub fn get_mut(&mut self) -> Result<&mut KeyStoreInner<Ids>> {
        match self {
            GlobalKeys::ReadOnly(_) => Err(CryptoError::ReadOnlyKeyStore),
            GlobalKeys::ReadWrite(keys) => Ok(keys),
        }
    }
}

impl<Ids: KeyIds> KeyStoreContext<'_, Ids> {
    /// Clears all the local keys stored in this context
    /// This will not affect the global keys even if this context has write access.
    /// To clear the global keys, you need to use [super::KeyStore::clear] instead.
    pub fn clear_local(&mut self) {
        self.local_symmetric_keys.clear();
        self.local_asymmetric_keys.clear();
        self.local_signing_keys.clear();
    }

    /// Returns the version of the security state of the key context. This describes the user's
    /// encryption version and can be used to disable certain old / dangerous format features
    /// safely.
    pub fn get_security_state_version(&self) -> u64 {
        self.security_state_version
    }

    /// Remove all symmetric keys from the context for which the predicate returns false
    /// This will also remove the keys from the global store if this context has write access
    pub fn retain_symmetric_keys(&mut self, f: fn(Ids::Symmetric) -> bool) {
        if let Ok(keys) = self.global_keys.get_mut() {
            keys.symmetric_keys.retain(f);
        }
        self.local_symmetric_keys.retain(f);
    }

    /// Remove all asymmetric keys from the context for which the predicate returns false
    /// This will also remove the keys from the global store if this context has write access
    pub fn retain_asymmetric_keys(&mut self, f: fn(Ids::Asymmetric) -> bool) {
        if let Ok(keys) = self.global_keys.get_mut() {
            keys.asymmetric_keys.retain(f);
        }
        self.local_asymmetric_keys.retain(f);
    }

    fn drop_symmetric_key(&mut self, key_id: Ids::Symmetric) -> Result<()> {
        if key_id.is_local() {
            self.local_symmetric_keys.remove(key_id);
        } else {
            self.global_keys.get_mut()?.symmetric_keys.remove(key_id);
        }
        Ok(())
    }

    fn drop_asymmetric_key(&mut self, key_id: Ids::Asymmetric) -> Result<()> {
        if key_id.is_local() {
            self.local_asymmetric_keys.remove(key_id);
        } else {
            self.global_keys.get_mut()?.asymmetric_keys.remove(key_id);
        }
        Ok(())
    }

    fn drop_signing_key(&mut self, key_id: Ids::Signing) -> Result<()> {
        if key_id.is_local() {
            self.local_signing_keys.remove(key_id);
        } else {
            self.global_keys.get_mut()?.signing_keys.remove(key_id);
        }
        Ok(())
    }

    // TODO: All these encrypt x key with x key look like they need to be made generic,
    // but I haven't found the best way to do that yet.

    /// Decrypt a symmetric key into the context by using an already existing symmetric key
    ///
    /// # Arguments
    ///
    /// * `wrapping_key` - The key id used to decrypt the `wrapped_key`. It must already exist in
    ///   the context
    /// * `new_key_id` - The key id where the decrypted key will be stored. If it already exists, it
    ///   will be overwritten
    /// * `wrapped_key` - The key to decrypt
    pub fn unwrap_symmetric_key(
        &mut self,
        wrapping_key: Ids::Symmetric,
        wrapped_key: &EncString,
    ) -> Result<Ids::Symmetric> {
        let wrapping_key = self.get_symmetric_key(wrapping_key)?;

        let key = match (wrapped_key, wrapping_key) {
            (EncString::Aes256Cbc_B64 { iv, data }, SymmetricCryptoKey::Aes256CbcKey(key)) => {
                SymmetricCryptoKey::try_from(&BitwardenLegacyKeyBytes::from(
                    crate::aes::decrypt_aes256(iv, data.clone(), &key.enc_key)?,
                ))?
            }
            (
                EncString::Aes256Cbc_HmacSha256_B64 { iv, mac, data },
                SymmetricCryptoKey::Aes256CbcHmacKey(key),
            ) => SymmetricCryptoKey::try_from(&BitwardenLegacyKeyBytes::from(
                crate::aes::decrypt_aes256_hmac(iv, mac, data.clone(), &key.mac_key, &key.enc_key)?,
            ))?,
            (
                EncString::Cose_Encrypt0_B64 { data },
                SymmetricCryptoKey::XChaCha20Poly1305Key(key),
            ) => {
                let (content_bytes, content_format) = crate::cose::decrypt_xchacha20_poly1305(
                    &CoseEncrypt0Bytes::from(data.clone()),
                    key,
                )?;
                match content_format {
                    ContentFormat::BitwardenLegacyKey => {
                        SymmetricCryptoKey::try_from(&BitwardenLegacyKeyBytes::from(content_bytes))?
                    }
                    ContentFormat::CoseKey => SymmetricCryptoKey::try_from_cose(&content_bytes)?,
                    _ => return Err(CryptoError::InvalidKey),
                }
            }
            _ => return Err(CryptoError::InvalidKey),
        };

        let new_key_id = Ids::Symmetric::new_local(LocalId::new());

        #[allow(deprecated)]
        self.set_symmetric_key(new_key_id, key)?;

        // Returning the new key identifier for convenience
        Ok(new_key_id)
    }

    /// Move a symmetric key from a local identifier to a global identifier within the context
    ///
    /// The key value is copied to `to` and the original identifier `from` is removed.
    ///
    /// # Errors
    /// Returns an error if the source key does not exist or if setting the destination key
    /// fails (for example due to read-only global store).
    pub fn persist_symmetric_key(
        &mut self,
        from: Ids::Symmetric,
        to: Ids::Symmetric,
    ) -> Result<()> {
        if !from.is_local() || to.is_local() {
            return Err(CryptoError::InvalidKeyStoreOperation);
        }
        let key = self.get_symmetric_key(from)?.to_owned();
        self.drop_symmetric_key(from)?;
        #[allow(deprecated)]
        self.set_symmetric_key(to, key)?;
        Ok(())
    }

    /// Move an asymmetric key from a local identifier to a global identifier within the context
    ///
    /// The key value is copied to `to` and the original identifier `from` is removed.
    ///
    /// # Errors
    /// Returns an error if the source key does not exist or if setting the destination key
    /// fails (for example due to read-only global store).
    pub fn persist_asymmetric_key(
        &mut self,
        from: Ids::Asymmetric,
        to: Ids::Asymmetric,
    ) -> Result<()> {
        if !from.is_local() || to.is_local() {
            return Err(CryptoError::InvalidKeyStoreOperation);
        }
        let key = self.get_asymmetric_key(from)?.to_owned();
        self.drop_asymmetric_key(from)?;
        #[allow(deprecated)]
        self.set_asymmetric_key(to, key)?;
        Ok(())
    }

    /// Move a signing key from a local identifier to a global identifier within the context
    ///
    /// The key value at `from` will be copied to `to` and the original `from` will be removed.
    ///
    /// # Errors
    /// Returns an error if the source key does not exist or updating the destination fails.
    pub fn persist_signing_key(&mut self, from: Ids::Signing, to: Ids::Signing) -> Result<()> {
        if !from.is_local() || to.is_local() {
            return Err(CryptoError::InvalidKeyStoreOperation);
        }
        let key = self.get_signing_key(from)?.to_owned();
        self.drop_signing_key(from)?;
        #[allow(deprecated)]
        self.set_signing_key(to, key)?;
        Ok(())
    }

    /// Wrap (encrypt) a signing key with a symmetric key.
    ///
    /// The signing key identified by `key_to_wrap` will be serialized to COSE and encrypted
    /// with the symmetric `wrapping_key`, returning an `EncString` suitable for storage or
    /// transport.
    ///
    /// # Errors
    /// Returns an error if either key id does not exist or the encryption fails.
    pub fn wrap_signing_key(
        &self,
        wrapping_key: Ids::Symmetric,
        key_to_wrap: Ids::Signing,
    ) -> Result<EncString> {
        let wrapping_key = self.get_symmetric_key(wrapping_key)?;
        let signing_key = self.get_signing_key(key_to_wrap)?.to_owned();
        signing_key.to_cose().encrypt_with_key(wrapping_key)
    }

    /// Wrap (encrypt) a private/asymmetric key with a symmetric key.
    ///
    /// The private key identified by `key_to_wrap` will be serialized to DER (PKCS#8) and
    /// encrypted with `wrapping_key`, returning an `EncString` suitable for storage.
    ///
    /// # Errors
    /// Returns an error if the keys are missing or serialization/encryption fails.
    pub fn wrap_private_key(
        &self,
        wrapping_key: Ids::Symmetric,
        key_to_wrap: Ids::Asymmetric,
    ) -> Result<EncString> {
        let wrapping_key = self.get_symmetric_key(wrapping_key)?;
        let private_key = self.get_asymmetric_key(key_to_wrap)?.to_owned();
        private_key.to_der()?.encrypt_with_key(wrapping_key)
    }

    /// Decrypt and import a previously wrapped asymmetric private key into the context.
    ///
    /// The `wrapped_key` will be decrypted using `wrapping_key` and parsed as a PKCS#8
    /// private key; the resulting key will be inserted as a local asymmetric key and the
    /// new local identifier returned.
    ///
    /// # Errors
    /// Returns an error if decryption or parsing fails.
    pub fn unwrap_private_key(
        &mut self,
        wrapping_key: Ids::Symmetric,
        wrapped_key: &EncString,
    ) -> Result<Ids::Asymmetric> {
        let wrapping_key = self.get_symmetric_key(wrapping_key)?;
        let private_key_bytes: Vec<u8> = wrapped_key.decrypt_with_key(wrapping_key)?;
        let private_key =
            AsymmetricCryptoKey::from_der(&Pkcs8PrivateKeyBytes::from(private_key_bytes))?;
        self.add_local_asymmetric_key(private_key)
    }

    /// Decrypt and import a previously wrapped signing key into the context.
    ///
    /// The wrapped COSE key will be decrypted with `wrapping_key` and parsed into a
    /// `SigningKey` which is inserted as a local signing key. The new local identifier
    /// is returned.
    ///
    /// # Errors
    /// Returns an error if decryption or parsing fails.
    pub fn unwrap_signing_key(
        &mut self,
        wrapping_key: Ids::Symmetric,
        wrapped_key: &EncString,
    ) -> Result<Ids::Signing> {
        let wrapping_key = self.get_symmetric_key(wrapping_key)?;
        let signing_key_bytes: Vec<u8> = wrapped_key.decrypt_with_key(wrapping_key)?;
        let signing_key = SigningKey::from_cose(&CoseKeyBytes::from(signing_key_bytes))?;
        self.add_local_signing_key(signing_key)
    }

    /// Return the verifying (public) key corresponding to a signing key identifier.
    ///
    /// This converts the stored `SigningKey` into a `VerifyingKey` suitable for
    /// signature verification operations.
    ///
    /// # Errors
    /// Returns an error if the signing key id does not exist.
    pub fn get_verifying_key(&self, signing_key_id: Ids::Signing) -> Result<VerifyingKey> {
        let signing_key = self.get_signing_key(signing_key_id)?;
        Ok(signing_key.to_verifying_key())
    }

    /// Return the public key corresponding to an asymmetric (private) key identifier.
    ///
    /// This converts the stored private key into its public key representation.
    ///
    /// # Errors
    /// Returns an error if the asymmetric key id does not exist.
    pub fn get_public_key(
        &self,
        asymmetric_key_id: Ids::Asymmetric,
    ) -> Result<AsymmetricPublicCryptoKey> {
        let asymmetric_key = self.get_asymmetric_key(asymmetric_key_id)?;
        Ok(asymmetric_key.to_public_key())
    }

    /// Encrypt and return a symmetric key from the context by using an already existing symmetric
    /// key
    ///
    /// # Arguments
    ///
    /// * `wrapping_key` - The key id used to wrap (encrypt) the `key_to_wrap`. It must already
    ///   exist in the context
    /// * `key_to_wrap` - The key id to wrap. It must already exist in the context
    pub fn wrap_symmetric_key(
        &self,
        wrapping_key: Ids::Symmetric,
        key_to_wrap: Ids::Symmetric,
    ) -> Result<EncString> {
        use SymmetricCryptoKey::*;

        let wrapping_key_instance = self.get_symmetric_key(wrapping_key)?;
        let key_to_wrap_instance = self.get_symmetric_key(key_to_wrap)?;
        // `Aes256CbcHmacKey` can wrap keys by encrypting their byte serialization obtained using
        // `SymmetricCryptoKey::to_encoded()`. `XChaCha20Poly1305Key` need to specify the
        // content format to be either octet stream, in case the wrapped key is a Aes256CbcHmacKey
        // or `Aes256CbcKey`, or by specifying the content format to be CoseKey, in case the
        // wrapped key is a `XChaCha20Poly1305Key`.
        match (wrapping_key_instance, key_to_wrap_instance) {
            (
                Aes256CbcHmacKey(_),
                Aes256CbcHmacKey(_) | Aes256CbcKey(_) | XChaCha20Poly1305Key(_),
            ) => self.encrypt_data_with_symmetric_key(
                wrapping_key,
                key_to_wrap_instance
                    .to_encoded()
                    .as_ref()
                    .to_vec()
                    .as_slice(),
                ContentFormat::BitwardenLegacyKey,
            ),
            (XChaCha20Poly1305Key(_), _) => {
                let encoded = key_to_wrap_instance.to_encoded_raw();
                let content_format = encoded.content_format();
                self.encrypt_data_with_symmetric_key(
                    wrapping_key,
                    Into::<Vec<u8>>::into(encoded).as_slice(),
                    content_format,
                )
            }
            _ => Err(CryptoError::OperationNotSupported(
                UnsupportedOperationError::EncryptionNotImplementedForKey,
            )),
        }
    }

    /// Decapsulate a symmetric key into the context by using an already existing asymmetric key
    ///
    /// # Arguments
    ///
    /// * `decapsulation_key` - The key id used to decrypt the `encrypted_key`. It must already
    ///   exist in the context
    /// * `new_key_id` - The key id where the decrypted key will be stored. If it already exists, it
    ///   will be overwritten
    /// * `encapsulated_shared_key` - The symmetric key to decrypt
    pub fn decapsulate_key_unsigned(
        &mut self,
        decapsulation_key: Ids::Asymmetric,
        new_key_id: Ids::Symmetric,
        encapsulated_shared_key: &UnsignedSharedKey,
    ) -> Result<Ids::Symmetric> {
        let decapsulation_key = self.get_asymmetric_key(decapsulation_key)?;
        let decapsulated_key =
            encapsulated_shared_key.decapsulate_key_unsigned(decapsulation_key)?;

        #[allow(deprecated)]
        self.set_symmetric_key(new_key_id, decapsulated_key)?;

        // Returning the new key identifier for convenience
        Ok(new_key_id)
    }

    /// Encapsulate and return a symmetric key from the context by using an already existing
    /// asymmetric key
    ///
    /// # Arguments
    ///
    /// * `encapsulation_key` - The key id used to encrypt the `encapsulated_key`. It must already
    ///   exist in the context
    /// * `shared_key` - The key id to encrypt. It must already exist in the context
    pub fn encapsulate_key_unsigned(
        &self,
        encapsulation_key: Ids::Asymmetric,
        shared_key: Ids::Symmetric,
    ) -> Result<UnsignedSharedKey> {
        UnsignedSharedKey::encapsulate_key_unsigned(
            self.get_symmetric_key(shared_key)?,
            &self.get_asymmetric_key(encapsulation_key)?.to_public_key(),
        )
    }

    /// Returns `true` if the context has a symmetric key with the given identifier
    pub fn has_symmetric_key(&self, key_id: Ids::Symmetric) -> bool {
        self.get_symmetric_key(key_id).is_ok()
    }

    /// Returns `true` if the context has an asymmetric key with the given identifier
    pub fn has_asymmetric_key(&self, key_id: Ids::Asymmetric) -> bool {
        self.get_asymmetric_key(key_id).is_ok()
    }

    /// Returns `true` if the context has a signing key with the given identifier
    pub fn has_signing_key(&self, key_id: Ids::Signing) -> bool {
        self.get_signing_key(key_id).is_ok()
    }

    /// Generate a new random symmetric key and store it in the context
    pub fn generate_symmetric_key(&mut self) -> Ids::Symmetric {
        self.add_local_symmetric_key(SymmetricCryptoKey::make_aes256_cbc_hmac_key())
    }

    /// Generate a new symmetric encryption key using the specified algorithm and store it in the
    /// context as a local key
    pub fn make_symmetric_key(&mut self, algorithm: SymmetricKeyAlgorithm) -> Ids::Symmetric {
        self.add_local_symmetric_key(SymmetricCryptoKey::make(algorithm))
    }

    /// Makes a new asymmetric encryption key using the current default algorithm, and stores it in
    /// the context as a local key
    pub fn make_private_key(
        &mut self,
        algorithm: PublicKeyEncryptionAlgorithm,
    ) -> Result<Ids::Asymmetric> {
        self.add_local_asymmetric_key(AsymmetricCryptoKey::make(algorithm))
    }

    /// Makes a new signing key using the current default algorithm, and stores it in the context as
    /// a local key
    pub fn make_signing_key(&mut self, algorithm: SignatureAlgorithm) -> Result<Ids::Signing> {
        self.add_local_signing_key(SigningKey::make(algorithm))
    }

    /// Makes a new asymmetric encryption key using the current default algorithm, and stores it in
    /// the context
    pub fn make_asymmetric_key(&mut self) -> Result<Ids::Asymmetric> {
        let key = AsymmetricCryptoKey::make(PublicKeyEncryptionAlgorithm::RsaOaepSha1);
        self.add_local_asymmetric_key(key)
    }

    /// Derive a shareable key using hkdf from secret and name and store it in the context.
    ///
    /// A specialized variant of this function was called `CryptoService.makeSendKey` in the
    /// Bitwarden `clients` repository.
    pub fn derive_shareable_key(
        &mut self,
        secret: Zeroizing<[u8; 16]>,
        name: &str,
        info: Option<&str>,
    ) -> Result<Ids::Symmetric> {
        let key_id = Ids::Symmetric::new_local(LocalId::new());
        #[allow(deprecated)]
        self.set_symmetric_key(
            key_id,
            SymmetricCryptoKey::Aes256CbcHmacKey(derive_shareable_key(secret, name, info)),
        )?;
        Ok(key_id)
    }

    /// Return a reference to a symmetric key stored in the context.
    ///
    /// Deprecated: intended only for internal use and tests. This exposes the underlying
    /// `SymmetricCryptoKey` reference directly and should not be used by external code. Use
    /// the higher-level APIs (for example encryption/decryption helpers) or `get_symmetric_key`
    /// internally when possible.
    ///
    /// # Errors
    /// Returns [`CryptoError::MissingKeyId`] if the key id does not exist in the context.
    #[deprecated(note = "This function should ideally never be used outside this crate")]
    pub fn dangerous_get_symmetric_key(
        &self,
        key_id: Ids::Symmetric,
    ) -> Result<&SymmetricCryptoKey> {
        self.get_symmetric_key(key_id)
    }

    /// Return a reference to an asymmetric (private) key stored in the context.
    ///
    /// Deprecated: intended only for internal use and tests. This exposes the underlying
    /// `AsymmetricCryptoKey` reference directly and should not be used by external code. Prefer
    /// using the public key via `get_public_key` or other higher-level APIs instead.
    ///
    /// # Errors
    /// Returns [`CryptoError::MissingKeyId`] if the key id does not exist in the context.
    #[deprecated(note = "This function should ideally never be used outside this crate")]
    pub fn dangerous_get_asymmetric_key(
        &self,
        key_id: Ids::Asymmetric,
    ) -> Result<&AsymmetricCryptoKey> {
        self.get_asymmetric_key(key_id)
    }

    /// Makes a signed public key from an asymmetric private key and signing key stored in context.
    /// Signing a public key asserts ownership, and makes the claim to other users that if they want
    /// to share with you, they can use this public key.
    pub fn make_signed_public_key(
        &self,
        private_key_id: Ids::Asymmetric,
        signing_key_id: Ids::Signing,
    ) -> Result<SignedPublicKey> {
        let public_key = self.get_asymmetric_key(private_key_id)?.to_public_key();
        let signing_key = self.get_signing_key(signing_key_id)?;
        let signed_public_key =
            SignedPublicKeyMessage::from_public_key(&public_key)?.sign(signing_key)?;
        Ok(signed_public_key)
    }

    pub(crate) fn get_symmetric_key(&self, key_id: Ids::Symmetric) -> Result<&SymmetricCryptoKey> {
        if key_id.is_local() {
            self.local_symmetric_keys.get(key_id)
        } else {
            self.global_keys.get().symmetric_keys.get(key_id)
        }
        .ok_or_else(|| crate::CryptoError::MissingKeyId(format!("{key_id:?}")))
    }

    pub(super) fn get_asymmetric_key(
        &self,
        key_id: Ids::Asymmetric,
    ) -> Result<&AsymmetricCryptoKey> {
        if key_id.is_local() {
            self.local_asymmetric_keys.get(key_id)
        } else {
            self.global_keys.get().asymmetric_keys.get(key_id)
        }
        .ok_or_else(|| crate::CryptoError::MissingKeyId(format!("{key_id:?}")))
    }

    pub(super) fn get_signing_key(&self, key_id: Ids::Signing) -> Result<&SigningKey> {
        if key_id.is_local() {
            self.local_signing_keys.get(key_id)
        } else {
            self.global_keys.get().signing_keys.get(key_id)
        }
        .ok_or_else(|| crate::CryptoError::MissingKeyId(format!("{key_id:?}")))
    }

    /// Set a symmetric key in the context.
    ///
    /// # Errors
    /// Returns [`CryptoError::ReadOnlyKeyStore`] if the context does not have write access when
    /// attempting to modify the global store.
    #[deprecated(note = "This function should ideally never be used outside this crate")]
    pub fn set_symmetric_key(
        &mut self,
        key_id: Ids::Symmetric,
        key: SymmetricCryptoKey,
    ) -> Result<()> {
        self.set_symmetric_key_internal(key_id, key)
    }

    pub(crate) fn set_symmetric_key_internal(
        &mut self,
        key_id: Ids::Symmetric,
        key: SymmetricCryptoKey,
    ) -> Result<()> {
        if key_id.is_local() {
            self.local_symmetric_keys.upsert(key_id, key);
        } else {
            self.global_keys
                .get_mut()?
                .symmetric_keys
                .upsert(key_id, key);
        }
        Ok(())
    }

    /// Add a new symmetric key to the local context, returning a new unique identifier for it.
    pub fn add_local_symmetric_key(&mut self, key: SymmetricCryptoKey) -> Ids::Symmetric {
        let key_id = Ids::Symmetric::new_local(LocalId::new());
        self.local_symmetric_keys.upsert(key_id, key);
        key_id
    }

    /// Get the type of a symmetric key stored in the context.
    pub fn get_symmetric_key_algorithm(
        &self,
        key_id: Ids::Symmetric,
    ) -> Result<SymmetricKeyAlgorithm> {
        let key = self.get_symmetric_key(key_id)?;
        match key {
            // Note this is dropped soon
            SymmetricCryptoKey::Aes256CbcKey(_) => Err(CryptoError::OperationNotSupported(
                UnsupportedOperationError::EncryptionNotImplementedForKey,
            )),
            SymmetricCryptoKey::Aes256CbcHmacKey(_) => Ok(SymmetricKeyAlgorithm::Aes256CbcHmac),
            SymmetricCryptoKey::XChaCha20Poly1305Key(_) => {
                Ok(SymmetricKeyAlgorithm::XChaCha20Poly1305)
            }
        }
    }

    /// Set an asymmetric (private) key in the context.
    ///
    /// # Errors
    /// Returns [`CryptoError::ReadOnlyKeyStore`] if attempting to write to the global store when
    /// the context is read-only.
    #[deprecated(note = "This function should ideally never be used outside this crate")]
    pub fn set_asymmetric_key(
        &mut self,
        key_id: Ids::Asymmetric,
        key: AsymmetricCryptoKey,
    ) -> Result<()> {
        if key_id.is_local() {
            self.local_asymmetric_keys.upsert(key_id, key);
        } else {
            self.global_keys
                .get_mut()?
                .asymmetric_keys
                .upsert(key_id, key);
        }
        Ok(())
    }

    /// Add a new asymmetric key to the local context, returning a new unique identifier for it.
    pub fn add_local_asymmetric_key(
        &mut self,
        key: AsymmetricCryptoKey,
    ) -> Result<Ids::Asymmetric> {
        let key_id = Ids::Asymmetric::new_local(LocalId::new());
        self.local_asymmetric_keys.upsert(key_id, key);
        Ok(key_id)
    }

    /// Sets a signing key in the context
    ///
    /// # Errors
    /// Returns [`CryptoError::ReadOnlyKeyStore`] if attempting to write to the global store when
    /// the context is read-only.
    #[deprecated(note = "This function should ideally never be used outside this crate")]
    pub fn set_signing_key(&mut self, key_id: Ids::Signing, key: SigningKey) -> Result<()> {
        if key_id.is_local() {
            self.local_signing_keys.upsert(key_id, key);
        } else {
            self.global_keys.get_mut()?.signing_keys.upsert(key_id, key);
        }
        Ok(())
    }

    /// Add a new signing key to the local context, returning a new unique identifier for it.
    pub fn add_local_signing_key(&mut self, key: SigningKey) -> Result<Ids::Signing> {
        let key_id = Ids::Signing::new_local(LocalId::new());
        self.local_signing_keys.upsert(key_id, key);
        Ok(key_id)
    }

    pub(crate) fn decrypt_data_with_symmetric_key(
        &self,
        key: Ids::Symmetric,
        data: &EncString,
    ) -> Result<Vec<u8>> {
        let key = self.get_symmetric_key(key)?;

        match (data, key) {
            (EncString::Aes256Cbc_B64 { iv, data }, SymmetricCryptoKey::Aes256CbcKey(key)) => {
                crate::aes::decrypt_aes256(iv, data.clone(), &key.enc_key)
            }
            (
                EncString::Aes256Cbc_HmacSha256_B64 { iv, mac, data },
                SymmetricCryptoKey::Aes256CbcHmacKey(key),
            ) => crate::aes::decrypt_aes256_hmac(iv, mac, data.clone(), &key.mac_key, &key.enc_key),
            (
                EncString::Cose_Encrypt0_B64 { data },
                SymmetricCryptoKey::XChaCha20Poly1305Key(key),
            ) => {
                let (data, _) = crate::cose::decrypt_xchacha20_poly1305(
                    &CoseEncrypt0Bytes::from(data.clone()),
                    key,
                )?;
                Ok(data)
            }
            _ => Err(CryptoError::InvalidKey),
        }
    }

    pub(crate) fn encrypt_data_with_symmetric_key(
        &self,
        key: Ids::Symmetric,
        data: &[u8],
        content_format: ContentFormat,
    ) -> Result<EncString> {
        let key = self.get_symmetric_key(key)?;
        match key {
            SymmetricCryptoKey::Aes256CbcKey(_) => Err(CryptoError::OperationNotSupported(
                UnsupportedOperationError::EncryptionNotImplementedForKey,
            )),
            SymmetricCryptoKey::Aes256CbcHmacKey(key) => EncString::encrypt_aes256_hmac(data, key),
            SymmetricCryptoKey::XChaCha20Poly1305Key(key) => {
                if !key.supported_operations.contains(&KeyOperation::Encrypt) {
                    return Err(CryptoError::KeyOperationNotSupported(KeyOperation::Encrypt));
                }
                EncString::encrypt_xchacha20_poly1305(data, key, content_format)
            }
        }
    }

    /// Signs the given data using the specified signing key, for the given
    /// [crate::SigningNamespace] and returns the signature and the serialized message. See
    /// [crate::SigningKey::sign]
    pub fn sign<Message: Serialize>(
        &self,
        key: Ids::Signing,
        message: &Message,
        namespace: &crate::SigningNamespace,
    ) -> Result<SignedObject> {
        self.get_signing_key(key)?.sign(message, namespace)
    }

    /// Signs the given data using the specified signing key, for the given
    /// [crate::SigningNamespace] and returns the signature and the serialized message. See
    /// [crate::SigningKey::sign_detached]
    #[allow(unused)]
    pub(crate) fn sign_detached<Message: Serialize>(
        &self,
        key: Ids::Signing,
        message: &Message,
        namespace: &crate::SigningNamespace,
    ) -> Result<(Signature, signing::SerializedMessage)> {
        self.get_signing_key(key)?.sign_detached(message, namespace)
    }

    /// Re-encrypts the user's keys with the provided symmetric key for a v2 user.
    pub fn dangerous_get_v2_rotated_account_keys(
        &self,
        current_user_private_key_id: Ids::Asymmetric,
        current_user_signing_key_id: Ids::Signing,
    ) -> Result<RotatedUserKeys> {
        crate::dangerous_get_v2_rotated_account_keys(
            current_user_private_key_id,
            current_user_signing_key_id,
            self,
        )
    }
}

#[cfg(test)]
#[allow(deprecated)]
mod tests {
    use serde::{Deserialize, Serialize};

    use crate::{
        AsymmetricCryptoKey, AsymmetricPublicCryptoKey, CompositeEncryptable, CoseKeyBytes,
<<<<<<< HEAD
        CoseSerializable, CryptoError, Decryptable, KeyDecryptable, Pkcs8PrivateKeyBytes,
=======
        CoseSerializable, CryptoError, Decryptable, KeyDecryptable, LocalId, Pkcs8PrivateKeyBytes,
>>>>>>> 6aebfa02
        SignatureAlgorithm, SigningKey, SigningNamespace, SymmetricCryptoKey,
        SymmetricKeyAlgorithm,
        store::{
            KeyStore,
            tests::{Data, DataView},
        },
        traits::tests::{TestIds, TestSigningKey, TestSymmKey},
    };

    #[test]
    fn test_set_signing_key() {
        let store: KeyStore<TestIds> = KeyStore::default();

        // Generate and insert a key
        let key_a0_id = TestSigningKey::A(0);
        let key_a0 = SigningKey::make(SignatureAlgorithm::Ed25519);
        store
            .context_mut()
            .set_signing_key(key_a0_id, key_a0)
            .unwrap();
    }

    #[test]
    fn test_set_keys_for_encryption() {
        let store: KeyStore<TestIds> = KeyStore::default();

        // Generate and insert a key
        let key_a0_id = TestSymmKey::A(0);
        let local_key_id = store
            .context_mut()
            .make_symmetric_key(SymmetricKeyAlgorithm::Aes256CbcHmac);
        store
            .context_mut()
            .persist_symmetric_key(local_key_id, TestSymmKey::A(0))
            .unwrap();

        assert!(store.context().has_symmetric_key(key_a0_id));

        // Encrypt some data with the key
        let data = DataView("Hello, World!".to_string(), key_a0_id);
        let _encrypted: Data = data
            .encrypt_composite(&mut store.context(), key_a0_id)
            .unwrap();
    }

    #[test]
    fn test_key_encryption() {
        let store: KeyStore<TestIds> = KeyStore::default();

        let mut ctx = store.context();

        // Generate and insert a key
        let key_1_id = ctx.make_symmetric_key(SymmetricKeyAlgorithm::Aes256CbcHmac);

        assert!(ctx.has_symmetric_key(key_1_id));

        // Generate and insert a new key
        let key_2_id = ctx.make_symmetric_key(SymmetricKeyAlgorithm::Aes256CbcHmac);

        assert!(ctx.has_symmetric_key(key_2_id));

        // Encrypt the new key with the old key
        let key_2_enc = ctx.wrap_symmetric_key(key_1_id, key_2_id).unwrap();

        // Decrypt the new key with the old key in a different identifier
        let new_key_id = ctx.unwrap_symmetric_key(key_1_id, &key_2_enc).unwrap();

        // Now `key_2_id` and `new_key_id` contain the same key, so we should be able to encrypt
        // with one and decrypt with the other

        let data = DataView("Hello, World!".to_string(), key_2_id);
        let encrypted = data.encrypt_composite(&mut ctx, key_2_id).unwrap();

        let decrypted1 = encrypted.decrypt(&mut ctx, key_2_id).unwrap();
        let decrypted2 = encrypted.decrypt(&mut ctx, new_key_id).unwrap();

        // Assert that the decrypted data is the same
        assert_eq!(decrypted1.0, decrypted2.0);
    }

    #[test]
    fn test_wrap_unwrap() {
        let store: KeyStore<TestIds> = KeyStore::default();
        let mut ctx = store.context_mut();

        // Aes256 CBC HMAC keys
        let key_aes_1_id = TestSymmKey::A(1);
        let local_key_1_id = ctx.make_symmetric_key(SymmetricKeyAlgorithm::Aes256CbcHmac);
        ctx.persist_symmetric_key(local_key_1_id, key_aes_1_id)
            .unwrap();
        let key_aes_2_id = TestSymmKey::A(2);
        let local_key_2_id = ctx.make_symmetric_key(SymmetricKeyAlgorithm::Aes256CbcHmac);
        ctx.persist_symmetric_key(local_key_2_id, key_aes_2_id)
            .unwrap();

        // XChaCha20 Poly1305 keys
        let key_xchacha_3_id = TestSymmKey::A(3);
        let key_xchacha_3 = SymmetricCryptoKey::make_xchacha20_poly1305_key();
        ctx.set_symmetric_key(key_xchacha_3_id, key_xchacha_3.clone())
            .unwrap();
        let key_xchacha_4_id = TestSymmKey::A(4);
        let key_xchacha_4 = SymmetricCryptoKey::make_xchacha20_poly1305_key();
        ctx.set_symmetric_key(key_xchacha_4_id, key_xchacha_4.clone())
            .unwrap();

        // Wrap and unwrap the keys
        let wrapped_key_1_2 = ctx.wrap_symmetric_key(key_aes_1_id, key_aes_2_id).unwrap();
        let wrapped_key_1_3 = ctx
            .wrap_symmetric_key(key_aes_1_id, key_xchacha_3_id)
            .unwrap();
        let wrapped_key_3_1 = ctx
            .wrap_symmetric_key(key_xchacha_3_id, key_aes_1_id)
            .unwrap();
        let wrapped_key_3_4 = ctx
            .wrap_symmetric_key(key_xchacha_3_id, key_xchacha_4_id)
            .unwrap();

        // Unwrap the keys
        let _unwrapped_key_2 = ctx
            .unwrap_symmetric_key(key_aes_1_id, &wrapped_key_1_2)
            .unwrap();
        let _unwrapped_key_3 = ctx
            .unwrap_symmetric_key(key_aes_1_id, &wrapped_key_1_3)
            .unwrap();
        let _unwrapped_key_1 = ctx
            .unwrap_symmetric_key(key_xchacha_3_id, &wrapped_key_3_1)
            .unwrap();
        let _unwrapped_key_4 = ctx
            .unwrap_symmetric_key(key_xchacha_3_id, &wrapped_key_3_4)
            .unwrap();
    }

    #[test]
    fn test_signing() {
        let store: KeyStore<TestIds> = KeyStore::default();

        // Generate and insert a key
        let key_a0_id = TestSigningKey::A(0);
        let key_a0 = SigningKey::make(SignatureAlgorithm::Ed25519);
        let verifying_key = key_a0.to_verifying_key();
        store
            .context_mut()
            .set_signing_key(key_a0_id, key_a0)
            .unwrap();

        assert!(store.context().has_signing_key(key_a0_id));

        // Sign some data with the key
        #[derive(Serialize, Deserialize)]
        struct TestData {
            data: String,
        }
        let signed_object = store
            .context()
            .sign(
                key_a0_id,
                &TestData {
                    data: "Hello".to_string(),
                },
                &SigningNamespace::ExampleNamespace,
            )
            .unwrap();
        let payload: Result<TestData, CryptoError> =
            signed_object.verify_and_unwrap(&verifying_key, &SigningNamespace::ExampleNamespace);
        assert!(payload.is_ok());

        let (signature, serialized_message) = store
            .context()
            .sign_detached(
                key_a0_id,
                &TestData {
                    data: "Hello".to_string(),
                },
                &SigningNamespace::ExampleNamespace,
            )
            .unwrap();
        assert!(signature.verify(
            serialized_message.as_bytes(),
            &verifying_key,
            &SigningNamespace::ExampleNamespace
        ))
    }

    #[test]
    fn test_account_key_rotation() {
        let store: KeyStore<TestIds> = KeyStore::default();
        let mut ctx = store.context_mut();

        // Make the keys
        let current_user_signing_key_id =
            ctx.make_signing_key(SignatureAlgorithm::Ed25519).unwrap();
        let current_user_private_key_id = ctx.make_asymmetric_key().unwrap();

        // Get the rotated account keys
        let rotated_keys = ctx
            .dangerous_get_v2_rotated_account_keys(
                current_user_private_key_id,
                current_user_signing_key_id,
            )
            .unwrap();

        // Public/Private key
        assert_eq!(
            AsymmetricPublicCryptoKey::from_der(&rotated_keys.public_key)
                .unwrap()
                .to_der()
                .unwrap(),
            ctx.get_asymmetric_key(current_user_private_key_id)
                .unwrap()
                .to_public_key()
                .to_der()
                .unwrap()
        );
        let decrypted_private_key: Vec<u8> = rotated_keys
            .private_key
            .decrypt_with_key(&rotated_keys.user_key)
            .unwrap();
        let private_key =
            AsymmetricCryptoKey::from_der(&Pkcs8PrivateKeyBytes::from(decrypted_private_key))
                .unwrap();
        assert_eq!(
            private_key.to_der().unwrap(),
            ctx.get_asymmetric_key(current_user_private_key_id)
                .unwrap()
                .to_der()
                .unwrap()
        );

        // Signing Key
        let decrypted_signing_key: Vec<u8> = rotated_keys
            .signing_key
            .decrypt_with_key(&rotated_keys.user_key)
            .unwrap();
        let signing_key =
            SigningKey::from_cose(&CoseKeyBytes::from(decrypted_signing_key)).unwrap();
        assert_eq!(
            signing_key.to_cose(),
            ctx.get_signing_key(current_user_signing_key_id)
                .unwrap()
                .to_cose(),
        );

        // Signed Public Key
        let signed_public_key = rotated_keys.signed_public_key;
        let unwrapped_key = signed_public_key
            .verify_and_unwrap(
                &ctx.get_signing_key(current_user_signing_key_id)
                    .unwrap()
                    .to_verifying_key(),
            )
            .unwrap();
        assert_eq!(
            unwrapped_key.to_der().unwrap(),
            ctx.get_asymmetric_key(current_user_private_key_id)
                .unwrap()
                .to_public_key()
                .to_der()
                .unwrap()
        );
    }

    #[test]
    fn test_encrypt_fails_when_operation_not_allowed() {
        use coset::iana::KeyOperation;
        let store = KeyStore::<TestIds>::default();
        let mut ctx = store.context_mut();
        let key_id = TestSymmKey::A(0);
        // Key with only Decrypt allowed
        let key = SymmetricCryptoKey::XChaCha20Poly1305Key(crate::XChaCha20Poly1305Key {
            key_id: [0u8; 16],
            enc_key: Box::pin([0u8; 32].into()),
            supported_operations: vec![KeyOperation::Decrypt],
        });
        ctx.set_symmetric_key(key_id, key).unwrap();
        let data = DataView("should fail".to_string(), key_id);
        let result = data.encrypt_composite(&mut ctx, key_id);
        assert!(
            matches!(
                result,
                Err(CryptoError::KeyOperationNotSupported(KeyOperation::Encrypt))
            ),
            "Expected encrypt to fail with KeyOperationNotSupported",
        );
    }

    #[test]
    fn test_move_key() {
        let store: KeyStore<TestIds> = KeyStore::default();
        let mut ctx = store.context_mut();

        // Generate and insert a key
        let key = ctx.make_symmetric_key(SymmetricKeyAlgorithm::Aes256CbcHmac);

        assert!(ctx.has_symmetric_key(key));

        // Move the key to a new identifier
        let new_key_id = TestSymmKey::A(1);
        ctx.persist_symmetric_key(key, new_key_id).unwrap();

        // Ensure the old key id is gone and the new `one has the key
        assert!(!ctx.has_symmetric_key(key));
        assert!(ctx.has_symmetric_key(new_key_id));
    }
}<|MERGE_RESOLUTION|>--- conflicted
+++ resolved
@@ -856,11 +856,7 @@
 
     use crate::{
         AsymmetricCryptoKey, AsymmetricPublicCryptoKey, CompositeEncryptable, CoseKeyBytes,
-<<<<<<< HEAD
-        CoseSerializable, CryptoError, Decryptable, KeyDecryptable, Pkcs8PrivateKeyBytes,
-=======
         CoseSerializable, CryptoError, Decryptable, KeyDecryptable, LocalId, Pkcs8PrivateKeyBytes,
->>>>>>> 6aebfa02
         SignatureAlgorithm, SigningKey, SigningNamespace, SymmetricCryptoKey,
         SymmetricKeyAlgorithm,
         store::{
