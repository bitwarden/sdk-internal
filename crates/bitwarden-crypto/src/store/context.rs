use std::{
    cell::Cell,
    sync::{RwLockReadGuard, RwLockWriteGuard},
};

use coset::iana::KeyOperation;
use serde::Serialize;
use zeroize::Zeroizing;

use super::KeyStoreInner;
use crate::{
<<<<<<< HEAD
    AsymmetricCryptoKey, BitwardenLegacyKeyBytes, ContentFormat, CoseEncrypt0Bytes, CryptoError,
    EncString, KeyId, KeyIds, PublicKeyEncryptionAlgorithm, Result, RotatedUserKeys, Signature,
    SignatureAlgorithm, SignedObject, SignedPublicKey, SignedPublicKeyMessage, SigningKey,
    SymmetricCryptoKey, UnsignedSharedKey, derive_shareable_key, ensure,
    error::UnsupportedOperationError, signing, store::backend::StoreBackend,
=======
    AsymmetricCryptoKey, BitwardenLegacyKeyBytes, ContentFormat, CryptoError, EncString, KeyId,
    KeyIds, LocalId, PublicKeyEncryptionAlgorithm, Result, RotatedUserKeys, Signature,
    SignatureAlgorithm, SignedObject, SignedPublicKey, SignedPublicKeyMessage, SigningKey,
    SymmetricCryptoKey, UnsignedSharedKey, derive_shareable_key, error::UnsupportedOperationError,
    signing, store::backend::StoreBackend,
>>>>>>> d37361be
};

/// The context of a crypto operation using [super::KeyStore]
///
/// This will usually be accessed from an implementation of [crate::Decryptable] or
/// [crate::CompositeEncryptable], [crate::PrimitiveEncryptable],
/// but can also be obtained
/// through [super::KeyStore::context]
///
/// This context contains access to the user keys stored in the [super::KeyStore] (sometimes
/// referred to as `global keys`) and it also contains it's own individual secure backend for key
/// storage. Keys stored in this individual backend are usually referred to as `local keys`, they
/// will be cleared when this context goes out of scope and is dropped and they do not affect either
/// the global [super::KeyStore] or other instances of contexts.
///
/// This context-local storage is recommended for ephemeral and temporary keys that are decrypted
/// during the course of a decrypt/encrypt operation, but won't be used after the operation itself
/// is complete.
///
/// ```rust
/// # use bitwarden_crypto::*;
/// # key_ids! {
/// #     #[symmetric]
/// #     pub enum SymmKeyId {
/// #         User,
/// #         #[local]
/// #         Local(LocalId),
/// #     }
/// #     #[asymmetric]
/// #     pub enum AsymmKeyId {
/// #         UserPrivate,
/// #         #[local]
/// #         Local(LocalId),
/// #     }
/// #     #[signing]
/// #     pub enum SigningKeyId {
/// #         UserSigning,
/// #         #[local]
/// #         Local(LocalId),
/// #     }
/// #     pub Ids => SymmKeyId, AsymmKeyId, SigningKeyId;
/// # }
/// struct Data {
///     key: EncString,
///     name: String,
/// }
/// # impl IdentifyKey<SymmKeyId> for Data {
/// #    fn key_identifier(&self) -> SymmKeyId {
/// #        SymmKeyId::User
/// #    }
/// # }
///
///
/// impl CompositeEncryptable<Ids, SymmKeyId, EncString> for Data {
///     fn encrypt_composite(&self, ctx: &mut KeyStoreContext<Ids>, key: SymmKeyId) -> Result<EncString, CryptoError> {
///         let local_key_id = ctx.unwrap_symmetric_key(key, &self.key)?;
///         self.name.encrypt(ctx, local_key_id)
///     }
/// }
/// ```
#[must_use]
pub struct KeyStoreContext<'a, Ids: KeyIds> {
    pub(super) global_keys: GlobalKeys<'a, Ids>,

    pub(super) local_symmetric_keys: Box<dyn StoreBackend<Ids::Symmetric>>,
    pub(super) local_asymmetric_keys: Box<dyn StoreBackend<Ids::Asymmetric>>,
    pub(super) local_signing_keys: Box<dyn StoreBackend<Ids::Signing>>,

    // Make sure the context is !Send & !Sync
    pub(super) _phantom: std::marker::PhantomData<(Cell<()>, RwLockReadGuard<'static, ()>)>,
}

/// A KeyStoreContext is usually limited to a read only access to the global keys,
/// which allows us to have multiple read only contexts at the same time and do multitheaded
/// encryption/decryption. We also have the option to create a read/write context, which allows us
/// to modify the global keys, but only allows one context at a time. This is controlled by a
/// [std::sync::RwLock] on the global keys, and this struct stores both types of guards.
pub(crate) enum GlobalKeys<'a, Ids: KeyIds> {
    ReadOnly(RwLockReadGuard<'a, KeyStoreInner<Ids>>),
    ReadWrite(RwLockWriteGuard<'a, KeyStoreInner<Ids>>),
}

impl<Ids: KeyIds> GlobalKeys<'_, Ids> {
    pub fn get(&self) -> &KeyStoreInner<Ids> {
        match self {
            GlobalKeys::ReadOnly(keys) => keys,
            GlobalKeys::ReadWrite(keys) => keys,
        }
    }

    pub fn get_mut(&mut self) -> Result<&mut KeyStoreInner<Ids>> {
        match self {
            GlobalKeys::ReadOnly(_) => Err(CryptoError::ReadOnlyKeyStore),
            GlobalKeys::ReadWrite(keys) => Ok(keys),
        }
    }
}

impl<Ids: KeyIds> KeyStoreContext<'_, Ids> {
    /// Clears all the local keys stored in this context
    /// This will not affect the global keys even if this context has write access.
    /// To clear the global keys, you need to use [super::KeyStore::clear] instead.
    pub fn clear_local(&mut self) {
        self.local_symmetric_keys.clear();
        self.local_asymmetric_keys.clear();
        self.local_signing_keys.clear();
    }

    /// Remove all symmetric keys from the context for which the predicate returns false
    /// This will also remove the keys from the global store if this context has write access
    pub fn retain_symmetric_keys(&mut self, f: fn(Ids::Symmetric) -> bool) {
        if let Ok(keys) = self.global_keys.get_mut() {
            keys.symmetric_keys.retain(f);
        }
        self.local_symmetric_keys.retain(f);
    }

    /// Remove all asymmetric keys from the context for which the predicate returns false
    /// This will also remove the keys from the global store if this context has write access
    pub fn retain_asymmetric_keys(&mut self, f: fn(Ids::Asymmetric) -> bool) {
        if let Ok(keys) = self.global_keys.get_mut() {
            keys.asymmetric_keys.retain(f);
        }
        self.local_asymmetric_keys.retain(f);
    }

    // TODO: All these encrypt x key with x key look like they need to be made generic,
    // but I haven't found the best way to do that yet.

    /// Decrypt a symmetric key into the context by using an already existing symmetric key
    ///
    /// # Arguments
    ///
    /// * `wrapping_key` - The key id used to decrypt the `wrapped_key`. It must already exist in
    ///   the context
    /// * `new_key_id` - The key id where the decrypted key will be stored. If it already exists, it
    ///   will be overwritten
    /// * `wrapped_key` - The key to decrypt
    pub fn unwrap_symmetric_key(
        &mut self,
        wrapping_key: Ids::Symmetric,
        wrapped_key: &EncString,
    ) -> Result<Ids::Symmetric> {
        let wrapping_key = self.get_symmetric_key(wrapping_key)?;

        let key = match (wrapped_key, wrapping_key) {
            (EncString::Aes256Cbc_B64 { iv, data }, SymmetricCryptoKey::Aes256CbcKey(key)) => {
                SymmetricCryptoKey::try_from(&BitwardenLegacyKeyBytes::from(
                    crate::aes::decrypt_aes256(iv, data.clone(), &key.enc_key)?,
                ))?
            }
            (
                EncString::Aes256Cbc_HmacSha256_B64 { iv, mac, data },
                SymmetricCryptoKey::Aes256CbcHmacKey(key),
            ) => SymmetricCryptoKey::try_from(&BitwardenLegacyKeyBytes::from(
                crate::aes::decrypt_aes256_hmac(iv, mac, data.clone(), &key.mac_key, &key.enc_key)?,
            ))?,
            (
                EncString::Cose_Encrypt0_B64 { data },
                SymmetricCryptoKey::XChaCha20Poly1305Key(key),
            ) => {
                let (content_bytes, content_format) = crate::cose::decrypt_xchacha20_poly1305(
                    &CoseEncrypt0Bytes::from(data.clone()),
                    key,
                )?;
                match content_format {
                    ContentFormat::BitwardenLegacyKey => {
                        SymmetricCryptoKey::try_from(&BitwardenLegacyKeyBytes::from(content_bytes))?
                    }
                    ContentFormat::CoseKey => SymmetricCryptoKey::try_from_cose(&content_bytes)?,
                    _ => return Err(CryptoError::InvalidKey),
                }
            }
            _ => return Err(CryptoError::InvalidKey),
        };

        let new_key_id = Ids::Symmetric::new_local(LocalId::new());

        #[allow(deprecated)]
        self.set_symmetric_key(new_key_id, key)?;

        // Returning the new key identifier for convenience
        Ok(new_key_id)
    }

    /// Encrypt and return a symmetric key from the context by using an already existing symmetric
    /// key
    ///
    /// # Arguments
    ///
    /// * `wrapping_key` - The key id used to wrap (encrypt) the `key_to_wrap`. It must already
    ///   exist in the context
    /// * `key_to_wrap` - The key id to wrap. It must already exist in the context
    pub fn wrap_symmetric_key(
        &self,
        wrapping_key: Ids::Symmetric,
        key_to_wrap: Ids::Symmetric,
    ) -> Result<EncString> {
        use SymmetricCryptoKey::*;

        let wrapping_key_instance = self.get_symmetric_key(wrapping_key)?;
        let key_to_wrap_instance = self.get_symmetric_key(key_to_wrap)?;
        // `Aes256CbcHmacKey` can wrap keys by encrypting their byte serialization obtained using
        // `SymmetricCryptoKey::to_encoded()`. `XChaCha20Poly1305Key` need to specify the
        // content format to be either octet stream, in case the wrapped key is a Aes256CbcHmacKey
        // or `Aes256CbcKey`, or by specifying the content format to be CoseKey, in case the
        // wrapped key is a `XChaCha20Poly1305Key`.
        match (wrapping_key_instance, key_to_wrap_instance) {
            (
                Aes256CbcHmacKey(_),
                Aes256CbcHmacKey(_) | Aes256CbcKey(_) | XChaCha20Poly1305Key(_),
            ) => self.encrypt_data_with_symmetric_key(
                wrapping_key,
                key_to_wrap_instance
                    .to_encoded()
                    .as_ref()
                    .to_vec()
                    .as_slice(),
                ContentFormat::BitwardenLegacyKey,
            ),
            (XChaCha20Poly1305Key(_), _) => {
                let encoded = key_to_wrap_instance.to_encoded_raw();
                let content_format = encoded.content_format();
                self.encrypt_data_with_symmetric_key(
                    wrapping_key,
                    Into::<Vec<u8>>::into(encoded).as_slice(),
                    content_format,
                )
            }
            _ => Err(CryptoError::OperationNotSupported(
                UnsupportedOperationError::EncryptionNotImplementedForKey,
            )),
        }
    }

    /// Decapsulate a symmetric key into the context by using an already existing asymmetric key
    ///
    /// # Arguments
    ///
    /// * `decapsulation_key` - The key id used to decrypt the `encrypted_key`. It must already
    ///   exist in the context
    /// * `new_key_id` - The key id where the decrypted key will be stored. If it already exists, it
    ///   will be overwritten
    /// * `encapsulated_shared_key` - The symmetric key to decrypt
    pub fn decapsulate_key_unsigned(
        &mut self,
        decapsulation_key: Ids::Asymmetric,
        new_key_id: Ids::Symmetric,
        encapsulated_shared_key: &UnsignedSharedKey,
    ) -> Result<Ids::Symmetric> {
        let decapsulation_key = self.get_asymmetric_key(decapsulation_key)?;
        let decapsulated_key =
            encapsulated_shared_key.decapsulate_key_unsigned(decapsulation_key)?;

        #[allow(deprecated)]
        self.set_symmetric_key(new_key_id, decapsulated_key)?;

        // Returning the new key identifier for convenience
        Ok(new_key_id)
    }

    /// Encapsulate and return a symmetric key from the context by using an already existing
    /// asymmetric key
    ///
    /// # Arguments
    ///
    /// * `encapsulation_key` - The key id used to encrypt the `encapsulated_key`. It must already
    ///   exist in the context
    /// * `shared_key` - The key id to encrypt. It must already exist in the context
    pub fn encapsulate_key_unsigned(
        &self,
        encapsulation_key: Ids::Asymmetric,
        shared_key: Ids::Symmetric,
    ) -> Result<UnsignedSharedKey> {
        UnsignedSharedKey::encapsulate_key_unsigned(
            self.get_symmetric_key(shared_key)?,
            &self.get_asymmetric_key(encapsulation_key)?.to_public_key(),
        )
    }

    /// Returns `true` if the context has a symmetric key with the given identifier
    pub fn has_symmetric_key(&self, key_id: Ids::Symmetric) -> bool {
        self.get_symmetric_key(key_id).is_ok()
    }

    /// Returns `true` if the context has an asymmetric key with the given identifier
    pub fn has_asymmetric_key(&self, key_id: Ids::Asymmetric) -> bool {
        self.get_asymmetric_key(key_id).is_ok()
    }

    /// Returns `true` if the context has a signing key with the given identifier
    pub fn has_signing_key(&self, key_id: Ids::Signing) -> bool {
        self.get_signing_key(key_id).is_ok()
    }

    /// Generate a new random symmetric key and store it in the context
    pub fn generate_symmetric_key(&mut self) -> Result<Ids::Symmetric> {
        self.add_local_symmetric_key(SymmetricCryptoKey::make_aes256_cbc_hmac_key())
    }

    /// Generate a new random xchacha20-poly1305 symmetric key and store it in the context
    #[cfg(test)]
    pub(crate) fn make_cose_symmetric_key(
        &mut self,
        key_id: Ids::Symmetric,
    ) -> Result<Ids::Symmetric> {
        let key = SymmetricCryptoKey::make_xchacha20_poly1305_key();
        #[allow(deprecated)]
        self.set_symmetric_key(key_id, key)?;
        Ok(key_id)
    }

    /// Makes a new asymmetric encryption key using the current default algorithm, and stores it in
    /// the context
    pub fn make_asymmetric_key(&mut self) -> Result<Ids::Asymmetric> {
        let key = AsymmetricCryptoKey::make(PublicKeyEncryptionAlgorithm::RsaOaepSha1);
        self.add_local_asymmetric_key(key)
    }

    /// Generate a new signature key using the current default algorithm, and store it in the
    /// context
    pub fn make_signing_key(&mut self) -> Result<Ids::Signing> {
        self.add_local_signing_key(SigningKey::make(SignatureAlgorithm::default_algorithm()))
    }

    /// Derive a shareable key using hkdf from secret and name and store it in the context.
    ///
    /// A specialized variant of this function was called `CryptoService.makeSendKey` in the
    /// Bitwarden `clients` repository.
    pub fn derive_shareable_key(
        &mut self,
        secret: Zeroizing<[u8; 16]>,
        name: &str,
        info: Option<&str>,
    ) -> Result<Ids::Symmetric> {
        let key_id = Ids::Symmetric::new_local(LocalId::new());
        #[allow(deprecated)]
        self.set_symmetric_key(
            key_id,
            SymmetricCryptoKey::Aes256CbcHmacKey(derive_shareable_key(secret, name, info)),
        )?;
        Ok(key_id)
    }

    #[deprecated(note = "This function should ideally never be used outside this crate")]
    #[allow(missing_docs)]
    pub fn dangerous_get_symmetric_key(
        &self,
        key_id: Ids::Symmetric,
    ) -> Result<&SymmetricCryptoKey> {
        self.get_symmetric_key(key_id)
    }

    #[deprecated(note = "This function should ideally never be used outside this crate")]
    #[allow(missing_docs)]
    pub fn dangerous_get_asymmetric_key(
        &self,
        key_id: Ids::Asymmetric,
    ) -> Result<&AsymmetricCryptoKey> {
        self.get_asymmetric_key(key_id)
    }

    /// Makes a signed public key from an asymmetric private key and signing key stored in context.
    /// Signing a public key asserts ownership, and makes the claim to other users that if they want
    /// to share with you, they can use this public key.
    pub fn make_signed_public_key(
        &self,
        private_key_id: Ids::Asymmetric,
        signing_key_id: Ids::Signing,
    ) -> Result<SignedPublicKey> {
        let public_key = self.get_asymmetric_key(private_key_id)?.to_public_key();
        let signing_key = self.get_signing_key(signing_key_id)?;
        let signed_public_key =
            SignedPublicKeyMessage::from_public_key(&public_key)?.sign(signing_key)?;
        Ok(signed_public_key)
    }

    pub(crate) fn get_symmetric_key(&self, key_id: Ids::Symmetric) -> Result<&SymmetricCryptoKey> {
        if key_id.is_local() {
            self.local_symmetric_keys.get(key_id)
        } else {
            self.global_keys.get().symmetric_keys.get(key_id)
        }
        .ok_or_else(|| crate::CryptoError::MissingKeyId(format!("{key_id:?}")))
    }

    pub(super) fn get_asymmetric_key(
        &self,
        key_id: Ids::Asymmetric,
    ) -> Result<&AsymmetricCryptoKey> {
        if key_id.is_local() {
            self.local_asymmetric_keys.get(key_id)
        } else {
            self.global_keys.get().asymmetric_keys.get(key_id)
        }
        .ok_or_else(|| crate::CryptoError::MissingKeyId(format!("{key_id:?}")))
    }

    pub(super) fn get_signing_key(&self, key_id: Ids::Signing) -> Result<&SigningKey> {
        if key_id.is_local() {
            self.local_signing_keys.get(key_id)
        } else {
            self.global_keys.get().signing_keys.get(key_id)
        }
        .ok_or_else(|| crate::CryptoError::MissingKeyId(format!("{key_id:?}")))
    }

    #[deprecated(note = "This function should ideally never be used outside this crate")]
    #[allow(missing_docs)]
    pub fn set_symmetric_key(
        &mut self,
        key_id: Ids::Symmetric,
        key: SymmetricCryptoKey,
    ) -> Result<()> {
        self.set_symmetric_key_internal(key_id, key)
    }

    pub(crate) fn set_symmetric_key_internal(
        &mut self,
        key_id: Ids::Symmetric,
        key: SymmetricCryptoKey,
    ) -> Result<()> {
        if key_id.is_local() {
            self.local_symmetric_keys.upsert(key_id, key);
        } else {
            self.global_keys
                .get_mut()?
                .symmetric_keys
                .upsert(key_id, key);
        }
        Ok(())
    }

    /// Add a new symmetric key to the local context, returning a new unique identifier for it.
    pub fn add_local_symmetric_key(&mut self, key: SymmetricCryptoKey) -> Result<Ids::Symmetric> {
        let key_id = Ids::Symmetric::new_local(LocalId::new());
        self.local_symmetric_keys.upsert(key_id, key);
        Ok(key_id)
    }

    #[deprecated(note = "This function should ideally never be used outside this crate")]
    #[allow(missing_docs)]
    pub fn set_asymmetric_key(
        &mut self,
        key_id: Ids::Asymmetric,
        key: AsymmetricCryptoKey,
    ) -> Result<()> {
        if key_id.is_local() {
            self.local_asymmetric_keys.upsert(key_id, key);
        } else {
            self.global_keys
                .get_mut()?
                .asymmetric_keys
                .upsert(key_id, key);
        }
        Ok(())
    }

    /// Add a new asymmetric key to the local context, returning a new unique identifier for it.
    pub fn add_local_asymmetric_key(
        &mut self,
        key: AsymmetricCryptoKey,
    ) -> Result<Ids::Asymmetric> {
        let key_id = Ids::Asymmetric::new_local(LocalId::new());
        self.local_asymmetric_keys.upsert(key_id, key);
        Ok(key_id)
    }

    /// Sets a signing key in the context
    #[deprecated(note = "This function should ideally never be used outside this crate")]
    pub fn set_signing_key(&mut self, key_id: Ids::Signing, key: SigningKey) -> Result<()> {
        if key_id.is_local() {
            self.local_signing_keys.upsert(key_id, key);
        } else {
            self.global_keys.get_mut()?.signing_keys.upsert(key_id, key);
        }
        Ok(())
    }

    /// Add a new signing key to the local context, returning a new unique identifier for it.
    pub fn add_local_signing_key(&mut self, key: SigningKey) -> Result<Ids::Signing> {
        let key_id = Ids::Signing::new_local(LocalId::new());
        self.local_signing_keys.upsert(key_id, key);
        Ok(key_id)
    }

    pub(crate) fn decrypt_data_with_symmetric_key(
        &self,
        key: Ids::Symmetric,
        data: &EncString,
    ) -> Result<Vec<u8>> {
        let key = self.get_symmetric_key(key)?;

        match (data, key) {
            (EncString::Aes256Cbc_B64 { iv, data }, SymmetricCryptoKey::Aes256CbcKey(key)) => {
                crate::aes::decrypt_aes256(iv, data.clone(), &key.enc_key)
            }
            (
                EncString::Aes256Cbc_HmacSha256_B64 { iv, mac, data },
                SymmetricCryptoKey::Aes256CbcHmacKey(key),
            ) => crate::aes::decrypt_aes256_hmac(iv, mac, data.clone(), &key.mac_key, &key.enc_key),
            (
                EncString::Cose_Encrypt0_B64 { data },
                SymmetricCryptoKey::XChaCha20Poly1305Key(key),
            ) => {
                let (data, _) = crate::cose::decrypt_xchacha20_poly1305(
                    &CoseEncrypt0Bytes::from(data.clone()),
                    key,
                )?;
                Ok(data)
            }
            _ => Err(CryptoError::InvalidKey),
        }
    }

    pub(crate) fn encrypt_data_with_symmetric_key(
        &self,
        key: Ids::Symmetric,
        data: &[u8],
        content_format: ContentFormat,
    ) -> Result<EncString> {
        let key = self.get_symmetric_key(key)?;
        match key {
            SymmetricCryptoKey::Aes256CbcKey(_) => Err(CryptoError::OperationNotSupported(
                UnsupportedOperationError::EncryptionNotImplementedForKey,
            )),
            SymmetricCryptoKey::Aes256CbcHmacKey(key) => EncString::encrypt_aes256_hmac(data, key),
            SymmetricCryptoKey::XChaCha20Poly1305Key(key) => {
                ensure!(
                    key.key_operations.contains(&KeyOperation::Encrypt) => CryptoError::KeyOperationNotSupported(KeyOperation::Encrypt)
                );
                EncString::encrypt_xchacha20_poly1305(data, key, content_format)
            }
        }
    }

    /// Signs the given data using the specified signing key, for the given
    /// [crate::SigningNamespace] and returns the signature and the serialized message. See
    /// [crate::SigningKey::sign]
    pub fn sign<Message: Serialize>(
        &self,
        key: Ids::Signing,
        message: &Message,
        namespace: &crate::SigningNamespace,
    ) -> Result<SignedObject> {
        self.get_signing_key(key)?.sign(message, namespace)
    }

    /// Signs the given data using the specified signing key, for the given
    /// [crate::SigningNamespace] and returns the signature and the serialized message. See
    /// [crate::SigningKey::sign_detached]
    #[allow(unused)]
    pub(crate) fn sign_detached<Message: Serialize>(
        &self,
        key: Ids::Signing,
        message: &Message,
        namespace: &crate::SigningNamespace,
    ) -> Result<(Signature, signing::SerializedMessage)> {
        self.get_signing_key(key)?.sign_detached(message, namespace)
    }

    /// Re-encrypts the user's keys with the provided symmetric key for a v2 user.
    pub fn dangerous_get_v2_rotated_account_keys(
        &self,
        current_user_private_key_id: Ids::Asymmetric,
        current_user_signing_key_id: Ids::Signing,
    ) -> Result<RotatedUserKeys> {
        crate::dangerous_get_v2_rotated_account_keys(
            current_user_private_key_id,
            current_user_signing_key_id,
            self,
        )
    }
}

#[cfg(test)]
#[allow(deprecated)]
mod tests {
    use serde::{Deserialize, Serialize};

    use crate::{
        AsymmetricCryptoKey, AsymmetricPublicCryptoKey, CompositeEncryptable, CoseKeyBytes,
        CoseSerializable, CryptoError, Decryptable, KeyDecryptable, LocalId, Pkcs8PrivateKeyBytes,
        SignatureAlgorithm, SigningKey, SigningNamespace, SymmetricCryptoKey,
        store::{
            KeyStore,
            tests::{Data, DataView},
        },
        traits::tests::{TestIds, TestSigningKey, TestSymmKey},
    };

    #[test]
    fn test_set_signing_key() {
        let store: KeyStore<TestIds> = KeyStore::default();

        // Generate and insert a key
        let key_a0_id = TestSigningKey::A(0);
        let key_a0 = SigningKey::make(SignatureAlgorithm::Ed25519);
        store
            .context_mut()
            .set_signing_key(key_a0_id, key_a0)
            .unwrap();
    }

    #[test]
    fn test_set_keys_for_encryption() {
        let store: KeyStore<TestIds> = KeyStore::default();

        // Generate and insert a key
        let key_a0_id = TestSymmKey::A(0);
        let key_a0 = SymmetricCryptoKey::make_aes256_cbc_hmac_key();

        store
            .context_mut()
            .set_symmetric_key(TestSymmKey::A(0), key_a0.clone())
            .unwrap();

        assert!(store.context().has_symmetric_key(key_a0_id));

        // Encrypt some data with the key
        let data = DataView("Hello, World!".to_string(), key_a0_id);
        let _encrypted: Data = data
            .encrypt_composite(&mut store.context(), key_a0_id)
            .unwrap();
    }

    #[test]
    fn test_key_encryption() {
        let store: KeyStore<TestIds> = KeyStore::default();
        let local = LocalId::new();

        let mut ctx = store.context();

        // Generate and insert a key
        let key_1_id = TestSymmKey::C(local);
        let key_1 = SymmetricCryptoKey::make_aes256_cbc_hmac_key();

        ctx.set_symmetric_key(key_1_id, key_1.clone()).unwrap();

        assert!(ctx.has_symmetric_key(key_1_id));

        // Generate and insert a new key
        let key_2_id = TestSymmKey::C(local);
        let key_2 = SymmetricCryptoKey::make_aes256_cbc_hmac_key();

        ctx.set_symmetric_key(key_2_id, key_2.clone()).unwrap();

        assert!(ctx.has_symmetric_key(key_2_id));

        // Encrypt the new key with the old key
        let key_2_enc = ctx.wrap_symmetric_key(key_1_id, key_2_id).unwrap();

        // Decrypt the new key with the old key in a different identifier
        let new_key_id = ctx.unwrap_symmetric_key(key_1_id, &key_2_enc).unwrap();

        // Now `key_2_id` and `new_key_id` contain the same key, so we should be able to encrypt
        // with one and decrypt with the other

        let data = DataView("Hello, World!".to_string(), key_2_id);
        let encrypted = data.encrypt_composite(&mut ctx, key_2_id).unwrap();

        let decrypted1 = encrypted.decrypt(&mut ctx, key_2_id).unwrap();
        let decrypted2 = encrypted.decrypt(&mut ctx, new_key_id).unwrap();

        // Assert that the decrypted data is the same
        assert_eq!(decrypted1.0, decrypted2.0);
    }

    #[test]
    fn test_wrap_unwrap() {
        let store: KeyStore<TestIds> = KeyStore::default();
        let mut ctx = store.context_mut();

        // Aes256 CBC HMAC keys
        let key_aes_1_id = TestSymmKey::A(1);
        let key_aes_1 = SymmetricCryptoKey::make_aes256_cbc_hmac_key();
        ctx.set_symmetric_key(key_aes_1_id, key_aes_1.clone())
            .unwrap();
        let key_aes_2_id = TestSymmKey::A(2);
        let key_aes_2 = SymmetricCryptoKey::make_aes256_cbc_hmac_key();
        ctx.set_symmetric_key(key_aes_2_id, key_aes_2.clone())
            .unwrap();

        // XChaCha20 Poly1305 keys
        let key_xchacha_3_id = TestSymmKey::A(3);
        let key_xchacha_3 = SymmetricCryptoKey::make_xchacha20_poly1305_key();
        ctx.set_symmetric_key(key_xchacha_3_id, key_xchacha_3.clone())
            .unwrap();
        let key_xchacha_4_id = TestSymmKey::A(4);
        let key_xchacha_4 = SymmetricCryptoKey::make_xchacha20_poly1305_key();
        ctx.set_symmetric_key(key_xchacha_4_id, key_xchacha_4.clone())
            .unwrap();

        // Wrap and unwrap the keys
        let wrapped_key_1_2 = ctx.wrap_symmetric_key(key_aes_1_id, key_aes_2_id).unwrap();
        let wrapped_key_1_3 = ctx
            .wrap_symmetric_key(key_aes_1_id, key_xchacha_3_id)
            .unwrap();
        let wrapped_key_3_1 = ctx
            .wrap_symmetric_key(key_xchacha_3_id, key_aes_1_id)
            .unwrap();
        let wrapped_key_3_4 = ctx
            .wrap_symmetric_key(key_xchacha_3_id, key_xchacha_4_id)
            .unwrap();

        // Unwrap the keys
        let _unwrapped_key_2 = ctx
            .unwrap_symmetric_key(key_aes_1_id, &wrapped_key_1_2)
            .unwrap();
        let _unwrapped_key_3 = ctx
            .unwrap_symmetric_key(key_aes_1_id, &wrapped_key_1_3)
            .unwrap();
        let _unwrapped_key_1 = ctx
            .unwrap_symmetric_key(key_xchacha_3_id, &wrapped_key_3_1)
            .unwrap();
        let _unwrapped_key_4 = ctx
            .unwrap_symmetric_key(key_xchacha_3_id, &wrapped_key_3_4)
            .unwrap();
    }

    #[test]
    fn test_signing() {
        let store: KeyStore<TestIds> = KeyStore::default();

        // Generate and insert a key
        let key_a0_id = TestSigningKey::A(0);
        let key_a0 = SigningKey::make(SignatureAlgorithm::Ed25519);
        let verifying_key = key_a0.to_verifying_key();
        store
            .context_mut()
            .set_signing_key(key_a0_id, key_a0)
            .unwrap();

        assert!(store.context().has_signing_key(key_a0_id));

        // Sign some data with the key
        #[derive(Serialize, Deserialize)]
        struct TestData {
            data: String,
        }
        let signed_object = store
            .context()
            .sign(
                key_a0_id,
                &TestData {
                    data: "Hello".to_string(),
                },
                &SigningNamespace::ExampleNamespace,
            )
            .unwrap();
        let payload: Result<TestData, CryptoError> =
            signed_object.verify_and_unwrap(&verifying_key, &SigningNamespace::ExampleNamespace);
        assert!(payload.is_ok());

        let (signature, serialized_message) = store
            .context()
            .sign_detached(
                key_a0_id,
                &TestData {
                    data: "Hello".to_string(),
                },
                &SigningNamespace::ExampleNamespace,
            )
            .unwrap();
        assert!(signature.verify(
            serialized_message.as_bytes(),
            &verifying_key,
            &SigningNamespace::ExampleNamespace
        ))
    }

    #[test]
    fn test_account_key_rotation() {
        let store: KeyStore<TestIds> = KeyStore::default();
        let mut ctx = store.context_mut();

        // Make the keys
        let current_user_signing_key_id = ctx.make_signing_key().unwrap();
        let current_user_private_key_id = ctx.make_asymmetric_key().unwrap();

        // Get the rotated account keys
        let rotated_keys = ctx
            .dangerous_get_v2_rotated_account_keys(
                current_user_private_key_id,
                current_user_signing_key_id,
            )
            .unwrap();

        // Public/Private key
        assert_eq!(
            AsymmetricPublicCryptoKey::from_der(&rotated_keys.public_key)
                .unwrap()
                .to_der()
                .unwrap(),
            ctx.get_asymmetric_key(current_user_private_key_id)
                .unwrap()
                .to_public_key()
                .to_der()
                .unwrap()
        );
        let decrypted_private_key: Vec<u8> = rotated_keys
            .private_key
            .decrypt_with_key(&rotated_keys.user_key)
            .unwrap();
        let private_key =
            AsymmetricCryptoKey::from_der(&Pkcs8PrivateKeyBytes::from(decrypted_private_key))
                .unwrap();
        assert_eq!(
            private_key.to_der().unwrap(),
            ctx.get_asymmetric_key(current_user_private_key_id)
                .unwrap()
                .to_der()
                .unwrap()
        );

        // Signing Key
        let decrypted_signing_key: Vec<u8> = rotated_keys
            .signing_key
            .decrypt_with_key(&rotated_keys.user_key)
            .unwrap();
        let signing_key =
            SigningKey::from_cose(&CoseKeyBytes::from(decrypted_signing_key)).unwrap();
        assert_eq!(
            signing_key.to_cose(),
            ctx.get_signing_key(current_user_signing_key_id)
                .unwrap()
                .to_cose(),
        );

        // Signed Public Key
        let signed_public_key = rotated_keys.signed_public_key;
        let unwrapped_key = signed_public_key
            .verify_and_unwrap(
                &ctx.get_signing_key(current_user_signing_key_id)
                    .unwrap()
                    .to_verifying_key(),
            )
            .unwrap();
        assert_eq!(
            unwrapped_key.to_der().unwrap(),
            ctx.get_asymmetric_key(current_user_private_key_id)
                .unwrap()
                .to_public_key()
                .to_der()
                .unwrap()
        );
    }

    #[test]
    fn test_encrypt_fails_when_operation_not_allowed() {
        use coset::iana::KeyOperation;
        let store = KeyStore::<TestIds>::default();
        let mut ctx = store.context_mut();
        let key_id = TestSymmKey::A(0);
        // Key with only Decrypt allowed
        let key = SymmetricCryptoKey::XChaCha20Poly1305Key(crate::XChaCha20Poly1305Key {
            key_id: [0u8; 16],
            enc_key: Box::pin([0u8; 32].into()),
            key_operations: vec![KeyOperation::Decrypt],
        });
        ctx.set_symmetric_key(key_id, key).unwrap();
        let data = DataView("should fail".to_string(), key_id);
        let result = data.encrypt_composite(&mut ctx, key_id);
        assert!(
            matches!(
                result,
                Err(CryptoError::KeyOperationNotSupported(KeyOperation::Encrypt))
            ),
            "Expected encrypt to fail with KeyOperationNotSupported",
        );
    }
}<|MERGE_RESOLUTION|>--- conflicted
+++ resolved
@@ -9,19 +9,11 @@
 
 use super::KeyStoreInner;
 use crate::{
-<<<<<<< HEAD
     AsymmetricCryptoKey, BitwardenLegacyKeyBytes, ContentFormat, CoseEncrypt0Bytes, CryptoError,
-    EncString, KeyId, KeyIds, PublicKeyEncryptionAlgorithm, Result, RotatedUserKeys, Signature,
-    SignatureAlgorithm, SignedObject, SignedPublicKey, SignedPublicKeyMessage, SigningKey,
-    SymmetricCryptoKey, UnsignedSharedKey, derive_shareable_key, ensure,
+    EncString, KeyId, KeyIds, LocalId, PublicKeyEncryptionAlgorithm, Result, RotatedUserKeys,
+    Signature, SignatureAlgorithm, SignedObject, SignedPublicKey, SignedPublicKeyMessage,
+    SigningKey, SymmetricCryptoKey, UnsignedSharedKey, derive_shareable_key,
     error::UnsupportedOperationError, signing, store::backend::StoreBackend,
-=======
-    AsymmetricCryptoKey, BitwardenLegacyKeyBytes, ContentFormat, CryptoError, EncString, KeyId,
-    KeyIds, LocalId, PublicKeyEncryptionAlgorithm, Result, RotatedUserKeys, Signature,
-    SignatureAlgorithm, SignedObject, SignedPublicKey, SignedPublicKeyMessage, SigningKey,
-    SymmetricCryptoKey, UnsignedSharedKey, derive_shareable_key, error::UnsupportedOperationError,
-    signing, store::backend::StoreBackend,
->>>>>>> d37361be
 };
 
 /// The context of a crypto operation using [super::KeyStore]
