use std::{
    cell::Cell,
    sync::{RwLockReadGuard, RwLockWriteGuard},
};

use serde::Serialize;
use zeroize::Zeroizing;

use super::KeyStoreInner;
use crate::{
    derive_shareable_key, error::UnsupportedOperation, signing, store::backend::StoreBackend,
    AsymmetricCryptoKey, BitwardenLegacyKeyBytes, ContentFormat, CryptoError, EncString, KeyId,
<<<<<<< HEAD
    KeyIds, Result, RotatedUserKeys, Signature, SignatureAlgorithm, SignedObject, SignedPublicKey,
=======
    KeyIds, Result, Signature, SignatureAlgorithm, SignedObject, SignedPublicKey,
>>>>>>> 0cc1aede
    SignedPublicKeyMessage, SigningKey, SymmetricCryptoKey, UnsignedSharedKey,
};

/// The context of a crypto operation using [super::KeyStore]
///
/// This will usually be accessed from an implementation of [crate::Decryptable] or
/// [crate::CompositeEncryptable], [crate::PrimitiveEncryptable],
/// but can also be obtained
/// through [super::KeyStore::context]
///
/// This context contains access to the user keys stored in the [super::KeyStore] (sometimes
/// referred to as `global keys`) and it also contains it's own individual secure backend for key
/// storage. Keys stored in this individual backend are usually referred to as `local keys`, they
/// will be cleared when this context goes out of scope and is dropped and they do not affect either
/// the global [super::KeyStore] or other instances of contexts.
///
/// This context-local storage is recommended for ephemeral and temporary keys that are decrypted
/// during the course of a decrypt/encrypt operation, but won't be used after the operation itself
/// is complete.
///
/// ```rust
/// # use bitwarden_crypto::*;
/// # key_ids! {
/// #     #[symmetric]
/// #     pub enum SymmKeyId {
/// #         User,
/// #         Local(&'static str),
/// #     }
/// #     #[asymmetric]
/// #     pub enum AsymmKeyId {
/// #         UserPrivate,
/// #     }
/// #     #[signing]
/// #     pub enum SigningKeyId {
/// #         UserSigning,
/// #     }
/// #     pub Ids => SymmKeyId, AsymmKeyId, SigningKeyId;
/// # }
/// struct Data {
///     key: EncString,
///     name: String,
/// }
/// # impl IdentifyKey<SymmKeyId> for Data {
/// #    fn key_identifier(&self) -> SymmKeyId {
/// #        SymmKeyId::User
/// #    }
/// # }
///
/// const LOCAL_KEY: SymmKeyId = SymmKeyId::Local("local_key_id");
///
/// impl CompositeEncryptable<Ids, SymmKeyId, EncString> for Data {
///     fn encrypt_composite(&self, ctx: &mut KeyStoreContext<Ids>, key: SymmKeyId) -> Result<EncString, CryptoError> {
///         let local_key_id = ctx.unwrap_symmetric_key(key, LOCAL_KEY, &self.key)?;
///         self.name.encrypt(ctx, local_key_id)
///     }
/// }
/// ```
#[must_use]
pub struct KeyStoreContext<'a, Ids: KeyIds> {
    pub(super) global_keys: GlobalKeys<'a, Ids>,

    pub(super) local_symmetric_keys: Box<dyn StoreBackend<Ids::Symmetric>>,
    pub(super) local_asymmetric_keys: Box<dyn StoreBackend<Ids::Asymmetric>>,
    pub(super) local_signing_keys: Box<dyn StoreBackend<Ids::Signing>>,

    // Make sure the context is !Send & !Sync
    pub(super) _phantom: std::marker::PhantomData<(Cell<()>, RwLockReadGuard<'static, ()>)>,
}

/// A KeyStoreContext is usually limited to a read only access to the global keys,
/// which allows us to have multiple read only contexts at the same time and do multitheaded
/// encryption/decryption. We also have the option to create a read/write context, which allows us
/// to modify the global keys, but only allows one context at a time. This is controlled by a
/// [std::sync::RwLock] on the global keys, and this struct stores both types of guards.
pub(crate) enum GlobalKeys<'a, Ids: KeyIds> {
    ReadOnly(RwLockReadGuard<'a, KeyStoreInner<Ids>>),
    ReadWrite(RwLockWriteGuard<'a, KeyStoreInner<Ids>>),
}

impl<Ids: KeyIds> GlobalKeys<'_, Ids> {
    pub fn get(&self) -> &KeyStoreInner<Ids> {
        match self {
            GlobalKeys::ReadOnly(keys) => keys,
            GlobalKeys::ReadWrite(keys) => keys,
        }
    }

    pub fn get_mut(&mut self) -> Result<&mut KeyStoreInner<Ids>> {
        match self {
            GlobalKeys::ReadOnly(_) => Err(CryptoError::ReadOnlyKeyStore),
            GlobalKeys::ReadWrite(keys) => Ok(keys),
        }
    }
}

impl<Ids: KeyIds> KeyStoreContext<'_, Ids> {
    /// Clears all the local keys stored in this context
    /// This will not affect the global keys even if this context has write access.
    /// To clear the global keys, you need to use [super::KeyStore::clear] instead.
    pub fn clear_local(&mut self) {
        self.local_symmetric_keys.clear();
        self.local_asymmetric_keys.clear();
        self.local_signing_keys.clear();
    }

    /// Remove all symmetric keys from the context for which the predicate returns false
    /// This will also remove the keys from the global store if this context has write access
    pub fn retain_symmetric_keys(&mut self, f: fn(Ids::Symmetric) -> bool) {
        if let Ok(keys) = self.global_keys.get_mut() {
            keys.symmetric_keys.retain(f);
        }
        self.local_symmetric_keys.retain(f);
    }

    /// Remove all asymmetric keys from the context for which the predicate returns false
    /// This will also remove the keys from the global store if this context has write access
    pub fn retain_asymmetric_keys(&mut self, f: fn(Ids::Asymmetric) -> bool) {
        if let Ok(keys) = self.global_keys.get_mut() {
            keys.asymmetric_keys.retain(f);
        }
        self.local_asymmetric_keys.retain(f);
    }

    // TODO: All these encrypt x key with x key look like they need to be made generic,
    // but I haven't found the best way to do that yet.

    /// Decrypt a symmetric key into the context by using an already existing symmetric key
    ///
    /// # Arguments
    ///
    /// * `wrapping_key` - The key id used to decrypt the `wrapped_key`. It must already exist in
    ///   the context
    /// * `new_key_id` - The key id where the decrypted key will be stored. If it already exists, it
    ///   will be overwritten
    /// * `wrapped_key` - The key to decrypt
    pub fn unwrap_symmetric_key(
        &mut self,
        wrapping_key: Ids::Symmetric,
        new_key_id: Ids::Symmetric,
        wrapped_key: &EncString,
    ) -> Result<Ids::Symmetric> {
        let wrapping_key = self.get_symmetric_key(wrapping_key)?;

        let key = match (wrapped_key, wrapping_key) {
            (EncString::Aes256Cbc_B64 { iv, data }, SymmetricCryptoKey::Aes256CbcKey(key)) => {
                SymmetricCryptoKey::try_from(&BitwardenLegacyKeyBytes::from(
                    crate::aes::decrypt_aes256(iv, data.clone(), &key.enc_key)?,
                ))?
            }
            (
                EncString::Aes256Cbc_HmacSha256_B64 { iv, mac, data },
                SymmetricCryptoKey::Aes256CbcHmacKey(key),
            ) => SymmetricCryptoKey::try_from(&BitwardenLegacyKeyBytes::from(
                crate::aes::decrypt_aes256_hmac(iv, mac, data.clone(), &key.mac_key, &key.enc_key)?,
            ))?,
            (
                EncString::Cose_Encrypt0_B64 { data },
                SymmetricCryptoKey::XChaCha20Poly1305Key(key),
            ) => {
                let (content_bytes, content_format) =
                    crate::cose::decrypt_xchacha20_poly1305(data, key)?;
                match content_format {
                    ContentFormat::BitwardenLegacyKey => {
                        SymmetricCryptoKey::try_from(&BitwardenLegacyKeyBytes::from(content_bytes))?
                    }
                    ContentFormat::CoseKey => SymmetricCryptoKey::try_from_cose(&content_bytes)?,
                    _ => return Err(CryptoError::InvalidKey),
                }
            }
            _ => return Err(CryptoError::InvalidKey),
        };

        #[allow(deprecated)]
        self.set_symmetric_key(new_key_id, key)?;

        // Returning the new key identifier for convenience
        Ok(new_key_id)
    }

    /// Encrypt and return a symmetric key from the context by using an already existing symmetric
    /// key
    ///
    /// # Arguments
    ///
    /// * `wrapping_key` - The key id used to wrap (encrypt) the `key_to_wrap`. It must already
    ///   exist in the context
    /// * `key_to_wrap` - The key id to wrap. It must already exist in the context
    pub fn wrap_symmetric_key(
        &self,
        wrapping_key: Ids::Symmetric,
        key_to_wrap: Ids::Symmetric,
    ) -> Result<EncString> {
        use SymmetricCryptoKey::*;

        let wrapping_key_instance = self.get_symmetric_key(wrapping_key)?;
        let key_to_wrap_instance = self.get_symmetric_key(key_to_wrap)?;
        // `Aes256CbcHmacKey` can wrap keys by encrypting their byte serialization obtained using
        // `SymmetricCryptoKey::to_encoded()`. `XChaCha20Poly1305Key` need to specify the
        // content format to be either octet stream, in case the wrapped key is a Aes256CbcHmacKey
        // or `Aes256CbcKey`, or by specifying the content format to be CoseKey, in case the
        // wrapped key is a `XChaCha20Poly1305Key`.
        match (wrapping_key_instance, key_to_wrap_instance) {
            (
                Aes256CbcHmacKey(_),
                Aes256CbcHmacKey(_) | Aes256CbcKey(_) | XChaCha20Poly1305Key(_),
            ) => self.encrypt_data_with_symmetric_key(
                wrapping_key,
                key_to_wrap_instance
                    .to_encoded()
                    .as_ref()
                    .to_vec()
                    .as_slice(),
                ContentFormat::BitwardenLegacyKey,
            ),
            (XChaCha20Poly1305Key(_), _) => {
                let encoded = key_to_wrap_instance.to_encoded_raw();
                let content_format = encoded.content_format();
                self.encrypt_data_with_symmetric_key(
                    wrapping_key,
                    Into::<Vec<u8>>::into(encoded).as_slice(),
                    content_format,
                )
            }
            _ => Err(CryptoError::OperationNotSupported(
                UnsupportedOperation::EncryptionNotImplementedForKey,
            )),
        }
    }

    /// Decapsulate a symmetric key into the context by using an already existing asymmetric key
    ///
    /// # Arguments
    ///
    /// * `decapsulation_key` - The key id used to decrypt the `encrypted_key`. It must already
    ///   exist in the context
    /// * `new_key_id` - The key id where the decrypted key will be stored. If it already exists, it
    ///   will be overwritten
    /// * `encapsulated_shared_key` - The symmetric key to decrypt
    pub fn decapsulate_key_unsigned(
        &mut self,
        decapsulation_key: Ids::Asymmetric,
        new_key_id: Ids::Symmetric,
        encapsulated_shared_key: &UnsignedSharedKey,
    ) -> Result<Ids::Symmetric> {
        let decapsulation_key = self.get_asymmetric_key(decapsulation_key)?;
        let decapsulated_key =
            encapsulated_shared_key.decapsulate_key_unsigned(decapsulation_key)?;

        #[allow(deprecated)]
        self.set_symmetric_key(new_key_id, decapsulated_key)?;

        // Returning the new key identifier for convenience
        Ok(new_key_id)
    }

    /// Encapsulate and return a symmetric key from the context by using an already existing
    /// asymmetric key
    ///
    /// # Arguments
    ///
    /// * `encapsulation_key` - The key id used to encrypt the `encapsulated_key`. It must already
    ///   exist in the context
    /// * `shared_key` - The key id to encrypt. It must already exist in the context
    pub fn encapsulate_key_unsigned(
        &self,
        encapsulation_key: Ids::Asymmetric,
        shared_key: Ids::Symmetric,
    ) -> Result<UnsignedSharedKey> {
        UnsignedSharedKey::encapsulate_key_unsigned(
            self.get_symmetric_key(shared_key)?,
            &self.get_asymmetric_key(encapsulation_key)?.to_public_key(),
        )
    }

    /// Returns `true` if the context has a symmetric key with the given identifier
    pub fn has_symmetric_key(&self, key_id: Ids::Symmetric) -> bool {
        self.get_symmetric_key(key_id).is_ok()
    }

    /// Returns `true` if the context has an asymmetric key with the given identifier
    pub fn has_asymmetric_key(&self, key_id: Ids::Asymmetric) -> bool {
        self.get_asymmetric_key(key_id).is_ok()
    }

    /// Returns `true` if the context has a signing key with the given identifier
    pub fn has_signing_key(&self, key_id: Ids::Signing) -> bool {
        self.get_signing_key(key_id).is_ok()
    }

    /// Generate a new random symmetric key and store it in the context
    pub fn generate_symmetric_key(&mut self, key_id: Ids::Symmetric) -> Result<Ids::Symmetric> {
        let key = SymmetricCryptoKey::make_aes256_cbc_hmac_key();
        #[allow(deprecated)]
        self.set_symmetric_key(key_id, key)?;
        Ok(key_id)
    }

    /// Generate a new signature key using the current default algorithm, and store it in the
    /// context
    pub fn make_signing_key(&mut self, key_id: Ids::Signing) -> Result<Ids::Signing> {
        let key = SigningKey::make(SignatureAlgorithm::default_algorithm());
        #[allow(deprecated)]
        self.set_signing_key(key_id, key)?;
        Ok(key_id)
    }

    /// Derive a shareable key using hkdf from secret and name and store it in the context.
    ///
    /// A specialized variant of this function was called `CryptoService.makeSendKey` in the
    /// Bitwarden `clients` repository.
    pub fn derive_shareable_key(
        &mut self,
        key_id: Ids::Symmetric,
        secret: Zeroizing<[u8; 16]>,
        name: &str,
        info: Option<&str>,
    ) -> Result<Ids::Symmetric> {
        #[allow(deprecated)]
        self.set_symmetric_key(
            key_id,
            SymmetricCryptoKey::Aes256CbcHmacKey(derive_shareable_key(secret, name, info)),
        )?;
        Ok(key_id)
    }

    #[deprecated(note = "This function should ideally never be used outside this crate")]
    #[allow(missing_docs)]
    pub fn dangerous_get_symmetric_key(
        &self,
        key_id: Ids::Symmetric,
    ) -> Result<&SymmetricCryptoKey> {
        self.get_symmetric_key(key_id)
    }

    #[deprecated(note = "This function should ideally never be used outside this crate")]
    #[allow(missing_docs)]
    pub fn dangerous_get_asymmetric_key(
        &self,
        key_id: Ids::Asymmetric,
    ) -> Result<&AsymmetricCryptoKey> {
        self.get_asymmetric_key(key_id)
    }

    /// Makes a signed public key from an asymmetric private key and signing key stored in context.
    /// Signing a public key asserts ownership, and makes the claim to other users that if they want
    /// to share with you, they can use this public key.
    pub fn make_signed_public_key(
        &self,
        private_key_id: Ids::Asymmetric,
        signing_key_id: Ids::Signing,
    ) -> Result<SignedPublicKey> {
        let public_key = self.get_asymmetric_key(private_key_id)?.to_public_key();
        let signing_key = self.get_signing_key(signing_key_id)?;
        let signed_public_key =
            SignedPublicKeyMessage::from_public_key(&public_key)?.sign(signing_key)?;
        Ok(signed_public_key)
    }

    fn get_symmetric_key(&self, key_id: Ids::Symmetric) -> Result<&SymmetricCryptoKey> {
        if key_id.is_local() {
            self.local_symmetric_keys.get(key_id)
        } else {
            self.global_keys.get().symmetric_keys.get(key_id)
        }
        .ok_or_else(|| crate::CryptoError::MissingKeyId(format!("{key_id:?}")))
    }

    pub(crate) fn get_asymmetric_key(
        &self,
        key_id: Ids::Asymmetric,
    ) -> Result<&AsymmetricCryptoKey> {
        if key_id.is_local() {
            self.local_asymmetric_keys.get(key_id)
        } else {
            self.global_keys.get().asymmetric_keys.get(key_id)
        }
        .ok_or_else(|| crate::CryptoError::MissingKeyId(format!("{key_id:?}")))
    }

    pub(crate) fn get_signing_key(&self, key_id: Ids::Signing) -> Result<&SigningKey> {
        if key_id.is_local() {
            self.local_signing_keys.get(key_id)
        } else {
            self.global_keys.get().signing_keys.get(key_id)
        }
        .ok_or_else(|| crate::CryptoError::MissingKeyId(format!("{key_id:?}")))
    }

    #[deprecated(note = "This function should ideally never be used outside this crate")]
    #[allow(missing_docs)]
    pub fn set_symmetric_key(
        &mut self,
        key_id: Ids::Symmetric,
        key: SymmetricCryptoKey,
    ) -> Result<()> {
        if key_id.is_local() {
            self.local_symmetric_keys.upsert(key_id, key);
        } else {
            self.global_keys
                .get_mut()?
                .symmetric_keys
                .upsert(key_id, key);
        }
        Ok(())
    }

    #[deprecated(note = "This function should ideally never be used outside this crate")]
    #[allow(missing_docs)]
    pub fn set_asymmetric_key(
        &mut self,
        key_id: Ids::Asymmetric,
        key: AsymmetricCryptoKey,
    ) -> Result<()> {
        if key_id.is_local() {
            self.local_asymmetric_keys.upsert(key_id, key);
        } else {
            self.global_keys
                .get_mut()?
                .asymmetric_keys
                .upsert(key_id, key);
        }
        Ok(())
    }

    /// Sets a signing key in the context
    #[deprecated(note = "This function should ideally never be used outside this crate")]
    pub fn set_signing_key(&mut self, key_id: Ids::Signing, key: SigningKey) -> Result<()> {
        if key_id.is_local() {
            self.local_signing_keys.upsert(key_id, key);
        } else {
            self.global_keys.get_mut()?.signing_keys.upsert(key_id, key);
        }
        Ok(())
    }

    pub(crate) fn decrypt_data_with_symmetric_key(
        &self,
        key: Ids::Symmetric,
        data: &EncString,
    ) -> Result<Vec<u8>> {
        let key = self.get_symmetric_key(key)?;

        match (data, key) {
            (EncString::Aes256Cbc_B64 { iv, data }, SymmetricCryptoKey::Aes256CbcKey(key)) => {
                crate::aes::decrypt_aes256(iv, data.clone(), &key.enc_key)
            }
            (
                EncString::Aes256Cbc_HmacSha256_B64 { iv, mac, data },
                SymmetricCryptoKey::Aes256CbcHmacKey(key),
            ) => crate::aes::decrypt_aes256_hmac(iv, mac, data.clone(), &key.mac_key, &key.enc_key),
            (
                EncString::Cose_Encrypt0_B64 { data },
                SymmetricCryptoKey::XChaCha20Poly1305Key(key),
            ) => {
                let (data, _) = crate::cose::decrypt_xchacha20_poly1305(data, key)?;
                Ok(data)
            }
            _ => Err(CryptoError::InvalidKey),
        }
    }

    pub(crate) fn encrypt_data_with_symmetric_key(
        &self,
        key: Ids::Symmetric,
        data: &[u8],
        content_format: ContentFormat,
    ) -> Result<EncString> {
        let key = self.get_symmetric_key(key)?;
        match key {
            SymmetricCryptoKey::Aes256CbcKey(_) => Err(CryptoError::OperationNotSupported(
                UnsupportedOperation::EncryptionNotImplementedForKey,
            )),
            SymmetricCryptoKey::Aes256CbcHmacKey(key) => EncString::encrypt_aes256_hmac(data, key),
            SymmetricCryptoKey::XChaCha20Poly1305Key(key) => {
                EncString::encrypt_xchacha20_poly1305(data, key, content_format)
            }
        }
    }

    /// Signs the given data using the specified signing key, for the given
    /// [crate::SigningNamespace] and returns the signature and the serialized message. See
    /// [crate::SigningKey::sign]
    #[allow(unused)]
    pub(crate) fn sign<Message: Serialize>(
        &self,
        key: Ids::Signing,
        message: &Message,
        namespace: &crate::SigningNamespace,
    ) -> Result<SignedObject> {
        self.get_signing_key(key)?.sign(message, namespace)
    }

    /// Signs the given data using the specified signing key, for the given
    /// [crate::SigningNamespace] and returns the signature and the serialized message. See
    /// [crate::SigningKey::sign_detached]
    #[allow(unused)]
    pub(crate) fn sign_detached<Message: Serialize>(
        &self,
        key: Ids::Signing,
        message: &Message,
        namespace: &crate::SigningNamespace,
    ) -> Result<(Signature, signing::SerializedMessage)> {
        self.get_signing_key(key)?.sign_detached(message, namespace)
    }

    /// Re-encrypts the user's keys with the provided symmetric key for a v2 user.
    pub fn dangerous_get_v2_rotated_account_keys(
        &self,
        new_user_key: &SymmetricCryptoKey,
        current_user_private_key_id: Ids::Asymmetric,
        current_user_signing_key_id: Ids::Signing,
    ) -> Result<RotatedUserKeys> {
        crate::get_v2_rotated_account_keys(
            new_user_key,
            current_user_private_key_id,
            current_user_signing_key_id,
            self,
        )
    }
}

#[cfg(test)]
#[allow(deprecated)]
mod tests {
    use serde::{Deserialize, Serialize};

    use crate::{
        store::{
            tests::{Data, DataView},
            KeyStore,
        },
<<<<<<< HEAD
        traits::tests::{TestAsymmKey, TestIds, TestSigningKey, TestSymmKey},
        AsymmetricCryptoKey, AsymmetricPublicCryptoKey, CompositeEncryptable, CoseKeyBytes,
        CoseSerializable, CryptoError, Decryptable, KeyDecryptable, Pkcs8PrivateKeyBytes,
        PublicKeyEncryptionAlgorithm, SignatureAlgorithm, SignedPublicKey, SigningKey,
=======
        traits::tests::{TestIds, TestSigningKey, TestSymmKey},
        CompositeEncryptable, CryptoError, Decryptable, SignatureAlgorithm, SigningKey,
>>>>>>> 0cc1aede
        SigningNamespace, SymmetricCryptoKey,
    };

    #[test]
    fn test_set_signing_key() {
        let store: KeyStore<TestIds> = KeyStore::default();

        // Generate and insert a key
        let key_a0_id = TestSigningKey::A(0);
        let key_a0 = SigningKey::make(SignatureAlgorithm::Ed25519);
        store
            .context_mut()
            .set_signing_key(key_a0_id, key_a0)
            .unwrap();
    }

    #[test]
    fn test_set_keys_for_encryption() {
        let store: KeyStore<TestIds> = KeyStore::default();

        // Generate and insert a key
        let key_a0_id = TestSymmKey::A(0);
        let key_a0 = SymmetricCryptoKey::make_aes256_cbc_hmac_key();

        store
            .context_mut()
            .set_symmetric_key(TestSymmKey::A(0), key_a0.clone())
            .unwrap();

        assert!(store.context().has_symmetric_key(key_a0_id));

        // Encrypt some data with the key
        let data = DataView("Hello, World!".to_string(), key_a0_id);
        let _encrypted: Data = data
            .encrypt_composite(&mut store.context(), key_a0_id)
            .unwrap();
    }

    #[test]
    fn test_key_encryption() {
        let store: KeyStore<TestIds> = KeyStore::default();

        let mut ctx = store.context();

        // Generate and insert a key
        let key_1_id = TestSymmKey::C(1);
        let key_1 = SymmetricCryptoKey::make_aes256_cbc_hmac_key();

        ctx.set_symmetric_key(key_1_id, key_1.clone()).unwrap();

        assert!(ctx.has_symmetric_key(key_1_id));

        // Generate and insert a new key
        let key_2_id = TestSymmKey::C(2);
        let key_2 = SymmetricCryptoKey::make_aes256_cbc_hmac_key();

        ctx.set_symmetric_key(key_2_id, key_2.clone()).unwrap();

        assert!(ctx.has_symmetric_key(key_2_id));

        // Encrypt the new key with the old key
        let key_2_enc = ctx.wrap_symmetric_key(key_1_id, key_2_id).unwrap();

        // Decrypt the new key with the old key in a different identifier
        let new_key_id = TestSymmKey::C(3);

        ctx.unwrap_symmetric_key(key_1_id, new_key_id, &key_2_enc)
            .unwrap();

        // Now `key_2_id` and `new_key_id` contain the same key, so we should be able to encrypt
        // with one and decrypt with the other

        let data = DataView("Hello, World!".to_string(), key_2_id);
        let encrypted = data.encrypt_composite(&mut ctx, key_2_id).unwrap();

        let decrypted1 = encrypted.decrypt(&mut ctx, key_2_id).unwrap();
        let decrypted2 = encrypted.decrypt(&mut ctx, new_key_id).unwrap();

        // Assert that the decrypted data is the same
        assert_eq!(decrypted1.0, decrypted2.0);
    }

    #[test]
    fn test_wrap_unwrap() {
        let store: KeyStore<TestIds> = KeyStore::default();
        let mut ctx = store.context_mut();

        // Aes256 CBC HMAC keys
        let key_aes_1_id = TestSymmKey::A(1);
        let key_aes_1 = SymmetricCryptoKey::make_aes256_cbc_hmac_key();
        ctx.set_symmetric_key(key_aes_1_id, key_aes_1.clone())
            .unwrap();
        let key_aes_2_id = TestSymmKey::A(2);
        let key_aes_2 = SymmetricCryptoKey::make_aes256_cbc_hmac_key();
        ctx.set_symmetric_key(key_aes_2_id, key_aes_2.clone())
            .unwrap();

        // XChaCha20 Poly1305 keys
        let key_xchacha_3_id = TestSymmKey::A(3);
        let key_xchacha_3 = SymmetricCryptoKey::make_xchacha20_poly1305_key();
        ctx.set_symmetric_key(key_xchacha_3_id, key_xchacha_3.clone())
            .unwrap();
        let key_xchacha_4_id = TestSymmKey::A(4);
        let key_xchacha_4 = SymmetricCryptoKey::make_xchacha20_poly1305_key();
        ctx.set_symmetric_key(key_xchacha_4_id, key_xchacha_4.clone())
            .unwrap();

        // Wrap and unwrap the keys
        let wrapped_key_1_2 = ctx.wrap_symmetric_key(key_aes_1_id, key_aes_2_id).unwrap();
        let wrapped_key_1_3 = ctx
            .wrap_symmetric_key(key_aes_1_id, key_xchacha_3_id)
            .unwrap();
        let wrapped_key_3_1 = ctx
            .wrap_symmetric_key(key_xchacha_3_id, key_aes_1_id)
            .unwrap();
        let wrapped_key_3_4 = ctx
            .wrap_symmetric_key(key_xchacha_3_id, key_xchacha_4_id)
            .unwrap();

        // Unwrap the keys
        let unwrapped_key_2 = ctx
            .unwrap_symmetric_key(key_aes_1_id, key_aes_2_id, &wrapped_key_1_2)
            .unwrap();
        let unwrapped_key_3 = ctx
            .unwrap_symmetric_key(key_aes_1_id, key_xchacha_3_id, &wrapped_key_1_3)
            .unwrap();
        let unwrapped_key_1 = ctx
            .unwrap_symmetric_key(key_xchacha_3_id, key_aes_1_id, &wrapped_key_3_1)
            .unwrap();
        let unwrapped_key_4 = ctx
            .unwrap_symmetric_key(key_xchacha_3_id, key_xchacha_4_id, &wrapped_key_3_4)
            .unwrap();

        // Assert that the unwrapped keys are the same as the original keys
        assert_eq!(unwrapped_key_2, key_aes_2_id);
        assert_eq!(unwrapped_key_3, key_xchacha_3_id);
        assert_eq!(unwrapped_key_1, key_aes_1_id);
        assert_eq!(unwrapped_key_4, key_xchacha_4_id);
    }

    #[test]
    fn test_signing() {
        let store: KeyStore<TestIds> = KeyStore::default();

        // Generate and insert a key
        let key_a0_id = TestSigningKey::A(0);
        let key_a0 = SigningKey::make(SignatureAlgorithm::Ed25519);
        let verifying_key = key_a0.to_verifying_key();
        store
            .context_mut()
            .set_signing_key(key_a0_id, key_a0)
            .unwrap();

        assert!(store.context().has_signing_key(key_a0_id));

        // Sign some data with the key
        #[derive(Serialize, Deserialize)]
        struct TestData {
            data: String,
        }
        let signed_object = store
            .context()
            .sign(
                key_a0_id,
                &TestData {
                    data: "Hello".to_string(),
                },
                &SigningNamespace::ExampleNamespace,
            )
            .unwrap();
        let payload: Result<TestData, CryptoError> =
            signed_object.verify_and_unwrap(&verifying_key, &SigningNamespace::ExampleNamespace);
        assert!(payload.is_ok());

        let (signature, serialized_message) = store
            .context()
            .sign_detached(
                key_a0_id,
                &TestData {
                    data: "Hello".to_string(),
                },
                &SigningNamespace::ExampleNamespace,
            )
            .unwrap();
        assert!(signature.verify(
            serialized_message.as_bytes(),
            &verifying_key,
            &SigningNamespace::ExampleNamespace
        ))
    }

    #[test]
    fn test_account_key_rotation() {
        let store: KeyStore<TestIds> = KeyStore::default();
        let mut ctx = store.context_mut();

        // Generate a new user key
        let new_user_key = SymmetricCryptoKey::make_xchacha20_poly1305_key();
        let current_user_private_key_id = TestAsymmKey::A(0);
        let current_user_signing_key_id = TestSigningKey::A(0);

        // Make the keys
        ctx.generate_symmetric_key(TestSymmKey::A(0)).unwrap();
        ctx.make_signing_key(current_user_signing_key_id).unwrap();
        ctx.set_asymmetric_key(
            current_user_private_key_id,
            AsymmetricCryptoKey::make(PublicKeyEncryptionAlgorithm::RsaOaepSha1),
        )
        .unwrap();

        // Get the rotated account keys
        let rotated_keys = ctx
            .dangerous_get_v2_rotated_account_keys(
                &new_user_key,
                current_user_private_key_id,
                current_user_signing_key_id,
            )
            .unwrap();

        // Public/Private key
        assert_eq!(
            AsymmetricPublicCryptoKey::from_der(&rotated_keys.public_key).unwrap(),
            ctx.get_asymmetric_key(current_user_private_key_id)
                .unwrap()
                .to_public_key(),
        );
        let decrypted_private_key: Vec<u8> = rotated_keys
            .private_key
            .decrypt_with_key(&new_user_key)
            .unwrap();
        let private_key =
            AsymmetricCryptoKey::from_der(&Pkcs8PrivateKeyBytes::from(decrypted_private_key))
                .unwrap();
        assert_eq!(
            private_key.to_der().unwrap(),
            ctx.get_asymmetric_key(current_user_private_key_id)
                .unwrap()
                .to_der()
                .unwrap()
        );

        // Signing Key
        let decrypted_signing_key: Vec<u8> = rotated_keys
            .signing_key
            .decrypt_with_key(&new_user_key)
            .unwrap();
        let signing_key =
            SigningKey::from_cose(&CoseKeyBytes::from(decrypted_signing_key)).unwrap();
        assert_eq!(
            signing_key.to_cose(),
            ctx.get_signing_key(current_user_signing_key_id)
                .unwrap()
                .to_cose(),
        );

        // Signed Public Key
        let signed_public_key = SignedPublicKey::try_from(rotated_keys.signed_public_key).unwrap();
        let unwrapped_key = signed_public_key
            .verify_and_unwrap(
                &ctx.get_signing_key(current_user_signing_key_id)
                    .unwrap()
                    .to_verifying_key(),
            )
            .unwrap();
        assert_eq!(
            unwrapped_key,
            ctx.get_asymmetric_key(current_user_private_key_id)
                .unwrap()
                .to_public_key()
        );
    }
}<|MERGE_RESOLUTION|>--- conflicted
+++ resolved
@@ -10,11 +10,8 @@
 use crate::{
     derive_shareable_key, error::UnsupportedOperation, signing, store::backend::StoreBackend,
     AsymmetricCryptoKey, BitwardenLegacyKeyBytes, ContentFormat, CryptoError, EncString, KeyId,
-<<<<<<< HEAD
-    KeyIds, Result, RotatedUserKeys, Signature, SignatureAlgorithm, SignedObject, SignedPublicKey,
-=======
-    KeyIds, Result, Signature, SignatureAlgorithm, SignedObject, SignedPublicKey,
->>>>>>> 0cc1aede
+    KeyIds, KeyIds, Result, Result, RotatedUserKeys, Signature, Signature, SignatureAlgorithm,
+    SignatureAlgorithm, SignedObject, SignedObject, SignedPublicKey, SignedPublicKey,
     SignedPublicKeyMessage, SigningKey, SymmetricCryptoKey, UnsignedSharedKey,
 };
 
@@ -546,16 +543,13 @@
             tests::{Data, DataView},
             KeyStore,
         },
-<<<<<<< HEAD
         traits::tests::{TestAsymmKey, TestIds, TestSigningKey, TestSymmKey},
-        AsymmetricCryptoKey, AsymmetricPublicCryptoKey, CompositeEncryptable, CoseKeyBytes,
-        CoseSerializable, CryptoError, Decryptable, KeyDecryptable, Pkcs8PrivateKeyBytes,
-        PublicKeyEncryptionAlgorithm, SignatureAlgorithm, SignedPublicKey, SigningKey,
-=======
         traits::tests::{TestIds, TestSigningKey, TestSymmKey},
-        CompositeEncryptable, CryptoError, Decryptable, SignatureAlgorithm, SigningKey,
->>>>>>> 0cc1aede
-        SigningNamespace, SymmetricCryptoKey,
+        AsymmetricCryptoKey, AsymmetricPublicCryptoKey, CompositeEncryptable, CompositeEncryptable,
+        CoseKeyBytes, CoseSerializable, CryptoError, CryptoError, Decryptable, Decryptable,
+        KeyDecryptable, Pkcs8PrivateKeyBytes, PublicKeyEncryptionAlgorithm, SignatureAlgorithm,
+        SignatureAlgorithm, SignedPublicKey, SigningKey, SigningKey, SigningNamespace,
+        SymmetricCryptoKey,
     };
 
     #[test]
