--- conflicted
+++ resolved
@@ -17,11 +17,7 @@
     fn test_creates_a_valid_store() {
         let mut store = create_store::<TestSymmKey>();
 
-<<<<<<< HEAD
-        let key = SymmetricCryptoKey::generate_aes256_cbc_hmac();
-=======
         let key = SymmetricCryptoKey::make_aes256_cbc_hmac_key();
->>>>>>> 6deb284c
         store.upsert(TestSymmKey::A(0), key.clone());
 
         assert_eq!(
