use crate::{
    CoseKeyBytes, CoseSerializable, CryptoError, EncString, KeyEncryptable, KeyIds,
    KeyStoreContext, SignedPublicKey, SignedPublicKeyMessage, SpkiPublicKeyBytes,
    SymmetricCryptoKey,
};

/// Rotated set of account keys
pub struct RotatedUserKeys {
    /// The user's user key
    pub user_key: SymmetricCryptoKey,
    /// The verifying key
    pub verifying_key: CoseKeyBytes,
    /// Signing key, encrypted with a symmetric key (user key, org key)
    pub signing_key: EncString,
    /// The user's public key, signed by the signing key
    pub signed_public_key: SignedPublicKey,
    /// The user's public key, without signature
    pub public_key: SpkiPublicKeyBytes,
    /// The user's private key, encrypted with the user key
    pub private_key: EncString,
}

/// Generates a new user key and re-encrypts the current private and signing keys with it.
pub fn dangerous_get_v2_rotated_account_keys<Ids: KeyIds>(
    current_user_private_key_id: Ids::Asymmetric,
    current_user_signing_key_id: Ids::Signing,
    ctx: &KeyStoreContext<Ids>,
) -> Result<RotatedUserKeys, CryptoError> {
    let user_key = SymmetricCryptoKey::make_xchacha20_poly1305_key();

    let current_private_key = ctx.get_asymmetric_key(current_user_private_key_id)?;
    let current_signing_key = ctx.get_signing_key(current_user_signing_key_id)?;

    let current_public_key = &current_private_key.to_public_key();
    let signed_public_key =
        SignedPublicKeyMessage::from_public_key(current_public_key)?.sign(current_signing_key)?;

    Ok(RotatedUserKeys {
        verifying_key: current_signing_key.to_verifying_key().to_cose(),
        signing_key: current_signing_key.to_cose().encrypt_with_key(&user_key)?,
        signed_public_key,
        public_key: current_public_key.to_der()?,
        private_key: current_private_key.to_der()?.encrypt_with_key(&user_key)?,
        user_key,
    })
}

#[cfg(test)]
mod tests {
    use super::*;
    use crate::{
<<<<<<< HEAD
        traits::tests::TestIds, AsymmetricCryptoKey, KeyDecryptable, KeyStore,
        Pkcs8PrivateKeyBytes, SigningKey,
=======
        AsymmetricCryptoKey, KeyDecryptable, KeyStore, Pkcs8PrivateKeyBytes,
        PublicKeyEncryptionAlgorithm, SigningKey,
        traits::tests::{TestAsymmKey, TestIds, TestSigningKey, TestSymmKey},
>>>>>>> cc36132b
    };

    #[test]
    fn test_account_key_rotation() {
        let store: KeyStore<TestIds> = KeyStore::default();
        let mut ctx = store.context_mut();

        // Make the keys
        let current_user_signing_key_id = ctx.make_signing_key().unwrap();
        let current_user_private_key_id = ctx.make_asymmetric_key().unwrap();

        // Get the rotated account keys
        let rotated_keys = dangerous_get_v2_rotated_account_keys(
            current_user_private_key_id,
            current_user_signing_key_id,
            &ctx,
        )
        .unwrap();

        // Public/Private key
        assert_eq!(
            rotated_keys.public_key,
            ctx.get_asymmetric_key(current_user_private_key_id)
                .unwrap()
                .to_public_key()
                .to_der()
                .unwrap()
        );
        let decrypted_private_key: Vec<u8> = rotated_keys
            .private_key
            .decrypt_with_key(&rotated_keys.user_key)
            .unwrap();
        let private_key =
            AsymmetricCryptoKey::from_der(&Pkcs8PrivateKeyBytes::from(decrypted_private_key))
                .unwrap();
        assert_eq!(
            private_key.to_der().unwrap(),
            ctx.get_asymmetric_key(current_user_private_key_id)
                .unwrap()
                .to_der()
                .unwrap()
        );

        // Signing Key
        let decrypted_signing_key: Vec<u8> = rotated_keys
            .signing_key
            .decrypt_with_key(&rotated_keys.user_key)
            .unwrap();
        let signing_key =
            SigningKey::from_cose(&CoseKeyBytes::from(decrypted_signing_key)).unwrap();
        assert_eq!(
            signing_key.to_cose(),
            ctx.get_signing_key(current_user_signing_key_id)
                .unwrap()
                .to_cose(),
        );

        // Signed Public Key
        let signed_public_key = rotated_keys.signed_public_key;
        let unwrapped_key = signed_public_key
            .verify_and_unwrap(
                &ctx.get_signing_key(current_user_signing_key_id)
                    .unwrap()
                    .to_verifying_key(),
            )
            .unwrap();
        assert_eq!(
            unwrapped_key.to_der().unwrap(),
            ctx.get_asymmetric_key(current_user_private_key_id)
                .unwrap()
                .to_public_key()
                .to_der()
                .unwrap()
        );
    }
}<|MERGE_RESOLUTION|>--- conflicted
+++ resolved
@@ -49,14 +49,9 @@
 mod tests {
     use super::*;
     use crate::{
-<<<<<<< HEAD
-        traits::tests::TestIds, AsymmetricCryptoKey, KeyDecryptable, KeyStore,
-        Pkcs8PrivateKeyBytes, SigningKey,
-=======
         AsymmetricCryptoKey, KeyDecryptable, KeyStore, Pkcs8PrivateKeyBytes,
         PublicKeyEncryptionAlgorithm, SigningKey,
         traits::tests::{TestAsymmKey, TestIds, TestSigningKey, TestSymmKey},
->>>>>>> cc36132b
     };
 
     #[test]
