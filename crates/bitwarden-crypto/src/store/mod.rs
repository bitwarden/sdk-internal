--- conflicted
+++ resolved
@@ -420,11 +420,7 @@
 
         // Create some test data
         let data: Vec<_> = (0..300usize)
-<<<<<<< HEAD
-            .map(|n| DataView(format!("Test {}", n), TestSymmKey::A((n % 15) as u32)))
-=======
-            .map(|n| DataView(format!("Test {n}"), TestSymmKey::A((n % 15) as u8)))
->>>>>>> 1ca5a589
+            .map(|n| DataView(format!("Test {n}"), TestSymmKey::A((n % 15) as u32)))
             .collect();
 
         // Encrypt the data
