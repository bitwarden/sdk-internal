//!
//! This module contains all the necessary parts to create an in-memory key store that can be used
//! to securely store key and use them for encryption/decryption operations.
//!
//! ## Organization
//!
//! ### Key Identifiers
//! To avoid having to pass key materials over the crate boundaries, the key store API uses key
//! identifiers in its API. These key identifiers are user-defined types that contain no key
//! material, and are used to uniquely identify each key in the store. The key store doesn't specify
//! how these traits should be implemented, but we recommend using `enums`, and we provide an
//! optional macro ([key_ids](crate::key_ids)) that makes it easier to define them.
//!
//! ### Key Store
//! [KeyStore] is a thread-safe in-memory key store and the main entry point for using this module.
//! It provides functionality to encrypt and decrypt data using the keys stored in the store. The
//! store is designed to be used by a single user and should not be shared between users.
//!
//! ### Key Store Context
//! From a [KeyStore], you can also create an instance of [KeyStoreContext], which initializes a
//! temporary context-local key store for encryption/decryption operations that require the use of
//! per-item keys (like cipher keys or send keys, for example). Any keys stored in the context-local
//! store will be cleared when the context is dropped.

use std::sync::{Arc, RwLock};

use rayon::prelude::*;

use crate::{Decryptable, Encryptable, IdentifyKey, KeyId, KeyIds};

mod backend;
mod context;

use backend::{create_store, StoreBackend};
use context::GlobalKeys;
pub use context::KeyStoreContext;

/// An in-memory key store that provides a safe and secure way to store keys and use them for
/// encryption/decryption operations. The store API is designed to work only on key identifiers
/// ([KeyId]). These identifiers are user-defined types that contain no key material, which means
/// the API users don't have to worry about accidentally leaking keys.
///
/// Each store is designed to be used by a single user and should not be shared between users, but
/// the store itself is thread safe and can be cloned to share between threads.
///
/// ```rust
/// # use bitwarden_crypto::*;
///
/// // We need to define our own key identifier types. We provide a macro to make this easier.
/// key_ids! {
///     #[symmetric]
///     pub enum SymmKeyId {
///         User,
///         #[local]
///         Local(&'static str)
///     }
///     #[asymmetric]
///     pub enum AsymmKeyId {
///         UserPrivate,
///     }
///     #[signing]
///     pub enum SigningKeyId {
///        UserSigning,
///     }
///     pub Ids => SymmKeyId, AsymmKeyId, SigningKeyId;
/// }
///
/// // Initialize the store and insert a test key
/// let store: KeyStore<Ids> = KeyStore::default();
///
/// #[allow(deprecated)]
<<<<<<< HEAD
/// store.context_mut().set_symmetric_key(SymmKeyId::User, SymmetricCryptoKey::generate_aes256_cbc_hmac());
=======
/// store.context_mut().set_symmetric_key(SymmKeyId::User, SymmetricCryptoKey::make_aes256_cbc_hmac_key());
>>>>>>> 6deb284c
///
/// // Define some data that needs to be encrypted
/// struct Data(String);
/// impl IdentifyKey<SymmKeyId> for Data {
///    fn key_identifier(&self) -> SymmKeyId {
///        SymmKeyId::User
///    }
/// }
/// impl Encryptable<Ids, SymmKeyId, EncString> for Data {
///     fn encrypt(&self, ctx: &mut KeyStoreContext<Ids>, key: SymmKeyId) -> Result<EncString, CryptoError> {
///         self.0.encrypt(ctx, key)
///     }
/// }
///
/// // Encrypt the data
/// let decrypted = Data("Hello, World!".to_string());
/// let encrypted = store.encrypt(decrypted).unwrap();
/// ```
#[derive(Clone)]
pub struct KeyStore<Ids: KeyIds> {
    // We use an Arc<> to make it easier to pass this store around, as we can
    // clone it instead of passing references
    inner: Arc<RwLock<KeyStoreInner<Ids>>>,
}

/// [KeyStore] contains sensitive data, provide a dummy [Debug] implementation.
impl<Ids: KeyIds> std::fmt::Debug for KeyStore<Ids> {
    fn fmt(&self, f: &mut std::fmt::Formatter<'_>) -> std::fmt::Result {
        f.debug_struct("KeyStore").finish()
    }
}

struct KeyStoreInner<Ids: KeyIds> {
    symmetric_keys: Box<dyn StoreBackend<Ids::Symmetric>>,
    asymmetric_keys: Box<dyn StoreBackend<Ids::Asymmetric>>,
    signing_keys: Box<dyn StoreBackend<Ids::Signing>>,
}

/// Create a new key store with the best available implementation for the current platform.
impl<Ids: KeyIds> Default for KeyStore<Ids> {
    fn default() -> Self {
        Self {
            inner: Arc::new(RwLock::new(KeyStoreInner {
                symmetric_keys: create_store(),
                asymmetric_keys: create_store(),
                signing_keys: create_store(),
            })),
        }
    }
}

impl<Ids: KeyIds> KeyStore<Ids> {
    /// Clear all keys from the store. This can be used to clear all keys from memory in case of
    /// lock/logout, and is equivalent to destroying the store and creating a new one.
    pub fn clear(&self) {
        let mut keys = self.inner.write().expect("RwLock is poisoned");
        keys.symmetric_keys.clear();
        keys.asymmetric_keys.clear();
        keys.signing_keys.clear();
    }

    /// Initiate an encryption/decryption context. This context will have read only access to the
    /// global keys, and will have its own local key stores with read/write access. This
    /// context-local store will be cleared when the context is dropped.
    ///
    /// If you are only looking to encrypt or decrypt items, you should implement
    /// [Encryptable]/[Decryptable] and use the [KeyStore::encrypt], [KeyStore::decrypt],
    /// [KeyStore::encrypt_list] and [KeyStore::decrypt_list] methods instead.
    ///
    /// The current implementation of context only clears the keys automatically when the context is
    /// dropped, and not between operations. This means that if you are using the same context
    /// for multiple operations, you may want to clear it manually between them. If possible, we
    /// recommend using [KeyStore::encrypt_list] and [KeyStore::decrypt_list] instead.
    ///
    /// [KeyStoreContext] is not [Send] or [Sync] and should not be shared between threads. Note
    /// that this can also be problematic in async code, and you should take care to ensure that
    /// you're not holding references to the context across await points, as that would cause the
    /// future to also not be [Send].
    ///
    /// Some other possible use cases for this API and alternative recommendations are:
    /// - Decrypting or encrypting multiple [Decryptable] or [Encryptable] items while sharing any
    ///   local keys. This is not recommended as it can lead to fragile and flaky
    ///   decryption/encryption operations. We recommend any local keys to be used only in the
    ///   context of a single [Encryptable] or [Decryptable] implementation. In the future we might
    ///   enforce this.
    /// - Obtaining the key material directly. We strongly recommend against doing this as it can
    ///   lead to key material being leaked, but we need to support it for backwards compatibility.
    ///   If you want to access the key material to encrypt it or derive a new key from it, we
    ///   provide functions for that:
<<<<<<< HEAD
    ///     - [KeyStoreContext::encrypt_symmetric_key_with_symmetric_key]
=======
    ///     - [KeyStoreContext::wrap_symmetric_key]
>>>>>>> 6deb284c
    ///     - [KeyStoreContext::encapsulate_key_unsigned]
    ///     - [KeyStoreContext::derive_shareable_key]
    pub fn context(&'_ self) -> KeyStoreContext<'_, Ids> {
        KeyStoreContext {
            global_keys: GlobalKeys::ReadOnly(self.inner.read().expect("RwLock is poisoned")),
            local_symmetric_keys: create_store(),
            local_asymmetric_keys: create_store(),
            local_signing_keys: create_store(),
            _phantom: std::marker::PhantomData,
        }
    }

    /// <div class="warning">
    /// This is an advanced API, use with care and ONLY when needing to modify the global keys.
    ///
    /// The same pitfalls as [Self::context] apply here, but with the added risk of accidentally
    /// modifying the global keys and leaving the store in an inconsistent state.
    /// If you still need to use it, make sure you read this documentation to understand how to use
    /// it safely. </div>
    ///
    /// Initiate an encryption/decryption context. This context will have MUTABLE access to the
    /// global keys, and will have its own local key stores with read/write access. This
    /// context-local store will be cleared up when the context is dropped.
    ///
    /// The only supported use case for this API is initializing the store with the user's symetric
    /// and private keys, and setting the organization keys. This method will be marked as
    /// `pub(crate)` in the future, once we have a safe API for key initialization and updating.
    ///
    /// [KeyStoreContext] is not [Send] or [Sync] and should not be shared between threads. Note
    /// that this can also be problematic in async code, and you should take care to ensure that
    /// you're not holding references to the context across await points, as that would cause the
    /// future to also not be [Send].
    pub fn context_mut(&'_ self) -> KeyStoreContext<'_, Ids> {
        KeyStoreContext {
            global_keys: GlobalKeys::ReadWrite(self.inner.write().expect("RwLock is poisoned")),
            local_symmetric_keys: create_store(),
            local_asymmetric_keys: create_store(),
            local_signing_keys: create_store(),
            _phantom: std::marker::PhantomData,
        }
    }

    /// Decript a single item using this key store. The key returned by `data.key_identifier()` must
    /// already be present in the store, otherwise this will return an error.
    /// This method is not parallelized, and is meant for single item decryption.
    /// If you need to decrypt multiple items, use `decrypt_list` instead.
    pub fn decrypt<Key: KeyId, Data: Decryptable<Ids, Key, Output> + IdentifyKey<Key>, Output>(
        &self,
        data: &Data,
    ) -> Result<Output, crate::CryptoError> {
        let key = data.key_identifier();
        data.decrypt(&mut self.context(), key)
    }

    /// Encrypt a single item using this key store. The key returned by `data.key_identifier()` must
    /// already be present in the store, otherwise this will return an error.
    /// This method is not parallelized, and is meant for single item encryption.
    /// If you need to encrypt multiple items, use `encrypt_list` instead.
    pub fn encrypt<Key: KeyId, Data: Encryptable<Ids, Key, Output> + IdentifyKey<Key>, Output>(
        &self,
        data: Data,
    ) -> Result<Output, crate::CryptoError> {
        let key = data.key_identifier();
        data.encrypt(&mut self.context(), key)
    }

    /// Decrypt a list of items using this key store. The keys returned by
    /// `data[i].key_identifier()` must already be present in the store, otherwise this will
    /// return an error. This method will try to parallelize the decryption of the items, for
    /// better performance on large lists.
    pub fn decrypt_list<
        Key: KeyId,
        Data: Decryptable<Ids, Key, Output> + IdentifyKey<Key> + Send + Sync,
        Output: Send + Sync,
    >(
        &self,
        data: &[Data],
    ) -> Result<Vec<Output>, crate::CryptoError> {
        let res: Result<Vec<_>, _> = data
            .par_chunks(batch_chunk_size(data.len()))
            .map(|chunk| {
                let mut ctx = self.context();

                let mut result = Vec::with_capacity(chunk.len());

                for item in chunk {
                    let key = item.key_identifier();
                    result.push(item.decrypt(&mut ctx, key));
                    ctx.clear_local();
                }

                result
            })
            .flatten()
            .collect();

        res
    }

    /// Encrypt a list of items using this key store. The keys returned by
    /// `data[i].key_identifier()` must already be present in the store, otherwise this will
    /// return an error. This method will try to parallelize the encryption of the items, for
    /// better performance on large lists. This method is not parallelized, and is meant for
    /// single item encryption.
    pub fn encrypt_list<
        Key: KeyId,
        Data: Encryptable<Ids, Key, Output> + IdentifyKey<Key> + Send + Sync,
        Output: Send + Sync,
    >(
        &self,
        data: &[Data],
    ) -> Result<Vec<Output>, crate::CryptoError> {
        let res: Result<Vec<_>, _> = data
            .par_chunks(batch_chunk_size(data.len()))
            .map(|chunk| {
                let mut ctx = self.context();

                let mut result = Vec::with_capacity(chunk.len());

                for item in chunk {
                    let key = item.key_identifier();
                    result.push(item.encrypt(&mut ctx, key));
                    ctx.clear_local();
                }

                result
            })
            .flatten()
            .collect();

        res
    }
}

/// Calculate the optimal chunk size for parallelizing encryption/decryption operations.
fn batch_chunk_size(len: usize) -> usize {
    // In an optimal scenario with no overhead, we would split the data evenly between
    // all available threads, rounding up to the nearest integer.
    let items_per_thread = usize::div_ceil(len, rayon::current_num_threads());

    // Because the addition of each chunk has some overhead (e.g. creating a new context, thread
    // synchronization), we want to split the data into chunks that are large enough to amortize
    // this overhead, but not too large that we get no benefit from multithreading. We've chosen
    // a value more or less arbitrarily, but it seems to work well in practice.
    const MINIMUM_CHUNK_SIZE: usize = 50;

    // As a result, we pick whichever of the two values is larger.
    usize::max(items_per_thread, MINIMUM_CHUNK_SIZE)
}

#[cfg(test)]
pub(crate) mod tests {
    use crate::{
        store::{KeyStore, KeyStoreContext},
        traits::tests::{TestIds, TestSymmKey},
        EncString, SymmetricCryptoKey,
    };

    pub struct DataView(pub String, pub TestSymmKey);
    pub struct Data(pub EncString, pub TestSymmKey);

    impl crate::IdentifyKey<TestSymmKey> for DataView {
        fn key_identifier(&self) -> TestSymmKey {
            self.1
        }
    }

    impl crate::IdentifyKey<TestSymmKey> for Data {
        fn key_identifier(&self) -> TestSymmKey {
            self.1
        }
    }

    impl crate::Encryptable<TestIds, TestSymmKey, Data> for DataView {
        fn encrypt(
            &self,
            ctx: &mut KeyStoreContext<TestIds>,
            key: TestSymmKey,
        ) -> Result<Data, crate::CryptoError> {
            Ok(Data(self.0.encrypt(ctx, key)?, key))
        }
    }

    impl crate::Decryptable<TestIds, TestSymmKey, DataView> for Data {
        fn decrypt(
            &self,
            ctx: &mut KeyStoreContext<TestIds>,
            key: TestSymmKey,
        ) -> Result<DataView, crate::CryptoError> {
            Ok(DataView(self.0.decrypt(ctx, key)?, key))
        }
    }

    #[test]
    fn test_multithread_decrypt_keeps_order() {
        let store: KeyStore<TestIds> = KeyStore::default();

        // Create a bunch of random keys
        for n in 0..15 {
            #[allow(deprecated)]
            store
                .context_mut()
                .set_symmetric_key(
                    TestSymmKey::A(n),
<<<<<<< HEAD
                    SymmetricCryptoKey::generate_aes256_cbc_hmac(),
=======
                    SymmetricCryptoKey::make_aes256_cbc_hmac_key(),
>>>>>>> 6deb284c
                )
                .unwrap();
        }

        // Create some test data
        let data: Vec<_> = (0..300usize)
            .map(|n| DataView(format!("Test {}", n), TestSymmKey::A((n % 15) as u8)))
            .collect();

        // Encrypt the data
        let encrypted: Vec<_> = store.encrypt_list(&data).unwrap();

        // Decrypt the data
        let decrypted: Vec<_> = store.decrypt_list(&encrypted).unwrap();

        // Check that the data is the same, and in the same order as the original
        for (orig, dec) in data.iter().zip(decrypted.iter()) {
            assert_eq!(orig.0, dec.0);
            assert_eq!(orig.1, dec.1);
        }
    }
}<|MERGE_RESOLUTION|>--- conflicted
+++ resolved
@@ -69,11 +69,7 @@
 /// let store: KeyStore<Ids> = KeyStore::default();
 ///
 /// #[allow(deprecated)]
-<<<<<<< HEAD
-/// store.context_mut().set_symmetric_key(SymmKeyId::User, SymmetricCryptoKey::generate_aes256_cbc_hmac());
-=======
 /// store.context_mut().set_symmetric_key(SymmKeyId::User, SymmetricCryptoKey::make_aes256_cbc_hmac_key());
->>>>>>> 6deb284c
 ///
 /// // Define some data that needs to be encrypted
 /// struct Data(String);
@@ -163,11 +159,7 @@
     ///   lead to key material being leaked, but we need to support it for backwards compatibility.
     ///   If you want to access the key material to encrypt it or derive a new key from it, we
     ///   provide functions for that:
-<<<<<<< HEAD
-    ///     - [KeyStoreContext::encrypt_symmetric_key_with_symmetric_key]
-=======
     ///     - [KeyStoreContext::wrap_symmetric_key]
->>>>>>> 6deb284c
     ///     - [KeyStoreContext::encapsulate_key_unsigned]
     ///     - [KeyStoreContext::derive_shareable_key]
     pub fn context(&'_ self) -> KeyStoreContext<'_, Ids> {
@@ -372,11 +364,7 @@
                 .context_mut()
                 .set_symmetric_key(
                     TestSymmKey::A(n),
-<<<<<<< HEAD
-                    SymmetricCryptoKey::generate_aes256_cbc_hmac(),
-=======
                     SymmetricCryptoKey::make_aes256_cbc_hmac_key(),
->>>>>>> 6deb284c
                 )
                 .unwrap();
         }
