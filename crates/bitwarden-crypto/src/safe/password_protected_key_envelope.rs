--- conflicted
+++ resolved
@@ -26,12 +26,9 @@
 use wasm_bindgen::convert::FromWasmAbi;
 
 use crate::{
-<<<<<<< HEAD
-    BitwardenLegacyKeyBytes, ContentFormat, CoseKeyBytes, EncodedSymmetricKey, KEY_ID_SIZE, KeyIds,
-=======
-    BitwardenLegacyKeyBytes, ContentFormat, CoseKeyBytes, CryptoError, EncodedSymmetricKey, KeyIds,
->>>>>>> 0794e100
-    KeyStoreContext, SymmetricCryptoKey,
+    BitwardenLegacyKeyBytes, BitwardenLegacyKeyBytes, ContentFormat, ContentFormat, CoseKeyBytes,
+    CoseKeyBytes, CryptoError, EncodedSymmetricKey, EncodedSymmetricKey, KEY_ID_SIZE, KeyIds,
+    KeyIds, KeyStoreContext, SymmetricCryptoKey,
     cose::{
         ALG_ARGON2ID13, ARGON2_ITERATIONS, ARGON2_MEMORY, ARGON2_PARALLELISM, ARGON2_SALT,
         CONTAINED_KEY_ID, CoseExtractError, extract_bytes, extract_integer,
