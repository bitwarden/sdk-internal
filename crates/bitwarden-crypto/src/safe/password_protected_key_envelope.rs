--- conflicted
+++ resolved
@@ -1,6 +1,3 @@
-<<<<<<< HEAD
-use std::{marker::PhantomData, num::TryFromIntError, str::FromStr};
-=======
 //! Password protected key envelope is a cryptographic building block that allows sealing a
 //! symmetric key with a low entropy secret (password, PIN, etc.).
 //!
@@ -16,8 +13,7 @@
 //! single recipient's unprotected headers. The output from the KDF - "envelope key", is used to
 //! wrap the symmetric key, that is sealed by the envelope.
 
-use std::{marker::PhantomData, num::TryFromIntError};
->>>>>>> f685b357
+use std::{marker::PhantomData, num::TryFromIntError, str::FromStr};
 
 use argon2::Params;
 use base64::{engine::general_purpose::STANDARD, Engine};
