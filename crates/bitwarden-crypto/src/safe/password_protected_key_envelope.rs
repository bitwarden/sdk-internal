//! Password protected key envelope is a cryptographic building block that allows sealing a
//! symmetric key with a low entropy secret (password, PIN, etc.).
//!
//! It is implemented by using a KDF (Argon2ID) combined with secret key encryption
//! (XChaCha20-Poly1305). The KDF prevents brute-force by requiring work to be done to derive the
//! key from the password.
//!
//! For the consumer, the output is an opaque blob that can be later unsealed with the same
//! password. The KDF parameters and salt are contained in the envelope, and don't need to be
//! provided for unsealing.
//!
//! Internally, the envelope is a CoseEncrypt object. The KDF parameters / salt are placed in the
//! single recipient's unprotected headers. The output from the KDF - "envelope key", is used to
//! wrap the symmetric key, that is sealed by the envelope.

use std::{marker::PhantomData, num::TryFromIntError, str::FromStr};

use argon2::Params;
use base64::{engine::general_purpose::STANDARD, Engine};
use ciborium::{value::Integer, Value};
use coset::{CborSerializable, CoseError, Header, HeaderBuilder};
use rand::RngCore;
use serde::{Deserialize, Serialize};
use thiserror::Error;

use crate::{
    cose::{
        extract_bytes, extract_integer, CoseExtractError, ALG_ARGON2ID13, ARGON2_ITERATIONS,
        ARGON2_MEMORY, ARGON2_PARALLELISM, ARGON2_SALT,
    },
    xchacha20, BitwardenLegacyKeyBytes, ContentFormat, CoseKeyBytes, EncodedSymmetricKey,
    FromStrVisitor, KeyIds, KeyStoreContext, SymmetricCryptoKey,
};

/// 16 is the RECOMMENDED salt size for all applications:
/// <https://datatracker.ietf.org/doc/rfc9106/>
const ENVELOPE_ARGON2_SALT_SIZE: usize = 16;
/// 32 is chosen to match the size of an XChaCha20-Poly1305 key
const ENVELOPE_ARGON2_OUTPUT_KEY_SIZE: usize = 32;

/// A password-protected key envelope can seal a symmetric key, and protect it with a password. It
/// does so by using a Key Derivation Function (KDF), to increase the difficulty of brute-forcing
/// the password.
///
/// The KDF parameters such as iterations and salt are stored in the envelope and do not have to
/// be provided.
///
/// Internally, Argon2 is used as the KDF and XChaCha20-Poly1305 is used to encrypt the key.
pub struct PasswordProtectedKeyEnvelope<Ids: KeyIds> {
    _phantom: PhantomData<Ids>,
    cose_encrypt: coset::CoseEncrypt,
}

impl<Ids: KeyIds> PasswordProtectedKeyEnvelope<Ids> {
    /// Seals a symmetric key with a password, using the current default KDF parameters and a random
    /// salt.
    ///
    /// This should never fail, except for memory allocation error, when running the KDF.
    pub fn seal(
        key_to_seal: Ids::Symmetric,
        password: &str,
        ctx: &KeyStoreContext<Ids>,
    ) -> Result<Self, PasswordProtectedKeyEnvelopeError> {
        #[allow(deprecated)]
        let key_ref = ctx
            .dangerous_get_symmetric_key(key_to_seal)
            .map_err(|_| PasswordProtectedKeyEnvelopeError::KeyMissingError)?;
        Self::seal_ref(key_ref, password)
    }

    /// Seals a key reference with a password. This function is not public since callers are
    /// expected to only work with key store references.
    fn seal_ref(
        key_to_seal: &SymmetricCryptoKey,
        password: &str,
    ) -> Result<Self, PasswordProtectedKeyEnvelopeError> {
        Self::seal_ref_with_settings(
            key_to_seal,
            password,
            &Argon2RawSettings::local_kdf_settings(),
        )
    }

    /// Seals a key reference with a password and custom provided settings. This function is not
    /// public since callers are expected to only work with key store references, and to not
    /// control the KDF difficulty where possible.
    fn seal_ref_with_settings(
        key_to_seal: &SymmetricCryptoKey,
        password: &str,
        kdf_settings: &Argon2RawSettings,
    ) -> Result<Self, PasswordProtectedKeyEnvelopeError> {
        // Cose does not yet have a standardized way to protect a key using a password.
        // This implements content encryption using direct encryption with a KDF derived key,
        // similar to "Direct Key with KDF" mentioned in the COSE spec. The KDF settings are
        // placed in a single recipient struct.

        // The envelope key is directly derived from the KDF and used as the key to encrypt the key
        // that should be sealed.
        let envelope_key = derive_key(kdf_settings, password)
            .map_err(|_| PasswordProtectedKeyEnvelopeError::KdfError)?;

        let (content_format, key_to_seal_bytes) = match key_to_seal.to_encoded_raw() {
            EncodedSymmetricKey::BitwardenLegacyKey(key_bytes) => {
                (ContentFormat::BitwardenLegacyKey, key_bytes.to_vec())
            }
            EncodedSymmetricKey::CoseKey(key_bytes) => (ContentFormat::CoseKey, key_bytes.to_vec()),
        };

        let mut nonce = [0u8; crate::xchacha20::NONCE_SIZE];

        // The message is constructed by placing the KDF settings in a recipient struct's
        // unprotected headers. They do not need to live in the protected header, since to
        // authenticate the protected header, the settings must be correct.
        let mut cose_encrypt = coset::CoseEncryptBuilder::new()
            .add_recipient({
                let mut recipient = coset::CoseRecipientBuilder::new()
                    .unprotected(kdf_settings.into())
                    .build();
                recipient.protected.header.alg = Some(coset::Algorithm::PrivateUse(ALG_ARGON2ID13));
                recipient
            })
            .protected(HeaderBuilder::from(content_format).build())
            .create_ciphertext(&key_to_seal_bytes, &[], |data, aad| {
                let ciphertext = xchacha20::encrypt_xchacha20_poly1305(&envelope_key, data, aad);
                nonce.copy_from_slice(&ciphertext.nonce());
                ciphertext.encrypted_bytes().to_vec()
            })
            .build();
        cose_encrypt.unprotected.iv = nonce.into();

        Ok(PasswordProtectedKeyEnvelope {
            _phantom: PhantomData,
            cose_encrypt,
        })
    }

    /// Unseals a symmetric key from the password-protected envelope, and stores it in the key store
    /// context.
    pub fn unseal(
        &self,
        target_keyslot: Ids::Symmetric,
        password: &str,
        ctx: &mut KeyStoreContext<Ids>,
    ) -> Result<Ids::Symmetric, PasswordProtectedKeyEnvelopeError> {
        let key = self.unseal_ref(password)?;
        #[allow(deprecated)]
        ctx.set_symmetric_key(target_keyslot, key)
            .map_err(|_| PasswordProtectedKeyEnvelopeError::KeyStoreError)?;
        Ok(target_keyslot)
    }

    fn unseal_ref(
        &self,
        password: &str,
    ) -> Result<SymmetricCryptoKey, PasswordProtectedKeyEnvelopeError> {
        // There must be exactly one recipient in the COSE Encrypt object, which contains the KDF
        // parameters.
        let recipient = self
            .cose_encrypt
            .recipients
            .first()
            .filter(|_| self.cose_encrypt.recipients.len() == 1)
            .ok_or_else(|| {
                PasswordProtectedKeyEnvelopeError::ParsingError(
                    "Invalid number of recipients".to_string(),
                )
            })?;

        if recipient.protected.header.alg != Some(coset::Algorithm::PrivateUse(ALG_ARGON2ID13)) {
            return Err(PasswordProtectedKeyEnvelopeError::ParsingError(
                "Unknown or unsupported KDF algorithm".to_string(),
            ));
        }

        let kdf_settings: Argon2RawSettings =
            (&recipient.unprotected).try_into().map_err(|_| {
                PasswordProtectedKeyEnvelopeError::ParsingError(
                    "Invalid or missing KDF parameters".to_string(),
                )
            })?;
        let envelope_key = derive_key(&kdf_settings, password)
            .map_err(|_| PasswordProtectedKeyEnvelopeError::KdfError)?;
        let nonce: [u8; crate::xchacha20::NONCE_SIZE] = self
            .cose_encrypt
            .unprotected
            .iv
            .clone()
            .try_into()
            .map_err(|_| {
                PasswordProtectedKeyEnvelopeError::ParsingError("Invalid IV".to_string())
            })?;

        let key_bytes = self
            .cose_encrypt
            .decrypt(&[], |data, aad| {
                xchacha20::decrypt_xchacha20_poly1305(&nonce, &envelope_key, data, aad)
            })
            // If decryption fails, the envelope-key is incorrect and thus the password is incorrect
            // since the KDF parameters & salt are guaranteed to be correct
            .map_err(|_| PasswordProtectedKeyEnvelopeError::WrongPassword)?;

        SymmetricCryptoKey::try_from(
            match ContentFormat::try_from(&self.cose_encrypt.protected.header).map_err(|_| {
                PasswordProtectedKeyEnvelopeError::ParsingError(
                    "Invalid content format".to_string(),
                )
            })? {
                ContentFormat::BitwardenLegacyKey => EncodedSymmetricKey::BitwardenLegacyKey(
                    BitwardenLegacyKeyBytes::from(key_bytes),
                ),
                ContentFormat::CoseKey => {
                    EncodedSymmetricKey::CoseKey(CoseKeyBytes::from(key_bytes))
                }
                _ => {
                    return Err(PasswordProtectedKeyEnvelopeError::ParsingError(
                        "Unknown or unsupported content format".to_string(),
                    ));
                }
            },
        )
        .map_err(|_| {
            PasswordProtectedKeyEnvelopeError::ParsingError("Failed to decode key".to_string())
        })
    }

    /// Re-seals the key with new KDF parameters (updated settings, salt), and a new password
    pub fn reseal(
        &self,
        password: &str,
        new_password: &str,
    ) -> Result<Self, PasswordProtectedKeyEnvelopeError> {
        let unsealed = self.unseal_ref(password)?;
        Self::seal_ref(&unsealed, new_password)
    }
}

impl<Ids: KeyIds> From<&PasswordProtectedKeyEnvelope<Ids>> for Vec<u8> {
    fn from(val: &PasswordProtectedKeyEnvelope<Ids>) -> Self {
        val.cose_encrypt
            .clone()
            .to_vec()
            .expect("Serialization to cose should not fail")
    }
}

impl<Ids: KeyIds> TryFrom<&Vec<u8>> for PasswordProtectedKeyEnvelope<Ids> {
    type Error = CoseError;

    fn try_from(value: &Vec<u8>) -> Result<Self, Self::Error> {
        let cose_encrypt = coset::CoseEncrypt::from_slice(value)?;
        Ok(PasswordProtectedKeyEnvelope {
            _phantom: PhantomData,
            cose_encrypt,
        })
    }
}

impl<Ids: KeyIds> std::fmt::Debug for PasswordProtectedKeyEnvelope<Ids> {
    fn fmt(&self, f: &mut std::fmt::Formatter<'_>) -> std::fmt::Result {
        f.debug_struct("PasswordProtectedKeyEnvelope")
            .field("cose_encrypt", &self.cose_encrypt)
            .finish()
    }
}

impl<Ids: KeyIds> FromStr for PasswordProtectedKeyEnvelope<Ids> {
    type Err = PasswordProtectedKeyEnvelopeError;

    fn from_str(s: &str) -> Result<Self, Self::Err> {
        let data = STANDARD.decode(s).map_err(|_| {
            PasswordProtectedKeyEnvelopeError::ParsingError(
                "Invalid PasswordProtectedKeyEnvelope Base64 encoding".to_string(),
            )
        })?;
        Self::try_from(&data).map_err(|_| {
            PasswordProtectedKeyEnvelopeError::ParsingError(
                "Failed to parse PasswordProtectedKeyEnvelope".to_string(),
            )
        })
    }
}

impl<Ids: KeyIds> From<PasswordProtectedKeyEnvelope<Ids>> for String {
    fn from(val: PasswordProtectedKeyEnvelope<Ids>) -> Self {
        let serialized: Vec<u8> = (&val).into();
        STANDARD.encode(serialized)
    }
}

impl<'de, Ids: KeyIds> Deserialize<'de> for PasswordProtectedKeyEnvelope<Ids> {
    fn deserialize<D>(deserializer: D) -> Result<Self, D::Error>
    where
        D: serde::Deserializer<'de>,
    {
        deserializer.deserialize_str(FromStrVisitor::new())
    }
}

impl<Ids: KeyIds> Serialize for PasswordProtectedKeyEnvelope<Ids> {
    fn serialize<S>(&self, serializer: S) -> Result<S::Ok, S::Error>
    where
        S: serde::Serializer,
    {
        let serialized: Vec<u8> = self.into();
        serializer.serialize_str(&STANDARD.encode(serialized))
    }
}

<<<<<<< HEAD
/// Raw argon2 settings differ from the KDF struct defined for existing master-password unlock.
/// The memory is represented in kibibytes (KiB) instead of mebibytes (MiB), and the salt is a fixed
/// size of 32 bytes, and randomly generated, instead of being derived from the email.
=======
/// Raw argon2 settings differ from the [crate::keys::Kdf::Argon2id] struct defined for existing
/// master-password unlock. The memory is represented in kibibytes (KiB) instead of mebibytes (MiB),
/// and the salt is a fixed size of 32 bytes, and randomly generated, instead of being derived from
/// the email.
>>>>>>> eb6bff0b
struct Argon2RawSettings {
    iterations: u32,
    /// Memory in KiB
    memory: u32,
    parallelism: u32,
    salt: [u8; ENVELOPE_ARGON2_SALT_SIZE],
}

impl Argon2RawSettings {
    /// Creates default Argon2 settings based on the device. This currently is a static preset
    /// based on the target os
    fn local_kdf_settings() -> Self {
        // iOS has memory limitations in the auto-fill context. So, the memory is halved
        // but the iterations are doubled
        if cfg!(target_os = "ios") {
            // The SECOND RECOMMENDED option from: https://datatracker.ietf.org/doc/rfc9106/, with halved memory and doubled iteration count
            Self {
                iterations: 6,
                memory: 32 * 1024, // 32 MiB
                parallelism: 4,
                salt: make_salt(),
            }
        } else {
            // The SECOND RECOMMENDED option from: https://datatracker.ietf.org/doc/rfc9106/
            // The FIRST RECOMMENDED option currently still has too much memory consumption for most
            // clients except desktop.
            Self {
                iterations: 3,
                memory: 64 * 1024, // 64 MiB
                parallelism: 4,
                salt: make_salt(),
            }
        }
    }
}

impl From<&Argon2RawSettings> for Header {
    fn from(settings: &Argon2RawSettings) -> Header {
        let builder = HeaderBuilder::new()
            .value(ARGON2_ITERATIONS, Integer::from(settings.iterations).into())
            .value(ARGON2_MEMORY, Integer::from(settings.memory).into())
            .value(
                ARGON2_PARALLELISM,
                Integer::from(settings.parallelism).into(),
            )
            .value(ARGON2_SALT, Value::from(settings.salt.to_vec()));

        let mut header = builder.build();
        header.alg = Some(coset::Algorithm::PrivateUse(ALG_ARGON2ID13));
        header
    }
}

impl TryInto<Params> for &Argon2RawSettings {
    type Error = PasswordProtectedKeyEnvelopeError;

    fn try_into(self) -> Result<Params, PasswordProtectedKeyEnvelopeError> {
        Params::new(
            self.memory,
            self.iterations,
            self.parallelism,
            Some(ENVELOPE_ARGON2_OUTPUT_KEY_SIZE),
        )
        .map_err(|_| PasswordProtectedKeyEnvelopeError::KdfError)
    }
}

impl TryInto<Argon2RawSettings> for &Header {
    type Error = PasswordProtectedKeyEnvelopeError;

    fn try_into(self) -> Result<Argon2RawSettings, PasswordProtectedKeyEnvelopeError> {
        Ok(Argon2RawSettings {
            iterations: extract_integer(self, ARGON2_ITERATIONS, "iterations")?.try_into()?,
            memory: extract_integer(self, ARGON2_MEMORY, "memory")?.try_into()?,
            parallelism: extract_integer(self, ARGON2_PARALLELISM, "parallelism")?.try_into()?,
            salt: extract_bytes(self, ARGON2_SALT, "salt")?
                .try_into()
                .map_err(|_| {
                    PasswordProtectedKeyEnvelopeError::ParsingError(
                        "Invalid Argon2 salt".to_string(),
                    )
                })?,
        })
    }
}

fn make_salt() -> [u8; ENVELOPE_ARGON2_SALT_SIZE] {
    let mut salt = [0u8; ENVELOPE_ARGON2_SALT_SIZE];
    rand::thread_rng().fill_bytes(&mut salt);
    salt
}

fn derive_key(
    argon2_settings: &Argon2RawSettings,
    password: &str,
) -> Result<[u8; ENVELOPE_ARGON2_OUTPUT_KEY_SIZE], PasswordProtectedKeyEnvelopeError> {
    use argon2::*;

    let mut hash = [0u8; ENVELOPE_ARGON2_OUTPUT_KEY_SIZE];
    Argon2::new(
        Algorithm::Argon2id,
        Version::V0x13,
        argon2_settings.try_into()?,
    )
    .hash_password_into(password.as_bytes(), &argon2_settings.salt, &mut hash)
    .map_err(|_| PasswordProtectedKeyEnvelopeError::KdfError)?;

    Ok(hash)
}

/// Errors that can occur when sealing or unsealing a key with the `PasswordProtectedKeyEnvelope`.
#[derive(Debug, Error)]
pub enum PasswordProtectedKeyEnvelopeError {
    /// The password provided is incorrect or the envelope was tampered with
    #[error("Wrong password")]
    WrongPassword,
    /// The envelope could not be parsed correctly, or the KDF parameters are invalid
    #[error("Parsing error {0}")]
    ParsingError(String),
    /// The KDF failed to derive a key, possibly due to invalid parameters or memory allocation
    /// issues
    #[error("Kdf error")]
    KdfError,
    /// There is no key for the provided key id in the key store
    #[error("Key missing error")]
    KeyMissingError,
    /// The key store could not be written to, for example due to being read-only
    #[error("Could not write to key store")]
    KeyStoreError,
}

impl From<CoseExtractError> for PasswordProtectedKeyEnvelopeError {
    fn from(err: CoseExtractError) -> Self {
        let CoseExtractError::MissingValue(label) = err;
        PasswordProtectedKeyEnvelopeError::ParsingError(format!("Missing value for {}", label))
    }
}

impl From<TryFromIntError> for PasswordProtectedKeyEnvelopeError {
    fn from(err: TryFromIntError) -> Self {
        PasswordProtectedKeyEnvelopeError::ParsingError(format!("Invalid integer: {}", err))
    }
}

#[cfg(test)]
mod tests {
    use super::*;
    use crate::{
        traits::tests::{TestIds, TestSymmKey},
        KeyStore,
    };

    const TEST_UNSEALED_COSEKEY_ENCODED: &[u8] = &[
        165, 1, 4, 2, 80, 63, 208, 189, 183, 204, 37, 72, 170, 179, 236, 190, 208, 22, 65, 227,
        183, 3, 58, 0, 1, 17, 111, 4, 132, 3, 4, 5, 6, 32, 88, 32, 88, 25, 68, 85, 205, 28, 133,
        28, 90, 147, 160, 145, 48, 3, 178, 184, 30, 11, 122, 132, 64, 59, 51, 233, 191, 117, 159,
        117, 23, 168, 248, 36, 1,
    ];
    const TESTVECTOR_COSEKEY_ENVELOPE: &[u8] = &[
        132, 68, 161, 3, 24, 101, 161, 5, 88, 24, 1, 31, 58, 230, 10, 92, 195, 233, 212, 7, 166,
        252, 67, 115, 221, 58, 3, 191, 218, 188, 181, 192, 28, 11, 88, 84, 141, 183, 137, 167, 166,
        161, 33, 82, 30, 255, 23, 10, 179, 149, 88, 24, 39, 60, 74, 232, 133, 44, 90, 98, 117, 31,
        41, 69, 251, 76, 250, 141, 229, 83, 191, 6, 237, 107, 127, 93, 238, 110, 49, 125, 201, 37,
        162, 120, 157, 32, 116, 195, 208, 143, 83, 254, 223, 93, 97, 158, 0, 24, 95, 197, 249, 35,
        240, 3, 20, 71, 164, 97, 180, 29, 203, 69, 31, 151, 249, 244, 197, 91, 101, 174, 129, 131,
        71, 161, 1, 58, 0, 1, 21, 87, 165, 1, 58, 0, 1, 21, 87, 58, 0, 1, 21, 89, 3, 58, 0, 1, 21,
        90, 26, 0, 1, 0, 0, 58, 0, 1, 21, 91, 4, 58, 0, 1, 21, 88, 80, 165, 253, 56, 243, 255, 54,
        246, 252, 231, 230, 33, 252, 49, 175, 1, 111, 246,
    ];
    const TEST_UNSEALED_LEGACYKEY_ENCODED: &[u8] = &[
        135, 114, 97, 155, 115, 209, 215, 224, 175, 159, 231, 208, 15, 244, 40, 171, 239, 137, 57,
        98, 207, 167, 231, 138, 145, 254, 28, 136, 236, 60, 23, 163, 4, 246, 219, 117, 104, 246,
        86, 10, 152, 52, 90, 85, 58, 6, 70, 39, 111, 128, 93, 145, 143, 180, 77, 129, 178, 242, 82,
        72, 57, 61, 192, 64,
    ];
    const TESTVECTOR_LEGACYKEY_ENVELOPE: &[u8] = &[
        132, 88, 38, 161, 3, 120, 34, 97, 112, 112, 108, 105, 99, 97, 116, 105, 111, 110, 47, 120,
        46, 98, 105, 116, 119, 97, 114, 100, 101, 110, 46, 108, 101, 103, 97, 99, 121, 45, 107,
        101, 121, 161, 5, 88, 24, 218, 72, 22, 79, 149, 30, 12, 36, 180, 212, 44, 21, 167, 208,
        214, 221, 7, 91, 178, 12, 104, 17, 45, 219, 88, 80, 114, 38, 14, 165, 85, 229, 103, 108,
        17, 175, 41, 43, 203, 175, 119, 125, 227, 127, 163, 214, 213, 138, 12, 216, 163, 204, 38,
        222, 47, 11, 44, 231, 239, 170, 63, 8, 249, 56, 102, 18, 134, 34, 232, 193, 44, 19, 228,
        17, 187, 199, 238, 187, 2, 13, 30, 112, 103, 110, 5, 31, 238, 58, 4, 24, 19, 239, 135, 57,
        206, 190, 144, 83, 128, 204, 59, 155, 21, 80, 180, 34, 129, 131, 71, 161, 1, 58, 0, 1, 21,
        87, 165, 1, 58, 0, 1, 21, 87, 58, 0, 1, 21, 89, 3, 58, 0, 1, 21, 90, 26, 0, 1, 0, 0, 58, 0,
        1, 21, 91, 4, 58, 0, 1, 21, 88, 80, 212, 91, 185, 112, 92, 177, 108, 33, 182, 202, 26, 141,
        11, 133, 95, 235, 246,
    ];

    const TESTVECTOR_PASSWORD: &str = "test_password";

    #[test]
    fn test_testvector_cosekey() {
        let key_store = KeyStore::<TestIds>::default();
        let mut ctx: KeyStoreContext<'_, TestIds> = key_store.context_mut();
        let envelope =
            PasswordProtectedKeyEnvelope::try_from(&TESTVECTOR_COSEKEY_ENVELOPE.to_vec())
                .expect("Key envelope should be valid");
        envelope
            .unseal(TestSymmKey::A(0), TESTVECTOR_PASSWORD, &mut ctx)
            .expect("Unsealing should succeed");
        #[allow(deprecated)]
        let unsealed_key = ctx
            .dangerous_get_symmetric_key(TestSymmKey::A(0))
            .expect("Key should exist in the key store");
        assert_eq!(
            unsealed_key.to_encoded().to_vec(),
            TEST_UNSEALED_COSEKEY_ENCODED
        );
    }

    #[test]
    fn test_testvector_legacykey() {
        let key_store = KeyStore::<TestIds>::default();
        let mut ctx: KeyStoreContext<'_, TestIds> = key_store.context_mut();
        let envelope =
            PasswordProtectedKeyEnvelope::try_from(&TESTVECTOR_LEGACYKEY_ENVELOPE.to_vec())
                .expect("Key envelope should be valid");
        envelope
            .unseal(TestSymmKey::A(0), TESTVECTOR_PASSWORD, &mut ctx)
            .expect("Unsealing should succeed");
        #[allow(deprecated)]
        let unsealed_key = ctx
            .dangerous_get_symmetric_key(TestSymmKey::A(0))
            .expect("Key should exist in the key store");
        assert_eq!(
            unsealed_key.to_encoded().to_vec(),
            TEST_UNSEALED_LEGACYKEY_ENCODED
        );
    }

    #[test]
    fn test_make_envelope() {
        let key_store = KeyStore::<TestIds>::default();
        let mut ctx: KeyStoreContext<'_, TestIds> = key_store.context_mut();
        let test_key = ctx.make_cose_symmetric_key(TestSymmKey::A(0)).unwrap();

        let password = "test_password";

        // Seal the key with a password
        let envelope = PasswordProtectedKeyEnvelope::seal(test_key, password, &ctx).unwrap();
        let serialized: Vec<u8> = (&envelope).into();

        // Unseal the key from the envelope
        let deserialized: PasswordProtectedKeyEnvelope<TestIds> =
            PasswordProtectedKeyEnvelope::try_from(&serialized).unwrap();
        deserialized
            .unseal(TestSymmKey::A(1), password, &mut ctx)
            .unwrap();

        // Verify that the unsealed key matches the original key
        #[allow(deprecated)]
        let unsealed_key = ctx
            .dangerous_get_symmetric_key(TestSymmKey::A(1))
            .expect("Key should exist in the key store");

        #[allow(deprecated)]
        let key_before_sealing = ctx
            .dangerous_get_symmetric_key(test_key)
            .expect("Key should exist in the key store");

        assert_eq!(unsealed_key, key_before_sealing);
    }

    #[test]
    fn test_make_envelope_legacy_key() {
        let key_store = KeyStore::<TestIds>::default();
        let mut ctx: KeyStoreContext<'_, TestIds> = key_store.context_mut();
        let test_key = ctx.generate_symmetric_key(TestSymmKey::A(0)).unwrap();

        let password = "test_password";

        // Seal the key with a password
        let envelope = PasswordProtectedKeyEnvelope::seal(test_key, password, &ctx).unwrap();
        let serialized: Vec<u8> = (&envelope).into();

        // Unseal the key from the envelope
        let deserialized: PasswordProtectedKeyEnvelope<TestIds> =
            PasswordProtectedKeyEnvelope::try_from(&serialized).unwrap();
        deserialized
            .unseal(TestSymmKey::A(1), password, &mut ctx)
            .unwrap();

        // Verify that the unsealed key matches the original key
        #[allow(deprecated)]
        let unsealed_key = ctx
            .dangerous_get_symmetric_key(TestSymmKey::A(1))
            .expect("Key should exist in the key store");

        #[allow(deprecated)]
        let key_before_sealing = ctx
            .dangerous_get_symmetric_key(test_key)
            .expect("Key should exist in the key store");

        assert_eq!(unsealed_key, key_before_sealing);
    }

    #[test]
    fn test_reseal_envelope() {
        let key = SymmetricCryptoKey::make_xchacha20_poly1305_key();
        let password = "test_password";
        let new_password = "new_test_password";

        // Seal the key with a password
        let envelope: PasswordProtectedKeyEnvelope<TestIds> =
            PasswordProtectedKeyEnvelope::seal_ref(&key, password).expect("Sealing should work");

        // Reseal
        let envelope = envelope
            .reseal(password, new_password)
            .expect("Resealing should work");
        let unsealed = envelope
            .unseal_ref(new_password)
            .expect("Unsealing should work");

        // Verify that the unsealed key matches the original key
        assert_eq!(unsealed, key);
    }

    #[test]
    fn test_wrong_password() {
        let key_store = KeyStore::<TestIds>::default();
        let mut ctx: KeyStoreContext<'_, TestIds> = key_store.context_mut();
        let test_key = ctx.make_cose_symmetric_key(TestSymmKey::A(0)).unwrap();

        let password = "test_password";
        let wrong_password = "wrong_password";

        // Seal the key with a password
        let envelope = PasswordProtectedKeyEnvelope::seal(test_key, password, &ctx).unwrap();

        // Attempt to unseal with the wrong password
        let deserialized: PasswordProtectedKeyEnvelope<TestIds> =
            PasswordProtectedKeyEnvelope::try_from(&(&envelope).into()).unwrap();
        assert!(matches!(
            deserialized.unseal(TestSymmKey::A(1), wrong_password, &mut ctx),
            Err(PasswordProtectedKeyEnvelopeError::WrongPassword)
        ));
    }
}<|MERGE_RESOLUTION|>--- conflicted
+++ resolved
@@ -306,16 +306,10 @@
     }
 }
 
-<<<<<<< HEAD
-/// Raw argon2 settings differ from the KDF struct defined for existing master-password unlock.
-/// The memory is represented in kibibytes (KiB) instead of mebibytes (MiB), and the salt is a fixed
-/// size of 32 bytes, and randomly generated, instead of being derived from the email.
-=======
 /// Raw argon2 settings differ from the [crate::keys::Kdf::Argon2id] struct defined for existing
 /// master-password unlock. The memory is represented in kibibytes (KiB) instead of mebibytes (MiB),
 /// and the salt is a fixed size of 32 bytes, and randomly generated, instead of being derived from
 /// the email.
->>>>>>> eb6bff0b
 struct Argon2RawSettings {
     iterations: u32,
     /// Memory in KiB
