//! This file contains private-use constants for COSE encoded key types and algorithms.
//! Standardized values from <https://www.iana.org/assignments/cose/cose.xhtml> should always be preferred
//! unless there is a a clear benefit, such as a clear cryptographic benefit, which MUST
//! be documented publicly.

use coset::{
    CborSerializable, ContentType, Header, Label,
    iana::{self, CoapContentFormat, KeyOperation},
};
use generic_array::GenericArray;
use thiserror::Error;
use typenum::U32;

use crate::{
    ContentFormat, CoseEncrypt0Bytes, CryptoError, SymmetricCryptoKey, XChaCha20Poly1305Key,
    content_format::{Bytes, ConstContentFormat, CoseContentFormat},
    error::{EncStringParseError, EncodingError},
    xchacha20,
};

/// XChaCha20 <https://datatracker.ietf.org/doc/html/draft-irtf-cfrg-xchacha-03> is used over ChaCha20
/// to be able to randomly generate nonces, and to not have to worry about key wearout. Since
/// the draft was never published as an RFC, we use a private-use value for the algorithm.
pub(crate) const XCHACHA20_POLY1305: i64 = -70000;
const XCHACHA20_TEXT_PAD_BLOCK_SIZE: usize = 32;

pub(crate) const ALG_ARGON2ID13: i64 = -71000;
pub(crate) const ARGON2_SALT: i64 = -71001;
pub(crate) const ARGON2_ITERATIONS: i64 = -71002;
pub(crate) const ARGON2_MEMORY: i64 = -71003;
pub(crate) const ARGON2_PARALLELISM: i64 = -71004;

// Note: These are in the "unregistered" tree: https://datatracker.ietf.org/doc/html/rfc6838#section-3.4
// These are only used within Bitwarden, and not meant for exchange with other systems.
const CONTENT_TYPE_PADDED_UTF8: &str = "application/x.bitwarden.utf8-padded";
pub(crate) const CONTENT_TYPE_PADDED_CBOR: &str = "application/x.bitwarden.cbor-padded";
const CONTENT_TYPE_BITWARDEN_LEGACY_KEY: &str = "application/x.bitwarden.legacy-key";
const CONTENT_TYPE_SPKI_PUBLIC_KEY: &str = "application/x.bitwarden.spki-public-key";

// Labels
//
/// The label used for the namespace ensuring strong domain separation when using signatures.
pub(crate) const SIGNING_NAMESPACE: i64 = -80000;
<<<<<<< HEAD
pub(crate) const CONTAINED_KEY_ID: i64 = -80001;
=======
/// The label used for the namespace ensuring strong domain separation when using data envelopes.
pub(crate) const DATA_ENVELOPE_NAMESPACE: i64 = -80001;
>>>>>>> c60a5d79

/// Encrypts a plaintext message using XChaCha20Poly1305 and returns a COSE Encrypt0 message
pub(crate) fn encrypt_xchacha20_poly1305(
    plaintext: &[u8],
    key: &crate::XChaCha20Poly1305Key,
    content_format: ContentFormat,
) -> Result<CoseEncrypt0Bytes, CryptoError> {
    let mut plaintext = plaintext.to_vec();

    let header_builder: coset::HeaderBuilder = content_format.into();
    let mut protected_header = header_builder.key_id(key.key_id.to_vec()).build();
    // This should be adjusted to use the builder pattern once implemented in coset.
    // The related coset upstream issue is:
    // https://github.com/google/coset/issues/105
    protected_header.alg = Some(coset::Algorithm::PrivateUse(XCHACHA20_POLY1305));

    if should_pad_content(&content_format) {
        // Pad the data to a block size in order to hide plaintext length
        let min_length =
            XCHACHA20_TEXT_PAD_BLOCK_SIZE * (1 + (plaintext.len() / XCHACHA20_TEXT_PAD_BLOCK_SIZE));
        crate::keys::utils::pad_bytes(&mut plaintext, min_length)?;
    }

    let mut nonce = [0u8; xchacha20::NONCE_SIZE];
    let cose_encrypt0 = coset::CoseEncrypt0Builder::new()
        .protected(protected_header)
        .create_ciphertext(&plaintext, &[], |data, aad| {
            let ciphertext =
                crate::xchacha20::encrypt_xchacha20_poly1305(&(*key.enc_key).into(), data, aad);
            nonce = ciphertext.nonce();
            ciphertext.encrypted_bytes().to_vec()
        })
        .unprotected(coset::HeaderBuilder::new().iv(nonce.to_vec()).build())
        .build();

    cose_encrypt0
        .to_vec()
        .map_err(|err| CryptoError::EncString(EncStringParseError::InvalidCoseEncoding(err)))
        .map(CoseEncrypt0Bytes::from)
}

/// Decrypts a COSE Encrypt0 message, using a XChaCha20Poly1305 key
pub(crate) fn decrypt_xchacha20_poly1305(
    cose_encrypt0_message: &CoseEncrypt0Bytes,
    key: &crate::XChaCha20Poly1305Key,
) -> Result<(Vec<u8>, ContentFormat), CryptoError> {
    let msg = coset::CoseEncrypt0::from_slice(cose_encrypt0_message.as_ref())
        .map_err(|err| CryptoError::EncString(EncStringParseError::InvalidCoseEncoding(err)))?;

    let Some(ref alg) = msg.protected.header.alg else {
        return Err(CryptoError::EncString(
            EncStringParseError::CoseMissingAlgorithm,
        ));
    };

    if *alg != coset::Algorithm::PrivateUse(XCHACHA20_POLY1305) {
        return Err(CryptoError::WrongKeyType);
    }

    let content_format = ContentFormat::try_from(&msg.protected.header)
        .map_err(|_| CryptoError::EncString(EncStringParseError::CoseMissingContentType))?;

    if key.key_id != *msg.protected.header.key_id {
        return Err(CryptoError::WrongCoseKeyId);
    }

    let decrypted_message = msg.decrypt(&[], |data, aad| {
        let nonce = msg.unprotected.iv.as_slice();
        crate::xchacha20::decrypt_xchacha20_poly1305(
            nonce
                .try_into()
                .map_err(|_| CryptoError::InvalidNonceLength)?,
            &(*key.enc_key).into(),
            data,
            aad,
        )
    })?;

    if should_pad_content(&content_format) {
        // Unpad the data to get the original plaintext
        let data = crate::keys::utils::unpad_bytes(&decrypted_message)?;
        return Ok((data.to_vec(), content_format));
    }

    Ok((decrypted_message, content_format))
}

const SYMMETRIC_KEY: Label = Label::Int(iana::SymmetricKeyParameter::K as i64);

impl TryFrom<&coset::CoseKey> for SymmetricCryptoKey {
    type Error = CryptoError;

    fn try_from(cose_key: &coset::CoseKey) -> Result<Self, Self::Error> {
        let key_bytes = cose_key
            .params
            .iter()
            .find_map(|(label, value)| match (label, value) {
                (&SYMMETRIC_KEY, ciborium::Value::Bytes(bytes)) => Some(bytes),
                _ => None,
            })
            .ok_or(CryptoError::InvalidKey)?;
        let alg = cose_key.alg.as_ref().ok_or(CryptoError::InvalidKey)?;
        let key_opts = cose_key
            .key_ops
            .iter()
            .map(|op| match op {
                coset::RegisteredLabel::Assigned(iana::KeyOperation::Encrypt) => {
                    Ok(KeyOperation::Encrypt)
                }
                coset::RegisteredLabel::Assigned(iana::KeyOperation::Decrypt) => {
                    Ok(KeyOperation::Decrypt)
                }
                coset::RegisteredLabel::Assigned(iana::KeyOperation::WrapKey) => {
                    Ok(KeyOperation::WrapKey)
                }
                coset::RegisteredLabel::Assigned(iana::KeyOperation::UnwrapKey) => {
                    Ok(KeyOperation::UnwrapKey)
                }
                _ => Err(CryptoError::InvalidKey),
            })
            .collect::<Result<Vec<KeyOperation>, CryptoError>>()?;

        match alg {
            coset::Algorithm::PrivateUse(XCHACHA20_POLY1305) => {
                // Ensure the length is correct since `GenericArray::clone_from_slice` panics if it
                // receives the wrong length.
                if key_bytes.len() != xchacha20::KEY_SIZE {
                    return Err(CryptoError::InvalidKey);
                }
                let enc_key = Box::pin(GenericArray::<u8, U32>::clone_from_slice(key_bytes));
                let key_id = cose_key
                    .key_id
                    .as_slice()
                    .try_into()
                    .map_err(|_| CryptoError::InvalidKey)?;
                Ok(SymmetricCryptoKey::XChaCha20Poly1305Key(
                    XChaCha20Poly1305Key {
                        enc_key,
                        key_id,
                        supported_operations: key_opts,
                    },
                ))
            }
            _ => Err(CryptoError::InvalidKey),
        }
    }
}

impl From<ContentFormat> for coset::HeaderBuilder {
    fn from(format: ContentFormat) -> Self {
        let header_builder = coset::HeaderBuilder::new();

        match format {
            ContentFormat::Utf8 => {
                header_builder.content_type(CONTENT_TYPE_PADDED_UTF8.to_string())
            }
            ContentFormat::Pkcs8PrivateKey => {
                header_builder.content_format(CoapContentFormat::Pkcs8)
            }
            ContentFormat::SPKIPublicKeyDer => {
                header_builder.content_type(CONTENT_TYPE_SPKI_PUBLIC_KEY.to_string())
            }
            ContentFormat::CoseSign1 => header_builder.content_format(CoapContentFormat::CoseSign1),
            ContentFormat::CoseKey => header_builder.content_format(CoapContentFormat::CoseKey),
            ContentFormat::CoseEncrypt0 => {
                header_builder.content_format(CoapContentFormat::CoseEncrypt0)
            }
            ContentFormat::BitwardenLegacyKey => {
                header_builder.content_type(CONTENT_TYPE_BITWARDEN_LEGACY_KEY.to_string())
            }
            ContentFormat::OctetStream => {
                header_builder.content_format(CoapContentFormat::OctetStream)
            }
            ContentFormat::Cbor => header_builder.content_format(CoapContentFormat::Cbor),
        }
    }
}

impl TryFrom<&coset::Header> for ContentFormat {
    type Error = CryptoError;

    fn try_from(header: &coset::Header) -> Result<Self, Self::Error> {
        match header.content_type.as_ref() {
            Some(ContentType::Text(format)) if format == CONTENT_TYPE_PADDED_UTF8 => {
                Ok(ContentFormat::Utf8)
            }
            Some(ContentType::Text(format)) if format == CONTENT_TYPE_BITWARDEN_LEGACY_KEY => {
                Ok(ContentFormat::BitwardenLegacyKey)
            }
            Some(ContentType::Text(format)) if format == CONTENT_TYPE_SPKI_PUBLIC_KEY => {
                Ok(ContentFormat::SPKIPublicKeyDer)
            }
            Some(ContentType::Assigned(CoapContentFormat::Pkcs8)) => {
                Ok(ContentFormat::Pkcs8PrivateKey)
            }
            Some(ContentType::Assigned(CoapContentFormat::CoseKey)) => Ok(ContentFormat::CoseKey),
            Some(ContentType::Assigned(CoapContentFormat::OctetStream)) => {
                Ok(ContentFormat::OctetStream)
            }
            Some(ContentType::Assigned(CoapContentFormat::Cbor)) => Ok(ContentFormat::Cbor),
            _ => Err(CryptoError::EncString(
                EncStringParseError::CoseMissingContentType,
            )),
        }
    }
}

fn should_pad_content(format: &ContentFormat) -> bool {
    matches!(format, ContentFormat::Utf8)
}

/// Trait for structs that are serializable to COSE objects.
pub trait CoseSerializable<T: CoseContentFormat + ConstContentFormat> {
    /// Serializes the struct to COSE serialization
    fn to_cose(&self) -> Bytes<T>;
    /// Deserializes a serialized COSE object to a struct
    fn from_cose(bytes: &Bytes<T>) -> Result<Self, EncodingError>
    where
        Self: Sized;
}

pub(crate) fn extract_integer(
    header: &Header,
    target_label: i64,
    value_name: &str,
) -> Result<i128, CoseExtractError> {
    header
        .rest
        .iter()
        .find_map(|(label, value)| match (label, value) {
            (Label::Int(label_value), ciborium::Value::Integer(int_value))
                if *label_value == target_label =>
            {
                Some(*int_value)
            }
            _ => None,
        })
        .map(Into::into)
        .ok_or_else(|| CoseExtractError::MissingValue(value_name.to_string()))
}

pub(crate) fn extract_bytes(
    header: &Header,
    target_label: i64,
    value_name: &str,
) -> Result<Vec<u8>, CoseExtractError> {
    header
        .rest
        .iter()
        .find_map(|(label, value)| match (label, value) {
            (Label::Int(label_value), ciborium::Value::Bytes(byte_value))
                if *label_value == target_label =>
            {
                Some(byte_value.clone())
            }
            _ => None,
        })
        .ok_or(CoseExtractError::MissingValue(value_name.to_string()))
}

#[derive(Debug, Error)]
pub(crate) enum CoseExtractError {
    #[error("Missing value {0}")]
    MissingValue(String),
}

#[cfg(test)]
mod test {
    use super::*;

    const KEY_ID: [u8; 16] = [0, 1, 2, 3, 4, 5, 6, 7, 8, 9, 10, 11, 12, 13, 14, 15];
    const KEY_DATA: [u8; 32] = [
        0x00, 0x01, 0x02, 0x03, 0x04, 0x05, 0x06, 0x07, 0x08, 0x09, 0x0a, 0x0b, 0x0c, 0x0d, 0x0e,
        0x0f, 0x10, 0x11, 0x12, 0x13, 0x14, 0x15, 0x16, 0x17, 0x18, 0x19, 0x1a, 0x1b, 0x1c, 0x1d,
        0x1e, 0x1f,
    ];
    const TEST_VECTOR_PLAINTEXT: &[u8] = b"Message test vector";
    const TEST_VECTOR_COSE_ENCRYPT0: &[u8] = &[
        131, 88, 28, 163, 1, 58, 0, 1, 17, 111, 3, 24, 42, 4, 80, 0, 1, 2, 3, 4, 5, 6, 7, 8, 9, 10,
        11, 12, 13, 14, 15, 161, 5, 88, 24, 78, 20, 28, 157, 180, 246, 131, 220, 82, 104, 72, 73,
        75, 43, 69, 139, 216, 167, 145, 220, 67, 168, 144, 173, 88, 35, 127, 234, 194, 83, 189,
        172, 65, 29, 156, 73, 98, 87, 231, 87, 129, 15, 235, 127, 125, 97, 211, 51, 212, 211, 2,
        13, 36, 123, 53, 12, 31, 191, 40, 13, 175,
    ];

    #[test]
    fn test_encrypt_decrypt_roundtrip_octetstream() {
        let SymmetricCryptoKey::XChaCha20Poly1305Key(ref key) =
            SymmetricCryptoKey::make_xchacha20_poly1305_key()
        else {
            panic!("Failed to create XChaCha20Poly1305Key");
        };

        let plaintext = b"Hello, world!";
        let encrypted =
            encrypt_xchacha20_poly1305(plaintext, key, ContentFormat::OctetStream).unwrap();
        let decrypted = decrypt_xchacha20_poly1305(&encrypted, key).unwrap();
        assert_eq!(decrypted, (plaintext.to_vec(), ContentFormat::OctetStream));
    }

    #[test]
    fn test_encrypt_decrypt_roundtrip_utf8() {
        let SymmetricCryptoKey::XChaCha20Poly1305Key(ref key) =
            SymmetricCryptoKey::make_xchacha20_poly1305_key()
        else {
            panic!("Failed to create XChaCha20Poly1305Key");
        };

        let plaintext = b"Hello, world!";
        let encrypted = encrypt_xchacha20_poly1305(plaintext, key, ContentFormat::Utf8).unwrap();
        let decrypted = decrypt_xchacha20_poly1305(&encrypted, key).unwrap();
        assert_eq!(decrypted, (plaintext.to_vec(), ContentFormat::Utf8));
    }

    #[test]
    fn test_encrypt_decrypt_roundtrip_pkcs8() {
        let SymmetricCryptoKey::XChaCha20Poly1305Key(ref key) =
            SymmetricCryptoKey::make_xchacha20_poly1305_key()
        else {
            panic!("Failed to create XChaCha20Poly1305Key");
        };

        let plaintext = b"Hello, world!";
        let encrypted =
            encrypt_xchacha20_poly1305(plaintext, key, ContentFormat::Pkcs8PrivateKey).unwrap();
        let decrypted = decrypt_xchacha20_poly1305(&encrypted, key).unwrap();
        assert_eq!(
            decrypted,
            (plaintext.to_vec(), ContentFormat::Pkcs8PrivateKey)
        );
    }

    #[test]
    fn test_encrypt_decrypt_roundtrip_cosekey() {
        let SymmetricCryptoKey::XChaCha20Poly1305Key(ref key) =
            SymmetricCryptoKey::make_xchacha20_poly1305_key()
        else {
            panic!("Failed to create XChaCha20Poly1305Key");
        };

        let plaintext = b"Hello, world!";
        let encrypted = encrypt_xchacha20_poly1305(plaintext, key, ContentFormat::CoseKey).unwrap();
        let decrypted = decrypt_xchacha20_poly1305(&encrypted, key).unwrap();
        assert_eq!(decrypted, (plaintext.to_vec(), ContentFormat::CoseKey));
    }

    #[test]
    fn test_decrypt_test_vector() {
        let key = XChaCha20Poly1305Key {
            key_id: KEY_ID,
            enc_key: Box::pin(*GenericArray::from_slice(&KEY_DATA)),
            supported_operations: vec![
                KeyOperation::Decrypt,
                KeyOperation::Encrypt,
                KeyOperation::WrapKey,
                KeyOperation::UnwrapKey,
            ],
        };
        let decrypted =
            decrypt_xchacha20_poly1305(&CoseEncrypt0Bytes::from(TEST_VECTOR_COSE_ENCRYPT0), &key)
                .unwrap();
        assert_eq!(
            decrypted,
            (TEST_VECTOR_PLAINTEXT.to_vec(), ContentFormat::OctetStream)
        );
    }

    #[test]
    fn test_fail_wrong_key_id() {
        let key = XChaCha20Poly1305Key {
            key_id: [1; 16], // Different key ID
            enc_key: Box::pin(*GenericArray::from_slice(&KEY_DATA)),
            supported_operations: vec![
                KeyOperation::Decrypt,
                KeyOperation::Encrypt,
                KeyOperation::WrapKey,
                KeyOperation::UnwrapKey,
            ],
        };
        assert!(matches!(
            decrypt_xchacha20_poly1305(&CoseEncrypt0Bytes::from(TEST_VECTOR_COSE_ENCRYPT0), &key),
            Err(CryptoError::WrongCoseKeyId)
        ));
    }

    #[test]
    fn test_fail_wrong_algorithm() {
        let protected_header = coset::HeaderBuilder::new()
            .algorithm(iana::Algorithm::A256GCM)
            .key_id(KEY_ID.to_vec())
            .build();
        let nonce = [0u8; 16];
        let cose_encrypt0 = coset::CoseEncrypt0Builder::new()
            .protected(protected_header)
            .create_ciphertext(&[], &[], |_, _| Vec::new())
            .unprotected(coset::HeaderBuilder::new().iv(nonce.to_vec()).build())
            .build();
        let serialized_message = CoseEncrypt0Bytes::from(cose_encrypt0.to_vec().unwrap());

        let key = XChaCha20Poly1305Key {
            key_id: KEY_ID,
            enc_key: Box::pin(*GenericArray::from_slice(&KEY_DATA)),
            supported_operations: vec![
                KeyOperation::Decrypt,
                KeyOperation::Encrypt,
                KeyOperation::WrapKey,
                KeyOperation::UnwrapKey,
            ],
        };
        assert!(matches!(
            decrypt_xchacha20_poly1305(&serialized_message, &key),
            Err(CryptoError::WrongKeyType)
        ));
    }
}<|MERGE_RESOLUTION|>--- conflicted
+++ resolved
@@ -41,12 +41,9 @@
 //
 /// The label used for the namespace ensuring strong domain separation when using signatures.
 pub(crate) const SIGNING_NAMESPACE: i64 = -80000;
-<<<<<<< HEAD
-pub(crate) const CONTAINED_KEY_ID: i64 = -80001;
-=======
 /// The label used for the namespace ensuring strong domain separation when using data envelopes.
 pub(crate) const DATA_ENVELOPE_NAMESPACE: i64 = -80001;
->>>>>>> c60a5d79
+pub(crate) const CONTAINED_KEY_ID: i64 = -80002;
 
 /// Encrypts a plaintext message using XChaCha20Poly1305 and returns a COSE Encrypt0 message
 pub(crate) fn encrypt_xchacha20_poly1305(
