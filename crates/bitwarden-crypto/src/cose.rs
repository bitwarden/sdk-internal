--- conflicted
+++ resolved
@@ -22,7 +22,6 @@
 pub(crate) const XCHACHA20_POLY1305: i64 = -70000;
 const XCHACHA20_TEXT_PAD_BLOCK_SIZE: usize = 32;
 
-<<<<<<< HEAD
 pub(crate) const ALG_ARGON2ID13: i64 = -71000;
 pub(crate) const ARGON2_SALT: i64 = -71001;
 pub(crate) const ARGON2_ITERATIONS: i64 = -71002;
@@ -32,13 +31,7 @@
 // Note: These are in the "unregistered" tree: https://datatracker.ietf.org/doc/html/rfc6838#section-3.4
 // These are only used within Bitwarden, and not meant for exchange with other systems.
 const CONTENT_TYPE_PADDED_UTF8: &str = "application/x.bitwarden.utf8-padded";
-pub(crate) const CONTENT_TYPE_BITWARDEN_LEGACY_KEY: &str = "application/x.bitwarden.legacy-key";
-=======
-// Note: These are in the "unregistered" tree: https://datatracker.ietf.org/doc/html/rfc6838#section-3.4
-// These are only used within Bitwarden, and not meant for exchange with other systems.
-const CONTENT_TYPE_PADDED_UTF8: &str = "application/x.bitwarden.utf8-padded";
 const CONTENT_TYPE_BITWARDEN_LEGACY_KEY: &str = "application/x.bitwarden.legacy-key";
->>>>>>> f2bc7084
 const CONTENT_TYPE_SPKI_PUBLIC_KEY: &str = "application/x.bitwarden.spki-public-key";
 
 // Labels
