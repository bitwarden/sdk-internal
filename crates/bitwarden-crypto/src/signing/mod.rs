<<<<<<< HEAD
mod claims;
pub use claims::SignedPublicKeyOwnershipClaim;
mod namespace;
pub use namespace::SigningNamespace;
=======
use crate::{error::SignatureError, CryptoError};

/// Signing is domain-separated within bitwarden, to prevent cross protocol attacks.
///
/// A new signed entity or protocol shall use a new signing namespace.
#[derive(Debug, Clone, Copy, PartialEq, Eq)]
pub enum SigningNamespace {
    #[allow(dead_code)]
    EncryptionMetadata = 1,
    #[cfg(test)]
    Test = -1,
}

impl SigningNamespace {
    pub fn as_i64(&self) -> i64 {
        *self as i64
    }

    pub fn try_from_i64(value: i64) -> Result<Self, CryptoError> {
        match value {
            1 => Ok(Self::EncryptionMetadata),
            #[cfg(test)]
            -1 => Ok(Self::Test),
            _ => Err(SignatureError::InvalidNamespace.into()),
        }
    }
}
>>>>>>> d41e0ecd
<|MERGE_RESOLUTION|>--- conflicted
+++ resolved
@@ -1,34 +1,8 @@
-<<<<<<< HEAD
+//! Note
+
 mod claims;
 pub use claims::SignedPublicKeyOwnershipClaim;
 mod namespace;
 pub use namespace::SigningNamespace;
-=======
-use crate::{error::SignatureError, CryptoError};
-
-/// Signing is domain-separated within bitwarden, to prevent cross protocol attacks.
-///
-/// A new signed entity or protocol shall use a new signing namespace.
-#[derive(Debug, Clone, Copy, PartialEq, Eq)]
-pub enum SigningNamespace {
-    #[allow(dead_code)]
-    EncryptionMetadata = 1,
-    #[cfg(test)]
-    Test = -1,
-}
-
-impl SigningNamespace {
-    pub fn as_i64(&self) -> i64 {
-        *self as i64
-    }
-
-    pub fn try_from_i64(value: i64) -> Result<Self, CryptoError> {
-        match value {
-            1 => Ok(Self::EncryptionMetadata),
-            #[cfg(test)]
-            -1 => Ok(Self::Test),
-            _ => Err(SignatureError::InvalidNamespace.into()),
-        }
-    }
-}
->>>>>>> d41e0ecd
+mod signing;
+pub use signing::*;