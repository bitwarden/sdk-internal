--- conflicted
+++ resolved
@@ -167,13 +167,8 @@
 
     use crate::{
         content_format::{Bytes, Pkcs8PrivateKeyDerContentFormat},
-<<<<<<< HEAD
-        AsymmetricCryptoKey, AsymmetricPublicCryptoKey, Pkcs8PrivateKeyBytes, SymmetricCryptoKey,
-        UnsignedSharedKey,
-=======
         AsymmetricCryptoKey, AsymmetricPublicCryptoKey, Pkcs8PrivateKeyBytes, SpkiPublicKeyBytes,
         SymmetricCryptoKey, UnsignedSharedKey,
->>>>>>> f2bc7084
     };
 
     #[test]
