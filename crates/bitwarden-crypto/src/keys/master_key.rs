--- conflicted
+++ resolved
@@ -163,20 +163,13 @@
 ///
 /// WARNING: This function should only be used with a proper cryptographic random number generator.
 /// If you do not have a good reason for using this, use [MasterKey::make_user_key] instead.
-<<<<<<< HEAD
-=======
 ///
 /// This function is only split out from [MasterKey::make_user_key], to make it unit testable.
->>>>>>> 6deb284c
 fn make_user_key(
     rng: impl rand::RngCore + rand::CryptoRng,
     master_key: &MasterKey,
 ) -> Result<(UserKey, EncString)> {
-<<<<<<< HEAD
-    let user_key = SymmetricCryptoKey::generate_aes256_cbc_hmac_internal(&mut rng);
-=======
     let user_key = SymmetricCryptoKey::make_aes256_cbc_hmac_key_internal(rng);
->>>>>>> 6deb284c
     let protected = master_key.encrypt_user_key(&user_key)?;
     Ok((UserKey::new(user_key), protected))
 }
