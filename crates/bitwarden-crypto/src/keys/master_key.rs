use std::pin::Pin;

use base64::{engine::general_purpose::STANDARD, Engine};
use generic_array::GenericArray;
use rand::Rng;
<<<<<<< HEAD
use schemars::JsonSchema;
use typenum::U32;
=======
>>>>>>> 82f69c30
use zeroize::{Zeroize, Zeroizing};

use super::{
    kdf::{Kdf, KdfDerivedKeyMaterial},
    utils::stretch_key,
};
use crate::{
    util::{self},
    CryptoError, EncString, KeyDecryptable, Result, SymmetricCryptoKey, UserKey,
};

#[derive(Copy, Clone)]
#[cfg_attr(feature = "uniffi", derive(uniffi::Enum))]
pub enum HashPurpose {
    ServerAuthorization = 1,
    LocalAuthorization = 2,
}

/// Master Key.
///
/// Derived from the users master password, used to protect the [UserKey].
/// TODO: <https://bitwarden.atlassian.net/browse/PM-18366> split KeyConnectorKey into a separate file
pub enum MasterKey {
    KdfKey(KdfDerivedKeyMaterial),
    KeyConnectorKey(Pin<Box<GenericArray<u8, U32>>>),
}

impl MasterKey {
    pub(crate) fn new(key: KdfDerivedKeyMaterial) -> Self {
        Self::KdfKey(key)
    }

    /// Generate a new random master key for KeyConnector.
    pub fn generate(mut rng: impl rand::RngCore) -> Self {
        let mut key = Box::pin(GenericArray::<u8, U32>::default());

        rng.fill(key.as_mut_slice());
        Self::KeyConnectorKey(key)
    }

    fn inner_bytes(&self) -> &Pin<Box<GenericArray<u8, U32>>> {
        match self {
            Self::KdfKey(key) => &key.0,
            Self::KeyConnectorKey(key) => key,
        }
    }

    /// Derives a users master key from their password, email and KDF.
    ///
    /// Note: the email is trimmed and converted to lowercase before being used.
    pub fn derive(password: &str, email: &str, kdf: &Kdf) -> Result<Self, CryptoError> {
        Ok(KdfDerivedKeyMaterial::derive(password, email, kdf)?.into())
    }

    /// Derive the master key hash, used for local and remote password validation.
    pub fn derive_master_key_hash(&self, password: &[u8], purpose: HashPurpose) -> Result<String> {
        let hash = util::pbkdf2(self.inner_bytes(), password, purpose as u32);

        Ok(STANDARD.encode(hash))
    }

    /// Generate a new random user key and encrypt it with the master key.
    pub fn make_user_key(&self) -> Result<(UserKey, EncString)> {
        make_user_key(rand::thread_rng(), self)
    }

    /// Encrypt the users user key
    pub fn encrypt_user_key(&self, user_key: &SymmetricCryptoKey) -> Result<EncString> {
        encrypt_user_key(self.inner_bytes(), user_key)
    }

    /// Decrypt the users user key
    pub fn decrypt_user_key(&self, user_key: EncString) -> Result<SymmetricCryptoKey> {
        decrypt_user_key(self.inner_bytes(), user_key)
    }

    pub fn to_base64(&self) -> String {
        STANDARD.encode(self.inner_bytes().as_slice())
    }
}

impl TryFrom<&mut [u8]> for MasterKey {
    type Error = CryptoError;

    fn try_from(value: &mut [u8]) -> Result<Self> {
        if value.len() != 32 {
            value.zeroize();
            return Err(CryptoError::InvalidKey);
        }

        let material =
            KdfDerivedKeyMaterial(Box::pin(GenericArray::<u8, U32>::clone_from_slice(value)));
        value.zeroize();
        Ok(Self::new(material))
    }
}

impl From<KdfDerivedKeyMaterial> for MasterKey {
    fn from(key: KdfDerivedKeyMaterial) -> Self {
        Self::new(key)
    }
}

impl TryFrom<&SymmetricCryptoKey> for MasterKey {
    type Error = CryptoError;

    fn try_from(value: &SymmetricCryptoKey) -> Result<Self> {
        match value {
            SymmetricCryptoKey::Aes256CbcKey(key) => {
                Ok(Self::KdfKey(KdfDerivedKeyMaterial(key.enc_key.clone())))
            }
            _ => Err(CryptoError::InvalidKey),
        }
    }
}

/// Helper function to encrypt a user key with a master or pin key.
pub(super) fn encrypt_user_key(
    master_key: &Pin<Box<GenericArray<u8, U32>>>,
    user_key: &SymmetricCryptoKey,
) -> Result<EncString> {
    let stretched_master_key = stretch_key(master_key)?;
    let user_key_bytes = Zeroizing::new(user_key.to_encoded());
    EncString::encrypt_aes256_hmac(&user_key_bytes, &stretched_master_key)
}

/// Helper function to decrypt a user key with a master or pin key or key-connector-key.
pub(super) fn decrypt_user_key(
    key: &Pin<Box<GenericArray<u8, U32>>>,
    user_key: EncString,
) -> Result<SymmetricCryptoKey> {
    let mut dec: Vec<u8> = match user_key {
        // Legacy. user_keys were encrypted using `Aes256Cbc_B64` a long time ago. We've since
        // moved to using `Aes256Cbc_HmacSha256_B64`. However, we still need to support
        // decrypting these old keys.
        EncString::Aes256Cbc_B64 { .. } => {
            let legacy_key = SymmetricCryptoKey::Aes256CbcKey(super::Aes256CbcKey {
                enc_key: Box::pin(GenericArray::clone_from_slice(key)),
            });
            user_key.decrypt_with_key(&legacy_key)?
        }
        EncString::Aes256Cbc_HmacSha256_B64 { .. } => {
            let stretched_key = SymmetricCryptoKey::Aes256CbcHmacKey(stretch_key(key)?);
            user_key.decrypt_with_key(&stretched_key)?
        }
        EncString::Cose_Encrypt0_B64 { .. } => {
            return Err(CryptoError::OperationNotSupported(
                crate::error::UnsupportedOperation::EncryptionNotImplementedForKey,
            ));
        }
    };

    SymmetricCryptoKey::try_from(dec.as_mut_slice())
}

/// Generate a new random user key and encrypt it with the master key.
///
/// WARNING: This function should only be used with a proper cryptographic random number generator.
/// If you do not have a good reason for using this, use [MasterKey::make_user_key] instead.
///
/// This function is only split out from [MasterKey::make_user_key], to make it unit testable.
fn make_user_key(
    rng: impl rand::RngCore + rand::CryptoRng,
    master_key: &MasterKey,
) -> Result<(UserKey, EncString)> {
    let user_key = SymmetricCryptoKey::make_aes256_cbc_hmac_key_internal(rng);
    let protected = master_key.encrypt_user_key(&user_key)?;
    Ok((UserKey::new(user_key), protected))
}

#[cfg(test)]
mod tests {
    use std::num::NonZeroU32;

    use rand::SeedableRng;

    use super::{make_user_key, HashPurpose, Kdf, MasterKey};
    use crate::{
        keys::{master_key::KdfDerivedKeyMaterial, symmetric_crypto_key::derive_symmetric_key},
        EncString, SymmetricCryptoKey,
    };

    #[test]
    fn test_password_hash_pbkdf2() {
        let password = "asdfasdf";
        let salts = [
            "test@bitwarden.com",
            "TEST@bitwarden.com",
            " test@bitwarden.com",
        ];
        let kdf = Kdf::PBKDF2 {
            iterations: NonZeroU32::new(100_000).unwrap(),
        };

        for salt in salts.iter() {
            let master_key: MasterKey = KdfDerivedKeyMaterial::derive(password, salt, &kdf)
                .unwrap()
                .into();

            assert_eq!(
                "wmyadRMyBZOH7P/a/ucTCbSghKgdzDpPqUnu/DAVtSw=",
                master_key
                    .derive_master_key_hash(password.as_bytes(), HashPurpose::ServerAuthorization)
                    .unwrap(),
            );
        }
    }

    #[test]
    fn test_password_hash_argon2id() {
        let password = "asdfasdf";
        let salt = "test_salt";
        let kdf = Kdf::Argon2id {
            iterations: NonZeroU32::new(4).unwrap(),
            memory: NonZeroU32::new(32).unwrap(),
            parallelism: NonZeroU32::new(2).unwrap(),
        };

        let master_key: MasterKey = KdfDerivedKeyMaterial::derive(password, salt, &kdf)
            .unwrap()
            .into();

        assert_eq!(
            "PR6UjYmjmppTYcdyTiNbAhPJuQQOmynKbdEl1oyi/iQ=",
            master_key
                .derive_master_key_hash(password.as_bytes(), HashPurpose::ServerAuthorization)
                .unwrap(),
        );
    }

    #[test]
    fn test_make_user_key() {
        let mut rng = rand_chacha::ChaCha8Rng::from_seed([0u8; 32]);

        let master_key: MasterKey = KdfDerivedKeyMaterial(Box::pin(
            [
                31, 79, 104, 226, 150, 71, 177, 90, 194, 80, 172, 209, 17, 129, 132, 81, 138, 167,
                69, 167, 254, 149, 2, 27, 39, 197, 64, 42, 22, 195, 86, 75,
            ]
            .into(),
        ))
        .into();

        let (user_key, protected) = make_user_key(&mut rng, &master_key).unwrap();
        let SymmetricCryptoKey::Aes256CbcHmacKey(user_key_unwrapped) = &user_key.0 else {
            panic!("User key is not an Aes256CbcHmacKey");
        };

        assert_eq!(
            user_key_unwrapped.enc_key.as_slice(),
            [
                62, 0, 239, 47, 137, 95, 64, 214, 127, 91, 184, 232, 31, 9, 165, 161, 44, 132, 14,
                195, 206, 154, 127, 59, 24, 27, 225, 136, 239, 113, 26, 30
            ]
        );
        assert_eq!(
            user_key_unwrapped.mac_key.as_slice(),
            [
                152, 76, 225, 114, 185, 33, 111, 65, 159, 68, 83, 103, 69, 109, 86, 25, 49, 74, 66,
                163, 218, 134, 176, 1, 56, 123, 253, 184, 14, 12, 254, 66
            ]
        );

        // Ensure we can decrypt the key and get back the same key
        let decrypted = master_key.decrypt_user_key(protected).unwrap();

        assert_eq!(
            decrypted, user_key.0,
            "Decrypted key doesn't match user key"
        );
    }

    #[test]
    fn test_make_user_key2() {
        let kdf_material = KdfDerivedKeyMaterial(derive_symmetric_key("test1").enc_key.clone());
        let master_key = MasterKey::KdfKey(kdf_material);

        let user_key = SymmetricCryptoKey::Aes256CbcHmacKey(derive_symmetric_key("test2"));

        let encrypted = master_key.encrypt_user_key(&user_key).unwrap();
        let decrypted = master_key.decrypt_user_key(encrypted).unwrap();

        assert_eq!(decrypted, user_key, "Decrypted key doesn't match user key");
    }

    #[test]
    fn test_decrypt_user_key_aes_cbc256_b64() {
        let password = "asdfasdfasdf";
        let salt = "legacy@bitwarden.com";
        let kdf = Kdf::PBKDF2 {
            iterations: NonZeroU32::new(600_000).unwrap(),
        };

        let master_key: MasterKey = KdfDerivedKeyMaterial::derive(password, salt, &kdf)
            .unwrap()
            .into();

        let user_key: EncString = "0.8UClLa8IPE1iZT7chy5wzQ==|6PVfHnVk5S3XqEtQemnM5yb4JodxmPkkWzmDRdfyHtjORmvxqlLX40tBJZ+CKxQWmS8tpEB5w39rbgHg/gqs0haGdZG4cPbywsgGzxZ7uNI=".parse().unwrap();

        let decrypted = master_key.decrypt_user_key(user_key).unwrap();
        let SymmetricCryptoKey::Aes256CbcHmacKey(decrypted) = &decrypted else {
            panic!("Decrypted key is not an Aes256CbcHmacKey");
        };

        assert_eq!(
            decrypted.enc_key.as_slice(),
            [
                12, 95, 151, 203, 37, 4, 236, 67, 137, 97, 90, 58, 6, 127, 242, 28, 209, 168, 125,
                29, 118, 24, 213, 44, 117, 202, 2, 115, 132, 165, 125, 148
            ]
        );
        assert_eq!(
            decrypted.mac_key.as_slice(),
            [
                186, 215, 234, 137, 24, 169, 227, 29, 218, 57, 180, 237, 73, 91, 189, 51, 253, 26,
                17, 52, 226, 4, 134, 75, 194, 208, 178, 133, 128, 224, 140, 167
            ]
        );
    }
}<|MERGE_RESOLUTION|>--- conflicted
+++ resolved
@@ -3,11 +3,8 @@
 use base64::{engine::general_purpose::STANDARD, Engine};
 use generic_array::GenericArray;
 use rand::Rng;
-<<<<<<< HEAD
 use schemars::JsonSchema;
 use typenum::U32;
-=======
->>>>>>> 82f69c30
 use zeroize::{Zeroize, Zeroizing};
 
 use super::{
@@ -64,7 +61,7 @@
 
     /// Derive the master key hash, used for local and remote password validation.
     pub fn derive_master_key_hash(&self, password: &[u8], purpose: HashPurpose) -> Result<String> {
-        let hash = util::pbkdf2(self.inner_bytes(), password, purpose as u32);
+        let hash = util::pbkdf2(self.inner_bytes().as_slice(), password, purpose as u32);
 
         Ok(STANDARD.encode(hash))
     }
