--- conflicted
+++ resolved
@@ -1,12 +1,8 @@
 use super::{AsymmetricCryptoKey, PublicKeyEncryptionAlgorithm};
 use crate::{
-<<<<<<< HEAD
-    error::Result, AsymmetricCryptoKey, ContentFormat, CryptoError, EncString, KeyDecryptable,
-    KeyEncryptable, SymmetricCryptoKey, UnsignedSharedKey,
-=======
-    error::Result, CryptoError, EncString, KeyDecryptable, KeyEncryptable, SymmetricCryptoKey,
-    UnsignedSharedKey,
->>>>>>> 13822350
+    error::Result, error::Result, AsymmetricCryptoKey, ContentFormat, CryptoError, CryptoError,
+    EncString, EncString, KeyDecryptable, KeyDecryptable, KeyEncryptable, KeyEncryptable,
+    SymmetricCryptoKey, SymmetricCryptoKey, UnsignedSharedKey, UnsignedSharedKey,
 };
 
 /// Device Key
@@ -47,14 +43,9 @@
         )?;
 
         let protected_device_public_key = device_private_key
-<<<<<<< HEAD
-            .to_public_der()?
-            .encrypt_with_key(user_key, ContentFormat::OctetStream)?;
-=======
             .to_public_key()
             .to_der()?
-            .encrypt_with_key(user_key)?;
->>>>>>> 13822350
+            .encrypt_with_key(user_key, ContentFormat::OctetStream)?;
 
         let protected_device_private_key = device_private_key
             .to_der()?
