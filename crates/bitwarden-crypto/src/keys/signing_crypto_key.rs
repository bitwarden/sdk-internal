//! This file implements creation and verification of detached signatures

use ciborium::{value::Integer, Value};
use coset::{
    iana::{self, Algorithm, EllipticCurve, EnumI64, KeyOperation, KeyType, OkpKeyParameter},
    CborSerializable, CoseKey, CoseSign1, Label, RegisteredLabel, RegisteredLabelWithPrivate,
};
use ed25519_dalek::Signer;
use rand::rngs::OsRng;
use schemars::JsonSchema;
use serde::{Deserialize, Serialize};
use tsify_next::Tsify;
use zeroize::ZeroizeOnDrop;

<<<<<<< HEAD
use super::{key_id::KeyId, CryptoKey, KEY_ID_SIZE};
use crate::{cose::SIGNING_NAMESPACE, error::Result, signing::SigningNamespace, CryptoError};
=======
use super::{key_id::KeyId, KEY_ID_SIZE};
use crate::{
    cose::SIGNING_NAMESPACE,
    error::{Result, SignatureError},
    signing::SigningNamespace,
    CryptoError,
};
>>>>>>> d41e0ecd

/// The type of key / signature scheme used for signing and verifying. 
#[derive(Serialize, Deserialize, Debug, JsonSchema)]
#[serde(rename_all = "camelCase", deny_unknown_fields)]
#[cfg_attr(feature = "uniffi", derive(uniffi::Enum))]
#[cfg_attr(feature = "wasm", derive(Tsify), tsify(into_wasm_abi, from_wasm_abi))]
pub enum SignatureAlgorithm {
    Ed25519,
}

#[derive(Clone, zeroize::ZeroizeOnDrop)]
enum SigningCryptoKeyEnum {
    Ed25519(ed25519_dalek::SigningKey),
}

enum VerifyingKeyEnum {
    Ed25519(ed25519_dalek::VerifyingKey),
}

<<<<<<< HEAD
#[derive(Clone, ZeroizeOnDrop)]
pub struct SigningKey {
=======
/// A signing key is a private key used for signing data. An associated `VerifyingKey` can be
/// derived from it.
#[allow(unused)]
struct SigningKey {
>>>>>>> d41e0ecd
    id: KeyId,
    inner: SigningCryptoKeyEnum,
}

<<<<<<< HEAD
impl CryptoKey for SigningKey {}

pub struct VerifyingKey {
=======
/// A verifying key is a public key used for verifying signatures. It can be published to other
/// users, who can use it to verify that messages were signed by the holder of the corresponding
/// `SigningKey`.
#[allow(unused)]
struct VerifyingKey {
>>>>>>> d41e0ecd
    id: KeyId,
    inner: VerifyingKeyEnum,
}

impl SigningKey {
    /// Creates a new ed25519 signing key.
    pub fn make_ed25519() -> Result<Self> {
        Ok(SigningKey {
            id: KeyId::make(),
            inner: SigningCryptoKeyEnum::Ed25519(ed25519_dalek::SigningKey::generate(&mut OsRng)),
        })
    }

    fn cose_algorithm(&self) -> Algorithm {
        match &self.inner {
            SigningCryptoKeyEnum::Ed25519(_) => Algorithm::EdDSA,
        }
    }

    /// Serializes the signing key to a COSE-formatted byte array.
    pub fn to_cose(&self) -> Result<Vec<u8>> {
        match &self.inner {
            SigningCryptoKeyEnum::Ed25519(key) => {
                coset::CoseKeyBuilder::new_okp_key()
                    .key_id((&self.id).into())
                    .algorithm(Algorithm::EdDSA)
                    .param(
                        OkpKeyParameter::D.to_i64(), // Signing key
                        Value::Bytes(key.to_bytes().into()),
                    )
                    .param(
                        OkpKeyParameter::Crv.to_i64(), // Elliptic curve identifier
                        Value::Integer(Integer::from(EllipticCurve::Ed25519.to_i64())),
                    )
                    .add_key_op(KeyOperation::Sign)
                    .add_key_op(KeyOperation::Verify)
                    .build()
                    .to_vec()
                    .map_err(|_| CryptoError::InvalidKey)
            }
        }
    }

    /// Deserializes a COSE-formatted byte array into a signing key.
    pub fn from_cose(bytes: &[u8]) -> Result<Self> {
        let cose_key = CoseKey::from_slice(bytes).map_err(|_| CryptoError::InvalidKey)?;
        let (key_id, Some(algorithm), key_type) = (cose_key.key_id, cose_key.alg, cose_key.kty)
        else {
            return Err(CryptoError::InvalidKey);
        };
        let key_id: [u8; KEY_ID_SIZE] = key_id
            .as_slice()
            .try_into()
            .map_err(|_| CryptoError::InvalidKey)?;
        let key_id: KeyId = key_id.into();

        match (key_type, algorithm) {
            (kty, alg)
                if kty == RegisteredLabel::Assigned(KeyType::OKP)
                    && alg == RegisteredLabelWithPrivate::Assigned(Algorithm::EdDSA) =>
            {
                // https://www.rfc-editor.org/rfc/rfc9053.html#name-octet-key-pair
                let (mut crv, mut d) = (None, None);
                for (key, value) in &cose_key.params {
                    if let Label::Int(i) = key {
                        let key = OkpKeyParameter::from_i64(*i).ok_or(CryptoError::InvalidKey)?;
                        match key {
                            OkpKeyParameter::Crv => {
                                crv.replace(value);
                            }
                            OkpKeyParameter::D => {
                                d.replace(value);
                            }
                            _ => (),
                        }
                    }
                }

                let (Some(d), Some(crv)) = (d, crv) else {
                    return Err(CryptoError::InvalidKey);
                };
                let crv: i128 = crv.as_integer().ok_or(CryptoError::InvalidKey)?.into();
                if crv == EllipticCurve::Ed25519.to_i64().into() {
                    let secret_key_bytes: &[u8; 32] = d
                        .as_bytes()
                        .ok_or(CryptoError::InvalidKey)?
                        .as_slice()
                        .try_into()
                        .map_err(|_| CryptoError::InvalidKey)?;
                    let key = ed25519_dalek::SigningKey::from_bytes(secret_key_bytes);
                    Ok(SigningKey {
                        id: key_id,
                        inner: SigningCryptoKeyEnum::Ed25519(key),
                    })
                } else {
                    Err(CryptoError::InvalidKey)
                }
            }
            _ => Err(CryptoError::InvalidKey),
        }
    }

    /// Signs the given payload with the signing key, under a given namespace.
    /// This returns a [`Signature`] object, that does not contain the payload.
    /// The payload must be stored separately, and needs to be provided when verifying the
    /// signature.
    ///
    /// This should be used when multiple signers are required, or when signatures need to be
    /// replaceable without re-uploading the object, or if the signed object should be parseable
    /// by the server side, without the use of COSE on the server.
    pub fn sign_detached(&self, namespace: &SigningNamespace, data: &[u8]) -> Signature {
        Signature::from(
            coset::CoseSign1Builder::new()
                .protected(
                    coset::HeaderBuilder::new()
                        .algorithm(self.cose_algorithm())
                        .key_id((&self.id).into())
                        .value(
                            SIGNING_NAMESPACE,
                            ciborium::Value::Integer(Integer::from(namespace.as_i64())),
                        )
                        .build(),
                )
                .create_detached_signature(data, &[], |pt| self.sign_raw(pt))
                .build(),
        )
    }

    /// Signs the given payload with the signing key, under a given namespace.
    /// This returns a [`SignedObject`] object, that contains the payload.
    /// The payload is included in the signature, and does not need to be provided when verifying
    /// the signature.
    ///
    /// This should be used when only one signer is required, so that only one object needs to be
    /// kept track of.
    pub fn sign(&self, namespace: &SigningNamespace, data: &[u8]) -> Result<SignedObject> {
        let cose_sign1 = coset::CoseSign1Builder::new()
            .protected(
                coset::HeaderBuilder::new()
                    .algorithm(self.cose_algorithm())
                    .key_id((&self.id).into())
                    .value(
                        SIGNING_NAMESPACE,
                        ciborium::Value::Integer(Integer::from(namespace.as_i64())),
                    )
                    .build(),
            )
            .payload(data.to_vec())
            .create_signature(&[], |pt| self.sign_raw(pt))
            .build();
        Ok(SignedObject(cose_sign1))
    }

    /// Signs the given byte array with the signing key.
    /// This should never be used directly, but only through the `sign` method, to enforce
    /// strong domain separation of the signatures.
    fn sign_raw(&self, data: &[u8]) -> Vec<u8> {
        match &self.inner {
            SigningCryptoKeyEnum::Ed25519(key) => key.sign(data).to_bytes().to_vec(),
        }
    }

    pub fn to_verifying_key(&self) -> VerifyingKey {
        match &self.inner {
            SigningCryptoKeyEnum::Ed25519(key) => VerifyingKey {
                id: self.id.clone(),
                inner: VerifyingKeyEnum::Ed25519(key.verifying_key()),
            },
        }
    }
    
    pub fn algorithm(&self) -> SignatureAlgorithm {
        match &self.inner {
            SigningCryptoKeyEnum::Ed25519(_) => SignatureAlgorithm::Ed25519,
        }
    }
}

#[allow(unused)]
impl VerifyingKey {
    /// Serializes the verifying key to a COSE-formatted byte array.
    pub fn to_cose(&self) -> Result<Vec<u8>> {
        match &self.inner {
            VerifyingKeyEnum::Ed25519(key) => coset::CoseKeyBuilder::new_okp_key()
                .key_id((&self.id).into())
                .algorithm(Algorithm::EdDSA)
                .param(
                    OkpKeyParameter::Crv.to_i64(),
                    Value::Integer(Integer::from(EllipticCurve::Ed25519.to_i64())),
                )
                // Note: X does not refer to the X coordinate of the public key curve point, but
                // to the verifying key (signature public key), as represented by the curve spec. In
                // the case of Ed25519, this is the compressed Y coordinate. This
                // was ill-defined in earlier drafts of the standard. https://www.rfc-editor.org/rfc/rfc9053.html#name-octet-key-pair
                .param(
                    OkpKeyParameter::X.to_i64(),
                    Value::Bytes(key.to_bytes().to_vec()),
                )
                .add_key_op(KeyOperation::Verify)
                .build()
                .to_vec()
                .map_err(|_| CryptoError::InvalidKey),
        }
    }

    /// Deserializes a COSE-formatted byte array into a verifying key.
    pub fn from_cose(bytes: &[u8]) -> Result<Self> {
        let cose_key = coset::CoseKey::from_slice(bytes).map_err(|_| CryptoError::InvalidKey)?;

        let (key_id, Some(algorithm), key_type) = (cose_key.key_id, cose_key.alg, cose_key.kty)
        else {
            return Err(CryptoError::InvalidKey);
        };
        let key_id: [u8; KEY_ID_SIZE] = key_id
            .as_slice()
            .try_into()
            .map_err(|_| CryptoError::InvalidKey)?;
        let key_id: KeyId = key_id.into();

        match (key_type, algorithm) {
            (kty, alg)
                if kty == RegisteredLabel::Assigned(KeyType::OKP)
                    && alg == RegisteredLabelWithPrivate::Assigned(Algorithm::EdDSA) =>
            {
                let (mut crv, mut x) = (None, None);
                for (key, value) in &cose_key.params {
                    if let coset::Label::Int(i) = key {
                        let key = OkpKeyParameter::from_i64(*i).ok_or(CryptoError::InvalidKey)?;
                        match key {
                            OkpKeyParameter::Crv => {
                                crv.replace(value);
                            }
                            OkpKeyParameter::X => {
                                x.replace(value);
                            }
                            _ => (),
                        }
                    }
                }
                let (Some(x), Some(crv)) = (x, crv) else {
                    return Err(CryptoError::InvalidKey);
                };

                let crv: i128 = crv.as_integer().ok_or(CryptoError::InvalidKey)?.into();
                if crv == iana::EllipticCurve::Ed25519.to_i64().into() {
                    let verifying_key_bytes: &[u8; 32] = x
                        .as_bytes()
                        .ok_or(CryptoError::InvalidKey)?
                        .as_slice()
                        .try_into()
                        .map_err(|_| CryptoError::InvalidKey)?;
                    let verifying_key =
                        ed25519_dalek::VerifyingKey::from_bytes(verifying_key_bytes)
                            .map_err(|_| CryptoError::InvalidKey)?;
                    Ok(VerifyingKey {
                        id: key_id,
                        inner: VerifyingKeyEnum::Ed25519(verifying_key),
                    })
                } else {
                    Err(CryptoError::InvalidKey)
                }
            }
            _ => Err(CryptoError::InvalidKey),
        }
    }

    /// Verifies the signature of the given data, for the given namespace.
    /// This should never be used directly, but only through the `verify` method, to enforce
    /// strong domain separation of the signatures.
    pub fn verify_signature(
        &self,
        namespace: &SigningNamespace,
        signature: &Signature,
        data: &[u8],
    ) -> bool {
        let Some(_alg) = &signature.inner().protected.header.alg else {
            return false;
        };

        let Ok(signature_namespace) = signature.namespace() else {
            return false;
        };
        if signature_namespace != *namespace {
            return false;
        }

        signature
            .inner()
            .verify_detached_signature(data, &[], |sig, data| self.verify_raw(sig, data))
            .is_ok()
    }

    /// Verifies the signature of a signed object, for the given namespace, and returns the payload.
    pub fn get_verified_payload(
        &self,
        namespace: &SigningNamespace,
        signature: &SignedObject,
    ) -> Result<Vec<u8>> {
        let Some(_alg) = &signature.inner().protected.header.alg else {
            return Err(SignatureError::InvalidSignature.into());
        };

        let signature_namespace = signature.namespace()?;
        if signature_namespace != *namespace {
            return Err(SignatureError::InvalidNamespace.into());
        }

        signature
            .inner()
            .verify_signature(&[], |sig, data| self.verify_raw(sig, data))?;
        signature.payload()
    }

    /// Verifies the signature of the given data, for the given namespace.
    /// This should never be used directly, but only through the `verify` method, to enforce
    /// strong domain separation of the signatures.
    fn verify_raw(&self, signature: &[u8], data: &[u8]) -> Result<()> {
        match &self.inner {
            VerifyingKeyEnum::Ed25519(key) => {
                let sig = ed25519_dalek::Signature::from_bytes(
                    signature
                        .try_into()
                        .map_err(|_| SignatureError::InvalidSignature)?,
                );
                key.verify_strict(data, &sig)
                    .map_err(|_| SignatureError::InvalidSignature.into())
            }
        }
    }

    /// Returns the signature scheme used by the verifying key.
    pub fn algorithm(&self) -> SignatureAlgorithm {
        match &self.inner {
            VerifyingKeyEnum::Ed25519(_) => SignatureAlgorithm::Ed25519,
        }
    }
}

/// A signature cryptographically attests to a (namespace, data) pair. The namespace is included in
/// the signature object, the data is not. One data object can be signed multiple times, with
/// different namespaces / by different signers, depending on the application needs.
#[allow(unused)]
pub struct Signature(CoseSign1);

impl From<CoseSign1> for Signature {
    fn from(cose_sign1: CoseSign1) -> Self {
        Signature(cose_sign1)
    }
}

#[allow(unused)]
impl Signature {
    fn from_cose(bytes: &[u8]) -> Result<Self, CryptoError> {
        let cose_sign1 =
            CoseSign1::from_slice(bytes).map_err(|_| SignatureError::InvalidSignature)?;
        Ok(Signature(cose_sign1))
    }

    fn to_cose(&self) -> Result<Vec<u8>> {
        self.0
            .clone()
            .to_vec()
            .map_err(|_| SignatureError::InvalidSignature.into())
    }

    fn inner(&self) -> &CoseSign1 {
        &self.0
    }

    fn namespace(&self) -> Result<SigningNamespace> {
        let mut namespace = None;
        for (key, value) in &self.0.protected.header.rest {
            if let Label::Int(key) = key {
                if *key == SIGNING_NAMESPACE {
                    namespace.replace(value);
                }
            }
        }
        let Some(namespace) = namespace else {
            return Err(SignatureError::InvalidNamespace.into());
        };
        let Some(namespace) = namespace.as_integer() else {
            return Err(SignatureError::InvalidNamespace.into());
        };
        let namespace: i128 = namespace.into();
        SigningNamespace::try_from_i64(namespace as i64)
    }
}

/// A signed object has a cryptographical attestation to a (namespace, data) pair. The namespace and
/// data are included in the signature object.
#[allow(unused)]
pub struct SignedObject(CoseSign1);

impl From<CoseSign1> for SignedObject {
    fn from(cose_sign1: CoseSign1) -> Self {
        SignedObject(cose_sign1)
    }
}

#[allow(unused)]
impl SignedObject {
<<<<<<< HEAD
    pub(crate) fn from_cose(bytes: &[u8]) -> Result<Self> {
        let cose_sign1 = CoseSign1::from_slice(bytes).map_err(|_| CryptoError::InvalidSignature)?;
=======
    fn from_cose(bytes: &[u8]) -> Result<Self, CryptoError> {
        let cose_sign1 =
            CoseSign1::from_slice(bytes).map_err(|_| SignatureError::InvalidSignature)?;
>>>>>>> d41e0ecd
        Ok(SignedObject(cose_sign1))
    }

    pub(crate) fn to_cose(&self) -> Result<Vec<u8>> {
        self.0
            .clone()
            .to_vec()
            .map_err(|_| SignatureError::InvalidSignature.into())
    }

    fn inner(&self) -> &CoseSign1 {
        &self.0
    }

    fn namespace(&self) -> Result<SigningNamespace> {
        let mut namespace = None;
        for (key, value) in &self.0.protected.header.rest {
            if let Label::Int(key) = key {
                if *key == SIGNING_NAMESPACE {
                    namespace.replace(value);
                }
            }
        }
        let Some(namespace) = namespace else {
            return Err(SignatureError::InvalidNamespace.into());
        };
        let Some(namespace) = namespace.as_integer() else {
            return Err(SignatureError::InvalidNamespace.into());
        };
        SigningNamespace::try_from_i64(namespace.try_into().map_err(|_| {
            SignatureError::InvalidNamespace
        })?)
    }

    fn payload(&self) -> Result<Vec<u8>> {
        self.0
            .payload
            .as_ref()
            .ok_or(SignatureError::InvalidSignature.into())
            .map(|payload| payload.to_vec())
    }
}

#[cfg(test)]
mod tests {
    use super::*;

    const SIGNING_KEY: &[u8] = &[
        166, 1, 1, 2, 80, 46, 133, 42, 0, 247, 84, 68, 139, 178, 110, 111, 186, 249, 52, 227, 197,
        3, 39, 4, 130, 1, 2, 35, 88, 32, 31, 72, 18, 5, 81, 182, 75, 229, 106, 91, 174, 171, 136,
        48, 87, 10, 231, 220, 24, 134, 42, 189, 54, 217, 51, 206, 23, 49, 140, 165, 23, 125, 32, 6,
    ];
    const VERIFYING_KEY: &[u8] = &[
        166, 1, 1, 2, 80, 46, 133, 42, 0, 247, 84, 68, 139, 178, 110, 111, 186, 249, 52, 227, 197,
        3, 39, 4, 129, 2, 32, 6, 33, 88, 32, 40, 62, 139, 254, 182, 152, 40, 135, 232, 175, 93,
        191, 16, 31, 208, 54, 5, 136, 208, 14, 159, 199, 204, 209, 11, 161, 171, 213, 128, 101,
        224, 160,
    ];
    /// Uses the ´SigningNamespace::EncryptionMetadata´ namespace, "Test message" as data
    const SIGNATURE: &[u8] = &[
        132, 88, 27, 163, 1, 39, 4, 80, 46, 133, 42, 0, 247, 84, 68, 139, 178, 110, 111, 186, 249,
        52, 227, 197, 58, 0, 1, 56, 127, 1, 160, 246, 88, 64, 187, 108, 86, 209, 43, 187, 42, 117,
        179, 178, 83, 190, 102, 200, 225, 126, 67, 16, 69, 6, 60, 119, 8, 201, 141, 57, 44, 72,
        208, 81, 42, 2, 87, 32, 84, 194, 144, 84, 0, 33, 47, 67, 64, 21, 200, 222, 33, 123, 50,
        154, 204, 32, 185, 180, 143, 88, 57, 50, 73, 36, 74, 34, 132, 5,
    ];
    const SIGNED_OBJECT: &[u8] = &[
        132, 88, 27, 163, 1, 39, 4, 80, 46, 133, 42, 0, 247, 84, 68, 139, 178, 110, 111, 186, 249,
        52, 227, 197, 58, 0, 1, 56, 127, 1, 160, 76, 84, 101, 115, 116, 32, 109, 101, 115, 115, 97,
        103, 101, 88, 64, 187, 108, 86, 209, 43, 187, 42, 117, 179, 178, 83, 190, 102, 200, 225,
        126, 67, 16, 69, 6, 60, 119, 8, 201, 141, 57, 44, 72, 208, 81, 42, 2, 87, 32, 84, 194, 144,
        84, 0, 33, 47, 67, 64, 21, 200, 222, 33, 123, 50, 154, 204, 32, 185, 180, 143, 88, 57, 50,
        73, 36, 74, 34, 132, 5,
    ];

    #[test]
    fn test_signature_using_test_vectors() {
        let signing_key = SigningKey::from_cose(SIGNING_KEY).unwrap();
        let verifying_key = VerifyingKey::from_cose(VERIFYING_KEY).unwrap();
        let signature = Signature::from_cose(SIGNATURE).unwrap();

        let data = b"Test message";
        let namespace = SigningNamespace::EncryptionMetadata;

        assert_eq!(signing_key.to_cose().unwrap(), SIGNING_KEY);
        assert_eq!(verifying_key.to_cose().unwrap(), VERIFYING_KEY);
        assert_eq!(signature.to_cose().unwrap(), SIGNATURE);

        assert!(verifying_key.verify_signature(&namespace, &signature, data));
    }

    #[test]
    fn test_signed_object_using_test_vectors() {
        let signing_key = SigningKey::from_cose(SIGNING_KEY).unwrap();
        let verifying_key = VerifyingKey::from_cose(VERIFYING_KEY).unwrap();
        let signed_object = SignedObject::from_cose(SIGNED_OBJECT).unwrap();

        let data = b"Test message";
        let namespace = SigningNamespace::EncryptionMetadata;

        assert_eq!(signing_key.to_cose().unwrap(), SIGNING_KEY);
        assert_eq!(verifying_key.to_cose().unwrap(), VERIFYING_KEY);
        assert_eq!(signed_object.to_cose().unwrap(), SIGNED_OBJECT);

        let payload = verifying_key
            .get_verified_payload(&namespace, &signed_object)
            .unwrap();
        assert_eq!(payload, data);
    }

    #[test]
    fn test_sign_detached_roundtrip() {
        let signing_key = SigningKey::make_ed25519().unwrap();
        let verifying_key = signing_key.to_verifying_key();
        let data = b"Test message";
        let namespace = SigningNamespace::EncryptionMetadata;

        let signature = signing_key.sign_detached(&namespace, data);
        assert!(verifying_key.verify_signature(&namespace, &signature, data));
    }

    #[test]
    fn test_sign_roundtrip() {
        let signing_key = SigningKey::make_ed25519().unwrap();
        let verifying_key = signing_key.to_verifying_key();
        let data = b"Test message";
        let namespace = SigningNamespace::EncryptionMetadata;
        let signed_object = signing_key.sign(&namespace, data).unwrap();
        let payload = verifying_key
            .get_verified_payload(&namespace, &signed_object)
            .unwrap();
        assert_eq!(payload, data);
    }

    #[test]
    fn test_changed_payload_fails() {
        let signing_key = SigningKey::make_ed25519().unwrap();
        let verifying_key = signing_key.to_verifying_key();
        let data = b"Test message";
        let namespace = SigningNamespace::EncryptionMetadata;

        let signature = signing_key.sign_detached(&namespace, data);
        assert!(!verifying_key.verify_signature(&namespace, &signature, b"Test message 2"));
    }

    #[test]
    fn test_changed_namespace_fails() {
        let signing_key = SigningKey::make_ed25519().unwrap();
        let verifying_key = signing_key.to_verifying_key();
        let data = b"Test message";
        let namespace = SigningNamespace::EncryptionMetadata;
        let other_namespace = SigningNamespace::Test;

        let signature = signing_key.sign_detached(&namespace, data);
        assert!(!verifying_key.verify_signature(&other_namespace, &signature, data));
    }

    #[test]
    fn test_changed_namespace_fails_signed_object() {
        let signing_key = SigningKey::make_ed25519().unwrap();
        let verifying_key = signing_key.to_verifying_key();
        let data = b"Test message";
        let namespace = SigningNamespace::EncryptionMetadata;
        let other_namespace = SigningNamespace::Test;
        let signed_object = signing_key.sign(&namespace, data).unwrap();
        assert!(verifying_key
            .get_verified_payload(&other_namespace, &signed_object)
            .is_err());
    }

    #[test]
    fn test_cose_roundtrip_signature() {
        let signing_key = SigningKey::make_ed25519().unwrap();
        let cose =
            signing_key.sign_detached(&SigningNamespace::EncryptionMetadata, b"Test message");
        let cose = cose.to_cose().unwrap();
        let parsed_cose = Signature::from_cose(&cose).unwrap();
        assert_eq!(cose, parsed_cose.to_cose().unwrap());
    }

    #[test]
    fn test_cose_roundtrip_signed_object() {
        let signing_key = SigningKey::make_ed25519().unwrap();
        let cose = signing_key
            .sign(&SigningNamespace::EncryptionMetadata, b"Test message")
            .unwrap();
        let cose = cose.to_cose().unwrap();
        let parsed_cose = SignedObject::from_cose(&cose).unwrap();
        assert_eq!(cose, parsed_cose.to_cose().unwrap());
    }

    #[test]
    fn test_cose_roundtrip_encode_signing() {
        let signing_key = SigningKey::make_ed25519().unwrap();
        let cose = signing_key.to_cose().unwrap();
        let parsed_key = SigningKey::from_cose(&cose).unwrap();

        assert_eq!(
            signing_key.to_cose().unwrap(),
            parsed_key.to_cose().unwrap()
        );
    }

    #[test]
    fn test_cose_roundtrip_encode_verifying() {
        let signing_key = SigningKey::make_ed25519().unwrap();
        let cose = signing_key.to_verifying_key().to_cose().unwrap();
        let parsed_key = VerifyingKey::from_cose(&cose).unwrap();

        assert_eq!(
            signing_key.to_verifying_key().to_cose().unwrap(),
            parsed_key.to_cose().unwrap()
        );
    }
}<|MERGE_RESOLUTION|>--- conflicted
+++ resolved
@@ -1,31 +1,27 @@
-//! This file implements creation and verification of detached signatures
-
 use ciborium::{value::Integer, Value};
 use coset::{
-    iana::{self, Algorithm, EllipticCurve, EnumI64, KeyOperation, KeyType, OkpKeyParameter},
+    iana::{
+        self, Algorithm, CoapContentFormat, EllipticCurve, EnumI64, KeyOperation, KeyType,
+        OkpKeyParameter,
+    },
     CborSerializable, CoseKey, CoseSign1, Label, RegisteredLabel, RegisteredLabelWithPrivate,
 };
-use ed25519_dalek::Signer;
 use rand::rngs::OsRng;
 use schemars::JsonSchema;
 use serde::{Deserialize, Serialize};
+#[cfg(feature = "wasm")]
 use tsify_next::Tsify;
 use zeroize::ZeroizeOnDrop;
 
-<<<<<<< HEAD
 use super::{key_id::KeyId, CryptoKey, KEY_ID_SIZE};
-use crate::{cose::SIGNING_NAMESPACE, error::Result, signing::SigningNamespace, CryptoError};
-=======
-use super::{key_id::KeyId, KEY_ID_SIZE};
 use crate::{
     cose::SIGNING_NAMESPACE,
     error::{Result, SignatureError},
     signing::SigningNamespace,
     CryptoError,
 };
->>>>>>> d41e0ecd
-
-/// The type of key / signature scheme used for signing and verifying. 
+
+/// The type of key / signature scheme used for signing and verifying.
 #[derive(Serialize, Deserialize, Debug, JsonSchema)]
 #[serde(rename_all = "camelCase", deny_unknown_fields)]
 #[cfg_attr(feature = "uniffi", derive(uniffi::Enum))]
@@ -34,62 +30,64 @@
     Ed25519,
 }
 
+impl SignatureAlgorithm {
+    pub fn default() -> Self {
+        SignatureAlgorithm::Ed25519
+    }
+}
+
+/// A `SigningKey` without the key id. This enum contains a variant for each supported signature
+/// scheme.
 #[derive(Clone, zeroize::ZeroizeOnDrop)]
-enum SigningCryptoKeyEnum {
+pub(crate) enum RawSigningKey {
     Ed25519(ed25519_dalek::SigningKey),
 }
 
-enum VerifyingKeyEnum {
+/// A `VerifyingKey` without the key id. This enum contains a variant for each supported signature
+/// scheme.
+pub(crate) enum RawVerifyingKey {
     Ed25519(ed25519_dalek::VerifyingKey),
 }
 
-<<<<<<< HEAD
+/// A signing key is a private key used for signing data. An associated `VerifyingKey` can be
+/// derived from it.
 #[derive(Clone, ZeroizeOnDrop)]
 pub struct SigningKey {
-=======
-/// A signing key is a private key used for signing data. An associated `VerifyingKey` can be
-/// derived from it.
-#[allow(unused)]
-struct SigningKey {
->>>>>>> d41e0ecd
-    id: KeyId,
-    inner: SigningCryptoKeyEnum,
-}
-
-<<<<<<< HEAD
+    pub(crate) id: KeyId,
+    pub(crate) inner: RawSigningKey,
+}
+
 impl CryptoKey for SigningKey {}
 
-pub struct VerifyingKey {
-=======
 /// A verifying key is a public key used for verifying signatures. It can be published to other
 /// users, who can use it to verify that messages were signed by the holder of the corresponding
 /// `SigningKey`.
-#[allow(unused)]
-struct VerifyingKey {
->>>>>>> d41e0ecd
+pub struct VerifyingKey {
     id: KeyId,
-    inner: VerifyingKeyEnum,
+    pub(crate) inner: RawVerifyingKey,
 }
 
 impl SigningKey {
-    /// Creates a new ed25519 signing key.
-    pub fn make_ed25519() -> Result<Self> {
-        Ok(SigningKey {
-            id: KeyId::make(),
-            inner: SigningCryptoKeyEnum::Ed25519(ed25519_dalek::SigningKey::generate(&mut OsRng)),
-        })
-    }
-
-    fn cose_algorithm(&self) -> Algorithm {
-        match &self.inner {
-            SigningCryptoKeyEnum::Ed25519(_) => Algorithm::EdDSA,
+    /// Makes a new signing key for the given signature scheme.
+    pub fn make(key_algorithm: SignatureAlgorithm) -> Result<Self> {
+        match { key_algorithm } {
+            SignatureAlgorithm::Ed25519 => Ok(SigningKey {
+                id: KeyId::make(),
+                inner: RawSigningKey::Ed25519(ed25519_dalek::SigningKey::generate(&mut OsRng)),
+            }),
+        }
+    }
+
+    pub(crate) fn cose_algorithm(&self) -> Algorithm {
+        match &self.inner {
+            RawSigningKey::Ed25519(_) => Algorithm::EdDSA,
         }
     }
 
     /// Serializes the signing key to a COSE-formatted byte array.
     pub fn to_cose(&self) -> Result<Vec<u8>> {
         match &self.inner {
-            SigningCryptoKeyEnum::Ed25519(key) => {
+            RawSigningKey::Ed25519(key) => {
                 coset::CoseKeyBuilder::new_okp_key()
                     .key_id((&self.id).into())
                     .algorithm(Algorithm::EdDSA)
@@ -159,7 +157,7 @@
                     let key = ed25519_dalek::SigningKey::from_bytes(secret_key_bytes);
                     Ok(SigningKey {
                         id: key_id,
-                        inner: SigningCryptoKeyEnum::Ed25519(key),
+                        inner: RawSigningKey::Ed25519(key),
                     })
                 } else {
                     Err(CryptoError::InvalidKey)
@@ -169,78 +167,21 @@
         }
     }
 
-    /// Signs the given payload with the signing key, under a given namespace.
-    /// This returns a [`Signature`] object, that does not contain the payload.
-    /// The payload must be stored separately, and needs to be provided when verifying the
-    /// signature.
-    ///
-    /// This should be used when multiple signers are required, or when signatures need to be
-    /// replaceable without re-uploading the object, or if the signed object should be parseable
-    /// by the server side, without the use of COSE on the server.
-    pub fn sign_detached(&self, namespace: &SigningNamespace, data: &[u8]) -> Signature {
-        Signature::from(
-            coset::CoseSign1Builder::new()
-                .protected(
-                    coset::HeaderBuilder::new()
-                        .algorithm(self.cose_algorithm())
-                        .key_id((&self.id).into())
-                        .value(
-                            SIGNING_NAMESPACE,
-                            ciborium::Value::Integer(Integer::from(namespace.as_i64())),
-                        )
-                        .build(),
-                )
-                .create_detached_signature(data, &[], |pt| self.sign_raw(pt))
-                .build(),
-        )
-    }
-
-    /// Signs the given payload with the signing key, under a given namespace.
-    /// This returns a [`SignedObject`] object, that contains the payload.
-    /// The payload is included in the signature, and does not need to be provided when verifying
-    /// the signature.
-    ///
-    /// This should be used when only one signer is required, so that only one object needs to be
-    /// kept track of.
-    pub fn sign(&self, namespace: &SigningNamespace, data: &[u8]) -> Result<SignedObject> {
-        let cose_sign1 = coset::CoseSign1Builder::new()
-            .protected(
-                coset::HeaderBuilder::new()
-                    .algorithm(self.cose_algorithm())
-                    .key_id((&self.id).into())
-                    .value(
-                        SIGNING_NAMESPACE,
-                        ciborium::Value::Integer(Integer::from(namespace.as_i64())),
-                    )
-                    .build(),
-            )
-            .payload(data.to_vec())
-            .create_signature(&[], |pt| self.sign_raw(pt))
-            .build();
-        Ok(SignedObject(cose_sign1))
-    }
-
-    /// Signs the given byte array with the signing key.
-    /// This should never be used directly, but only through the `sign` method, to enforce
-    /// strong domain separation of the signatures.
-    fn sign_raw(&self, data: &[u8]) -> Vec<u8> {
-        match &self.inner {
-            SigningCryptoKeyEnum::Ed25519(key) => key.sign(data).to_bytes().to_vec(),
-        }
-    }
-
+    /// Derives the verifying key from the signing key. The key id is the same for the signing and
+    /// verifying key, since they are a pair.
     pub fn to_verifying_key(&self) -> VerifyingKey {
         match &self.inner {
-            SigningCryptoKeyEnum::Ed25519(key) => VerifyingKey {
+            RawSigningKey::Ed25519(key) => VerifyingKey {
                 id: self.id.clone(),
-                inner: VerifyingKeyEnum::Ed25519(key.verifying_key()),
+                inner: RawVerifyingKey::Ed25519(key.verifying_key()),
             },
         }
     }
-    
-    pub fn algorithm(&self) -> SignatureAlgorithm {
-        match &self.inner {
-            SigningCryptoKeyEnum::Ed25519(_) => SignatureAlgorithm::Ed25519,
+
+    #[allow(unused)]
+    fn algorithm(&self) -> SignatureAlgorithm {
+        match &self.inner {
+            RawSigningKey::Ed25519(_) => SignatureAlgorithm::Ed25519,
         }
     }
 }
@@ -250,7 +191,7 @@
     /// Serializes the verifying key to a COSE-formatted byte array.
     pub fn to_cose(&self) -> Result<Vec<u8>> {
         match &self.inner {
-            VerifyingKeyEnum::Ed25519(key) => coset::CoseKeyBuilder::new_okp_key()
+            RawVerifyingKey::Ed25519(key) => coset::CoseKeyBuilder::new_okp_key()
                 .key_id((&self.id).into())
                 .algorithm(Algorithm::EdDSA)
                 .param(
@@ -323,7 +264,7 @@
                             .map_err(|_| CryptoError::InvalidKey)?;
                     Ok(VerifyingKey {
                         id: key_id,
-                        inner: VerifyingKeyEnum::Ed25519(verifying_key),
+                        inner: RawVerifyingKey::Ed25519(verifying_key),
                     })
                 } else {
                     Err(CryptoError::InvalidKey)
@@ -333,74 +274,10 @@
         }
     }
 
-    /// Verifies the signature of the given data, for the given namespace.
-    /// This should never be used directly, but only through the `verify` method, to enforce
-    /// strong domain separation of the signatures.
-    pub fn verify_signature(
-        &self,
-        namespace: &SigningNamespace,
-        signature: &Signature,
-        data: &[u8],
-    ) -> bool {
-        let Some(_alg) = &signature.inner().protected.header.alg else {
-            return false;
-        };
-
-        let Ok(signature_namespace) = signature.namespace() else {
-            return false;
-        };
-        if signature_namespace != *namespace {
-            return false;
-        }
-
-        signature
-            .inner()
-            .verify_detached_signature(data, &[], |sig, data| self.verify_raw(sig, data))
-            .is_ok()
-    }
-
-    /// Verifies the signature of a signed object, for the given namespace, and returns the payload.
-    pub fn get_verified_payload(
-        &self,
-        namespace: &SigningNamespace,
-        signature: &SignedObject,
-    ) -> Result<Vec<u8>> {
-        let Some(_alg) = &signature.inner().protected.header.alg else {
-            return Err(SignatureError::InvalidSignature.into());
-        };
-
-        let signature_namespace = signature.namespace()?;
-        if signature_namespace != *namespace {
-            return Err(SignatureError::InvalidNamespace.into());
-        }
-
-        signature
-            .inner()
-            .verify_signature(&[], |sig, data| self.verify_raw(sig, data))?;
-        signature.payload()
-    }
-
-    /// Verifies the signature of the given data, for the given namespace.
-    /// This should never be used directly, but only through the `verify` method, to enforce
-    /// strong domain separation of the signatures.
-    fn verify_raw(&self, signature: &[u8], data: &[u8]) -> Result<()> {
-        match &self.inner {
-            VerifyingKeyEnum::Ed25519(key) => {
-                let sig = ed25519_dalek::Signature::from_bytes(
-                    signature
-                        .try_into()
-                        .map_err(|_| SignatureError::InvalidSignature)?,
-                );
-                key.verify_strict(data, &sig)
-                    .map_err(|_| SignatureError::InvalidSignature.into())
-            }
-        }
-    }
-
     /// Returns the signature scheme used by the verifying key.
     pub fn algorithm(&self) -> SignatureAlgorithm {
         match &self.inner {
-            VerifyingKeyEnum::Ed25519(_) => SignatureAlgorithm::Ed25519,
+            RawVerifyingKey::Ed25519(_) => SignatureAlgorithm::Ed25519,
         }
     }
 }
@@ -408,7 +285,6 @@
 /// A signature cryptographically attests to a (namespace, data) pair. The namespace is included in
 /// the signature object, the data is not. One data object can be signed multiple times, with
 /// different namespaces / by different signers, depending on the application needs.
-#[allow(unused)]
 pub struct Signature(CoseSign1);
 
 impl From<CoseSign1> for Signature {
@@ -419,24 +295,24 @@
 
 #[allow(unused)]
 impl Signature {
-    fn from_cose(bytes: &[u8]) -> Result<Self, CryptoError> {
+    pub(crate) fn from_cose(bytes: &[u8]) -> Result<Self, CryptoError> {
         let cose_sign1 =
             CoseSign1::from_slice(bytes).map_err(|_| SignatureError::InvalidSignature)?;
         Ok(Signature(cose_sign1))
     }
 
-    fn to_cose(&self) -> Result<Vec<u8>> {
+    pub(crate) fn to_cose(&self) -> Result<Vec<u8>> {
         self.0
             .clone()
             .to_vec()
             .map_err(|_| SignatureError::InvalidSignature.into())
     }
 
-    fn inner(&self) -> &CoseSign1 {
+    pub(crate) fn inner(&self) -> &CoseSign1 {
         &self.0
     }
 
-    fn namespace(&self) -> Result<SigningNamespace> {
+    pub(crate) fn namespace(&self) -> Result<SigningNamespace> {
         let mut namespace = None;
         for (key, value) in &self.0.protected.header.rest {
             if let Label::Int(key) = key {
@@ -454,12 +330,26 @@
         let namespace: i128 = namespace.into();
         SigningNamespace::try_from_i64(namespace as i64)
     }
+
+    pub(crate) fn content_type(&self) -> Result<CoapContentFormat, CryptoError> {
+        if let RegisteredLabel::Assigned(content_format) = self
+            .0
+            .protected
+            .header
+            .content_type
+            .clone()
+            .ok_or(CryptoError::from(SignatureError::InvalidSignature))?
+        {
+            Ok(content_format)
+        } else {
+            Err(SignatureError::InvalidSignature.into())
+        }
+    }
 }
 
 /// A signed object has a cryptographical attestation to a (namespace, data) pair. The namespace and
 /// data are included in the signature object.
-#[allow(unused)]
-pub struct SignedObject(CoseSign1);
+pub struct SignedObject(pub(crate) CoseSign1);
 
 impl From<CoseSign1> for SignedObject {
     fn from(cose_sign1: CoseSign1) -> Self {
@@ -467,16 +357,28 @@
     }
 }
 
+impl SignedObject {
+    pub fn content_type(&self) -> Result<CoapContentFormat, CryptoError> {
+        if let RegisteredLabel::Assigned(content_format) = self
+            .0
+            .protected
+            .header
+            .content_type
+            .clone()
+            .ok_or(CryptoError::from(SignatureError::InvalidSignature))?
+        {
+            Ok(content_format)
+        } else {
+            Err(SignatureError::InvalidSignature.into())
+        }
+    }
+}
+
 #[allow(unused)]
 impl SignedObject {
-<<<<<<< HEAD
-    pub(crate) fn from_cose(bytes: &[u8]) -> Result<Self> {
-        let cose_sign1 = CoseSign1::from_slice(bytes).map_err(|_| CryptoError::InvalidSignature)?;
-=======
-    fn from_cose(bytes: &[u8]) -> Result<Self, CryptoError> {
+    pub(crate) fn from_cose(bytes: &[u8]) -> Result<Self, CryptoError> {
         let cose_sign1 =
             CoseSign1::from_slice(bytes).map_err(|_| SignatureError::InvalidSignature)?;
->>>>>>> d41e0ecd
         Ok(SignedObject(cose_sign1))
     }
 
@@ -487,11 +389,11 @@
             .map_err(|_| SignatureError::InvalidSignature.into())
     }
 
-    fn inner(&self) -> &CoseSign1 {
+    pub(crate) fn inner(&self) -> &CoseSign1 {
         &self.0
     }
 
-    fn namespace(&self) -> Result<SigningNamespace> {
+    pub(crate) fn namespace(&self) -> Result<SigningNamespace> {
         let mut namespace = None;
         for (key, value) in &self.0.protected.header.rest {
             if let Label::Int(key) = key {
@@ -506,12 +408,14 @@
         let Some(namespace) = namespace.as_integer() else {
             return Err(SignatureError::InvalidNamespace.into());
         };
-        SigningNamespace::try_from_i64(namespace.try_into().map_err(|_| {
-            SignatureError::InvalidNamespace
-        })?)
-    }
-
-    fn payload(&self) -> Result<Vec<u8>> {
+        SigningNamespace::try_from_i64(
+            namespace
+                .try_into()
+                .map_err(|_| SignatureError::InvalidNamespace)?,
+        )
+    }
+
+    pub(crate) fn payload(&self) -> Result<Vec<u8>> {
         self.0
             .payload
             .as_ref()
@@ -522,146 +426,24 @@
 
 #[cfg(test)]
 mod tests {
+    use coset::CoseSign1Builder;
+
     use super::*;
-
-    const SIGNING_KEY: &[u8] = &[
-        166, 1, 1, 2, 80, 46, 133, 42, 0, 247, 84, 68, 139, 178, 110, 111, 186, 249, 52, 227, 197,
-        3, 39, 4, 130, 1, 2, 35, 88, 32, 31, 72, 18, 5, 81, 182, 75, 229, 106, 91, 174, 171, 136,
-        48, 87, 10, 231, 220, 24, 134, 42, 189, 54, 217, 51, 206, 23, 49, 140, 165, 23, 125, 32, 6,
-    ];
-    const VERIFYING_KEY: &[u8] = &[
-        166, 1, 1, 2, 80, 46, 133, 42, 0, 247, 84, 68, 139, 178, 110, 111, 186, 249, 52, 227, 197,
-        3, 39, 4, 129, 2, 32, 6, 33, 88, 32, 40, 62, 139, 254, 182, 152, 40, 135, 232, 175, 93,
-        191, 16, 31, 208, 54, 5, 136, 208, 14, 159, 199, 204, 209, 11, 161, 171, 213, 128, 101,
-        224, 160,
-    ];
-    /// Uses the ´SigningNamespace::EncryptionMetadata´ namespace, "Test message" as data
-    const SIGNATURE: &[u8] = &[
-        132, 88, 27, 163, 1, 39, 4, 80, 46, 133, 42, 0, 247, 84, 68, 139, 178, 110, 111, 186, 249,
-        52, 227, 197, 58, 0, 1, 56, 127, 1, 160, 246, 88, 64, 187, 108, 86, 209, 43, 187, 42, 117,
-        179, 178, 83, 190, 102, 200, 225, 126, 67, 16, 69, 6, 60, 119, 8, 201, 141, 57, 44, 72,
-        208, 81, 42, 2, 87, 32, 84, 194, 144, 84, 0, 33, 47, 67, 64, 21, 200, 222, 33, 123, 50,
-        154, 204, 32, 185, 180, 143, 88, 57, 50, 73, 36, 74, 34, 132, 5,
-    ];
-    const SIGNED_OBJECT: &[u8] = &[
-        132, 88, 27, 163, 1, 39, 4, 80, 46, 133, 42, 0, 247, 84, 68, 139, 178, 110, 111, 186, 249,
-        52, 227, 197, 58, 0, 1, 56, 127, 1, 160, 76, 84, 101, 115, 116, 32, 109, 101, 115, 115, 97,
-        103, 101, 88, 64, 187, 108, 86, 209, 43, 187, 42, 117, 179, 178, 83, 190, 102, 200, 225,
-        126, 67, 16, 69, 6, 60, 119, 8, 201, 141, 57, 44, 72, 208, 81, 42, 2, 87, 32, 84, 194, 144,
-        84, 0, 33, 47, 67, 64, 21, 200, 222, 33, 123, 50, 154, 204, 32, 185, 180, 143, 88, 57, 50,
-        73, 36, 74, 34, 132, 5,
-    ];
-
-    #[test]
-    fn test_signature_using_test_vectors() {
-        let signing_key = SigningKey::from_cose(SIGNING_KEY).unwrap();
-        let verifying_key = VerifyingKey::from_cose(VERIFYING_KEY).unwrap();
-        let signature = Signature::from_cose(SIGNATURE).unwrap();
-
-        let data = b"Test message";
-        let namespace = SigningNamespace::EncryptionMetadata;
-
-        assert_eq!(signing_key.to_cose().unwrap(), SIGNING_KEY);
-        assert_eq!(verifying_key.to_cose().unwrap(), VERIFYING_KEY);
-        assert_eq!(signature.to_cose().unwrap(), SIGNATURE);
-
-        assert!(verifying_key.verify_signature(&namespace, &signature, data));
-    }
-
-    #[test]
-    fn test_signed_object_using_test_vectors() {
-        let signing_key = SigningKey::from_cose(SIGNING_KEY).unwrap();
-        let verifying_key = VerifyingKey::from_cose(VERIFYING_KEY).unwrap();
-        let signed_object = SignedObject::from_cose(SIGNED_OBJECT).unwrap();
-
-        let data = b"Test message";
-        let namespace = SigningNamespace::EncryptionMetadata;
-
-        assert_eq!(signing_key.to_cose().unwrap(), SIGNING_KEY);
-        assert_eq!(verifying_key.to_cose().unwrap(), VERIFYING_KEY);
-        assert_eq!(signed_object.to_cose().unwrap(), SIGNED_OBJECT);
-
-        let payload = verifying_key
-            .get_verified_payload(&namespace, &signed_object)
-            .unwrap();
-        assert_eq!(payload, data);
-    }
-
-    #[test]
-    fn test_sign_detached_roundtrip() {
-        let signing_key = SigningKey::make_ed25519().unwrap();
-        let verifying_key = signing_key.to_verifying_key();
-        let data = b"Test message";
-        let namespace = SigningNamespace::EncryptionMetadata;
-
-        let signature = signing_key.sign_detached(&namespace, data);
-        assert!(verifying_key.verify_signature(&namespace, &signature, data));
-    }
-
-    #[test]
-    fn test_sign_roundtrip() {
-        let signing_key = SigningKey::make_ed25519().unwrap();
-        let verifying_key = signing_key.to_verifying_key();
-        let data = b"Test message";
-        let namespace = SigningNamespace::EncryptionMetadata;
-        let signed_object = signing_key.sign(&namespace, data).unwrap();
-        let payload = verifying_key
-            .get_verified_payload(&namespace, &signed_object)
-            .unwrap();
-        assert_eq!(payload, data);
-    }
-
-    #[test]
-    fn test_changed_payload_fails() {
-        let signing_key = SigningKey::make_ed25519().unwrap();
-        let verifying_key = signing_key.to_verifying_key();
-        let data = b"Test message";
-        let namespace = SigningNamespace::EncryptionMetadata;
-
-        let signature = signing_key.sign_detached(&namespace, data);
-        assert!(!verifying_key.verify_signature(&namespace, &signature, b"Test message 2"));
-    }
-
-    #[test]
-    fn test_changed_namespace_fails() {
-        let signing_key = SigningKey::make_ed25519().unwrap();
-        let verifying_key = signing_key.to_verifying_key();
-        let data = b"Test message";
-        let namespace = SigningNamespace::EncryptionMetadata;
-        let other_namespace = SigningNamespace::Test;
-
-        let signature = signing_key.sign_detached(&namespace, data);
-        assert!(!verifying_key.verify_signature(&other_namespace, &signature, data));
-    }
-
-    #[test]
-    fn test_changed_namespace_fails_signed_object() {
-        let signing_key = SigningKey::make_ed25519().unwrap();
-        let verifying_key = signing_key.to_verifying_key();
-        let data = b"Test message";
-        let namespace = SigningNamespace::EncryptionMetadata;
-        let other_namespace = SigningNamespace::Test;
-        let signed_object = signing_key.sign(&namespace, data).unwrap();
-        assert!(verifying_key
-            .get_verified_payload(&other_namespace, &signed_object)
-            .is_err());
-    }
 
     #[test]
     fn test_cose_roundtrip_signature() {
-        let signing_key = SigningKey::make_ed25519().unwrap();
-        let cose =
-            signing_key.sign_detached(&SigningNamespace::EncryptionMetadata, b"Test message");
-        let cose = cose.to_cose().unwrap();
+        let sig = CoseSign1Builder::new().build();
+        let signature = Signature(sig.clone());
+        let cose = signature.to_cose().unwrap();
         let parsed_cose = Signature::from_cose(&cose).unwrap();
         assert_eq!(cose, parsed_cose.to_cose().unwrap());
     }
 
     #[test]
     fn test_cose_roundtrip_signed_object() {
-        let signing_key = SigningKey::make_ed25519().unwrap();
+        let signing_key = SigningKey::make(SignatureAlgorithm::Ed25519).unwrap();
         let cose = signing_key
-            .sign(&SigningNamespace::EncryptionMetadata, b"Test message")
+            .sign(&"test", &SigningNamespace::ExampleNamespace)
             .unwrap();
         let cose = cose.to_cose().unwrap();
         let parsed_cose = SignedObject::from_cose(&cose).unwrap();
@@ -670,7 +452,7 @@
 
     #[test]
     fn test_cose_roundtrip_encode_signing() {
-        let signing_key = SigningKey::make_ed25519().unwrap();
+        let signing_key = SigningKey::make(SignatureAlgorithm::Ed25519).unwrap();
         let cose = signing_key.to_cose().unwrap();
         let parsed_key = SigningKey::from_cose(&cose).unwrap();
 
@@ -679,16 +461,4 @@
             parsed_key.to_cose().unwrap()
         );
     }
-
-    #[test]
-    fn test_cose_roundtrip_encode_verifying() {
-        let signing_key = SigningKey::make_ed25519().unwrap();
-        let cose = signing_key.to_verifying_key().to_cose().unwrap();
-        let parsed_key = VerifyingKey::from_cose(&cose).unwrap();
-
-        assert_eq!(
-            signing_key.to_verifying_key().to_cose().unwrap(),
-            parsed_key.to_cose().unwrap()
-        );
-    }
 }