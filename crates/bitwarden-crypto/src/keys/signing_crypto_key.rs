//! This file implements creation and verification of detached signatures

use ciborium::{value::Integer, Value};
use coset::{
    iana::{self, Algorithm, EllipticCurve, EnumI64, KeyOperation, KeyType, OkpKeyParameter},
    CborSerializable, CoseKey, CoseSign1, Label, RegisteredLabel, RegisteredLabelWithPrivate,
};
use ed25519_dalek::Signer;
use rand::rngs::OsRng;
use schemars::JsonSchema;
use serde::{Deserialize, Serialize};
use tsify_next::Tsify;
use zeroize::ZeroizeOnDrop;

<<<<<<< HEAD
use super::{key_id::KeyId, CryptoKey};
=======
use super::{key_id::KeyId, KEY_ID_SIZE};
>>>>>>> 04d53293
use crate::{cose::SIGNING_NAMESPACE, error::Result, signing::SigningNamespace, CryptoError};

/// The type of key / signature scheme used for signing and verifying. 
#[derive(Serialize, Deserialize, Debug, JsonSchema)]
#[serde(rename_all = "camelCase", deny_unknown_fields)]
#[cfg_attr(feature = "uniffi", derive(uniffi::Enum))]
#[cfg_attr(feature = "wasm", derive(Tsify), tsify(into_wasm_abi, from_wasm_abi))]
pub enum SignatureAlgorithm {
    Ed25519,
}

#[derive(Clone, zeroize::ZeroizeOnDrop)]
enum SigningCryptoKeyEnum {
    Ed25519(ed25519_dalek::SigningKey),
}

enum VerifyingKeyEnum {
    Ed25519(ed25519_dalek::VerifyingKey),
}

#[derive(Clone, ZeroizeOnDrop)]
pub struct SigningKey {
    id: KeyId,
    inner: SigningCryptoKeyEnum,
}

impl CryptoKey for SigningKey {}

pub struct VerifyingKey {
    id: KeyId,
    inner: VerifyingKeyEnum,
}

impl SigningKey {
    /// Creates a new ed25519 signing key.
    pub fn make_ed25519() -> Result<Self> {
        Ok(SigningKey {
            id: KeyId::make(),
            inner: SigningCryptoKeyEnum::Ed25519(ed25519_dalek::SigningKey::generate(&mut OsRng)),
        })
    }

    fn cose_algorithm(&self) -> Algorithm {
        match &self.inner {
            SigningCryptoKeyEnum::Ed25519(_) => Algorithm::EdDSA,
        }
    }

    /// Serializes the signing key to a COSE-formatted byte array.
    pub fn to_cose(&self) -> Result<Vec<u8>> {
        match &self.inner {
            SigningCryptoKeyEnum::Ed25519(key) => {
                coset::CoseKeyBuilder::new_okp_key()
                    .key_id((&self.id).into())
                    .algorithm(Algorithm::EdDSA)
                    // Note: X does not refer to the X coordinate of the public key curve point, but
                    // to the verifying key, as represented by the curve spec. In the
                    // case of Ed25519, this is the compressed Y coordinate. This was ill-defined in
                    // earlier drafts of the standard. https://www.rfc-editor.org/rfc/rfc9053.html#name-octet-key-pair
                    //
                    // Note: By the standard, the public key is optional (but RECOMMENDED) here, and
                    // can be derived on the fly.
                    .param(
                        OkpKeyParameter::X.to_i64(),
                        Value::Bytes(key.verifying_key().to_bytes().into()),
                    )
                    .param(
                        OkpKeyParameter::D.to_i64(),
                        Value::Bytes(key.to_bytes().into()),
                    )
                    .param(
                        OkpKeyParameter::Crv.to_i64(),
                        Value::Integer(Integer::from(EllipticCurve::Ed25519.to_i64())),
                    )
                    .add_key_op(KeyOperation::Sign)
                    .add_key_op(KeyOperation::Verify)
                    .build()
                    .to_vec()
                    .map_err(|_| CryptoError::InvalidKey)
            }
        }
    }

    /// Deserializes a COSE-formatted byte array into a signing key.
    pub fn from_cose(bytes: &[u8]) -> Result<Self> {
        let cose_key = CoseKey::from_slice(bytes).map_err(|_| CryptoError::InvalidKey)?;
        let (key_id, Some(algorithm), key_type) = (cose_key.key_id, cose_key.alg, cose_key.kty)
        else {
            return Err(CryptoError::InvalidKey);
        };
        let key_id: [u8; KEY_ID_SIZE] = key_id
            .as_slice()
            .try_into()
            .map_err(|_| CryptoError::InvalidKey)?;
        let key_id: KeyId = key_id.into();

        match (key_type, algorithm) {
            (kty, alg)
                if kty == RegisteredLabel::Assigned(KeyType::OKP)
                    && alg == RegisteredLabelWithPrivate::Assigned(Algorithm::EdDSA) =>
            {
                // https://www.rfc-editor.org/rfc/rfc9053.html#name-octet-key-pair
                let (mut crv, mut x, mut d) = (None, None, None);
                for (key, value) in &cose_key.params {
                    if let Label::Int(i) = key {
                        let key = OkpKeyParameter::from_i64(*i).ok_or(CryptoError::InvalidKey)?;
                        match key {
                            OkpKeyParameter::Crv => {
                                crv.replace(value);
                            }
                            OkpKeyParameter::X => {
                                x.replace(value);
                            }
                            OkpKeyParameter::D => {
                                d.replace(value);
                            }
                            _ => (),
                        }
                    }
                }

                let (Some(_x), Some(d), Some(crv)) = (x, d, crv) else {
                    return Err(CryptoError::InvalidKey);
                };
                let crv: i128 = crv.as_integer().ok_or(CryptoError::InvalidKey)?.into();
                if crv == EllipticCurve::Ed25519.to_i64().into() {
                    let secret_key_bytes: &[u8; 32] = d
                        .as_bytes()
                        .ok_or(CryptoError::InvalidKey)?
                        .as_slice()
                        .try_into()
                        .map_err(|_| CryptoError::InvalidKey)?;
                    let key = ed25519_dalek::SigningKey::from_bytes(secret_key_bytes);
                    Ok(SigningKey {
                        id: key_id,
                        inner: SigningCryptoKeyEnum::Ed25519(key),
                    })
                } else {
                    Err(CryptoError::InvalidKey)
                }
            }
            _ => Err(CryptoError::InvalidKey),
        }
    }

    /// Signs the given payload with the signing key, under a given namespace.
    /// This returns a [`Signature`] object, that does not contain the payload.
    /// The payload must be stored separately, and needs to be provided when verifying the
    /// signature.
    ///
    /// This should be used when multiple signers are required, or when signatures need to be
    /// replaceable without re-uploading the object, or if the signed object should be parseable
    /// by the server side, without the use of COSE on the server.
    pub fn sign_detached(&self, namespace: &SigningNamespace, data: &[u8]) -> Signature {
        Signature::from(
            coset::CoseSign1Builder::new()
                .protected(
                    coset::HeaderBuilder::new()
                        .algorithm(self.cose_algorithm())
                        .key_id((&self.id).into())
                        .value(
                            SIGNING_NAMESPACE,
                            ciborium::Value::Integer(Integer::from(namespace.as_i64())),
                        )
                        .build(),
                )
                .create_detached_signature(data, &[], |pt| self.sign_raw(pt))
                .build(),
        )
    }

    /// Signs the given payload with the signing key, under a given namespace.
    /// This returns a [`SignedObject`] object, that contains the payload.
    /// The payload is included in the signature, and does not need to be provided when verifying
    /// the signature.
    ///
    /// This should be used when only one signer is required, so that only one object needs to be
    /// kept track of.
    pub fn sign(&self, namespace: &SigningNamespace, data: &[u8]) -> Result<SignedObject> {
        let cose_sign1 = coset::CoseSign1Builder::new()
            .protected(
                coset::HeaderBuilder::new()
                    .algorithm(self.cose_algorithm())
                    .key_id((&self.id).into())
                    .value(
                        SIGNING_NAMESPACE,
                        ciborium::Value::Integer(Integer::from(namespace.as_i64())),
                    )
                    .build(),
            )
            .payload(data.to_vec())
            .create_signature(&[], |pt| self.sign_raw(pt))
            .build();
        Ok(SignedObject(cose_sign1))
    }

    /// Signs the given byte array with the signing key.
    /// This should never be used directly, but only through the `sign` method, to enforce
    /// strong domain separation of the signatures.
    fn sign_raw(&self, data: &[u8]) -> Vec<u8> {
        match &self.inner {
            SigningCryptoKeyEnum::Ed25519(key) => key.sign(data).to_bytes().to_vec(),
        }
    }

    pub fn to_verifying_key(&self) -> VerifyingKey {
        match &self.inner {
            SigningCryptoKeyEnum::Ed25519(key) => VerifyingKey {
                id: self.id.clone(),
                inner: VerifyingKeyEnum::Ed25519(key.verifying_key()),
            },
        }
    }
    
    pub fn algorithm(&self) -> SignatureAlgorithm {
        match &self.inner {
            SigningCryptoKeyEnum::Ed25519(_) => SignatureAlgorithm::Ed25519,
        }
    }
}

#[allow(unused)]
impl VerifyingKey {
    /// Serializes the verifying key to a COSE-formatted byte array.
    pub fn to_cose(&self) -> Result<Vec<u8>> {
        match &self.inner {
            VerifyingKeyEnum::Ed25519(key) => coset::CoseKeyBuilder::new_okp_key()
                .key_id((&self.id).into())
                .algorithm(Algorithm::EdDSA)
                .param(
                    OkpKeyParameter::Crv.to_i64(),
                    Value::Integer(Integer::from(EllipticCurve::Ed25519.to_i64())),
                )
                .param(
                    OkpKeyParameter::X.to_i64(),
                    Value::Bytes(key.to_bytes().to_vec()),
                )
                .add_key_op(KeyOperation::Verify)
                .build()
                .to_vec()
                .map_err(|_| CryptoError::InvalidKey),
        }
    }

    /// Deserializes a COSE-formatted byte array into a verifying key.
    pub fn from_cose(bytes: &[u8]) -> Result<Self> {
        let cose_key = coset::CoseKey::from_slice(bytes).map_err(|_| CryptoError::InvalidKey)?;

        let (key_id, Some(algorithm), key_type) = (cose_key.key_id, cose_key.alg, cose_key.kty)
        else {
            return Err(CryptoError::InvalidKey);
        };
        let key_id: [u8; KEY_ID_SIZE] = key_id
            .as_slice()
            .try_into()
            .map_err(|_| CryptoError::InvalidKey)?;
        let key_id: KeyId = key_id.into();

        match (key_type, algorithm) {
            (kty, alg)
                if kty == RegisteredLabel::Assigned(KeyType::OKP)
                    && alg == RegisteredLabelWithPrivate::Assigned(Algorithm::EdDSA) =>
            {
                let (mut crv, mut x) = (None, None);
                for (key, value) in &cose_key.params {
                    if let coset::Label::Int(i) = key {
                        let key = OkpKeyParameter::from_i64(*i).ok_or(CryptoError::InvalidKey)?;
                        match key {
                            OkpKeyParameter::Crv => {
                                crv.replace(value);
                            }
                            OkpKeyParameter::X => {
                                x.replace(value);
                            }
                            _ => (),
                        }
                    }
                }
                let (Some(x), Some(crv)) = (x, crv) else {
                    return Err(CryptoError::InvalidKey);
                };

                let crv: i128 = crv.as_integer().ok_or(CryptoError::InvalidKey)?.into();
                if crv == iana::EllipticCurve::Ed25519.to_i64().into() {
                    let verifying_key_bytes: &[u8; 32] = x
                        .as_bytes()
                        .ok_or(CryptoError::InvalidKey)?
                        .as_slice()
                        .try_into()
                        .map_err(|_| CryptoError::InvalidKey)?;
                    let verifying_key =
                        ed25519_dalek::VerifyingKey::from_bytes(verifying_key_bytes)
                            .map_err(|_| CryptoError::InvalidKey)?;
                    Ok(VerifyingKey {
                        id: key_id,
                        inner: VerifyingKeyEnum::Ed25519(verifying_key),
                    })
                } else {
                    Err(CryptoError::InvalidKey)
                }
            }
            _ => Err(CryptoError::InvalidKey),
        }
    }

    /// Verifies the signature of the given data, for the given namespace.
    /// This should never be used directly, but only through the `verify` method, to enforce
    /// strong domain separation of the signatures.
    pub fn verify_signature(
        &self,
        namespace: &SigningNamespace,
        signature: &Signature,
        data: &[u8],
    ) -> bool {
        let Some(_alg) = &signature.inner().protected.header.alg else {
            return false;
        };

        let Ok(signature_namespace) = signature.namespace() else {
            return false;
        };
        if signature_namespace != *namespace {
            return false;
        }

        signature
            .inner()
            .verify_detached_signature(data, &[], |sig, data| self.verify_raw(sig, data))
            .is_ok()
    }

    /// Verifies the signature of a signed object, for the given namespace, and returns the payload.
    pub fn get_verified_payload(
        &self,
        namespace: &SigningNamespace,
        signature: &SignedObject,
    ) -> Result<Vec<u8>> {
        let Some(_alg) = &signature.inner().protected.header.alg else {
            return Err(CryptoError::InvalidSignature);
        };

        let signature_namespace = signature.namespace()?;
        if signature_namespace != *namespace {
            return Err(CryptoError::InvalidNamespace);
        }

        signature
            .inner()
            .verify_signature(&[], |sig, data| self.verify_raw(sig, data))?;
        signature.payload()
    }

    /// Verifies the signature of the given data, for the given namespace.
    /// This should never be used directly, but only through the `verify` method, to enforce
    /// strong domain separation of the signatures.
    fn verify_raw(&self, signature: &[u8], data: &[u8]) -> Result<()> {
        match &self.inner {
            VerifyingKeyEnum::Ed25519(key) => {
                let sig = ed25519_dalek::Signature::from_bytes(
                    signature
                        .try_into()
                        .map_err(|_| CryptoError::InvalidSignature)?,
                );
                key.verify_strict(data, &sig)
                    .map_err(|_| CryptoError::InvalidSignature)
            }
        }
    }

    /// Returns the signature scheme used by the verifying key.
    pub fn algorithm(&self) -> SignatureAlgorithm {
        match &self.inner {
            VerifyingKeyEnum::Ed25519(_) => SignatureAlgorithm::Ed25519,
        }
    }
}

/// A signature cryptographically attests to a (namespace, data) pair. The namespace is included in
/// the signature object, the data is not. One data object can be signed multiple times, with
/// different namespaces / by different signers, depending on the application needs.
#[allow(unused)]
pub struct Signature(CoseSign1);

impl From<CoseSign1> for Signature {
    fn from(cose_sign1: CoseSign1) -> Self {
        Signature(cose_sign1)
    }
}

#[allow(unused)]
impl Signature {
    fn from_cose(bytes: &[u8]) -> Result<Self> {
        let cose_sign1 = CoseSign1::from_slice(bytes).map_err(|_| CryptoError::InvalidSignature)?;
        Ok(Signature(cose_sign1))
    }

    fn to_cose(&self) -> Result<Vec<u8>> {
        self.0
            .clone()
            .to_vec()
            .map_err(|_| CryptoError::InvalidSignature)
    }

    fn inner(&self) -> &CoseSign1 {
        &self.0
    }

    fn namespace(&self) -> Result<SigningNamespace> {
        let mut namespace = None;
        for (key, value) in &self.0.protected.header.rest {
            if let Label::Int(key) = key {
                if *key == SIGNING_NAMESPACE {
                    namespace.replace(value);
                }
            }
        }
        let Some(namespace) = namespace else {
            return Err(CryptoError::InvalidNamespace);
        };
        let Some(namespace) = namespace.as_integer() else {
            return Err(CryptoError::InvalidNamespace);
        };
        let namespace: i128 = namespace.into();
        SigningNamespace::try_from_i64(namespace as i64)
    }
}

/// A signed object has a cryptographical attestation to a (namespace, data) pair. The namespace and
/// data are included in the signature object.
#[allow(unused)]
pub struct SignedObject(CoseSign1);

impl From<CoseSign1> for SignedObject {
    fn from(cose_sign1: CoseSign1) -> Self {
        SignedObject(cose_sign1)
    }
}

#[allow(unused)]
impl SignedObject {
    pub(crate) fn from_cose(bytes: &[u8]) -> Result<Self> {
        let cose_sign1 = CoseSign1::from_slice(bytes).map_err(|_| CryptoError::InvalidSignature)?;
        Ok(SignedObject(cose_sign1))
    }

    pub(crate) fn to_cose(&self) -> Result<Vec<u8>> {
        self.0
            .clone()
            .to_vec()
            .map_err(|_| CryptoError::InvalidSignature)
    }

    fn inner(&self) -> &CoseSign1 {
        &self.0
    }

    fn namespace(&self) -> Result<SigningNamespace> {
        let mut namespace = None;
        for (key, value) in &self.0.protected.header.rest {
            if let Label::Int(key) = key {
                if *key == SIGNING_NAMESPACE {
                    namespace.replace(value);
                }
            }
        }
        let Some(namespace) = namespace else {
            return Err(CryptoError::InvalidNamespace);
        };
        let Some(namespace) = namespace.as_integer() else {
            return Err(CryptoError::InvalidNamespace);
        };
        let namespace: i128 = namespace.into();
        SigningNamespace::try_from_i64(namespace as i64)
    }

    fn payload(&self) -> Result<Vec<u8>> {
        self.0
            .payload
            .as_ref()
            .ok_or(CryptoError::InvalidSignature)
            .map(|payload| payload.to_vec())
    }
}

#[cfg(test)]
mod tests {
    use super::*;

    const SIGNING_KEY: &[u8] = &[
        167, 1, 1, 2, 80, 222, 105, 244, 28, 22, 106, 70, 109, 171, 83, 154, 97, 23, 20, 115, 137,
        3, 39, 4, 130, 1, 2, 33, 88, 32, 92, 186, 140, 91, 228, 10, 169, 163, 132, 55, 210, 79, 96,
        186, 198, 251, 255, 79, 157, 58, 28, 182, 213, 118, 51, 15, 60, 110, 161, 114, 222, 168,
        35, 88, 32, 59, 136, 203, 0, 108, 23, 82, 84, 206, 163, 86, 62, 187, 196, 156, 156, 150,
        80, 101, 129, 247, 112, 117, 10, 34, 54, 254, 181, 239, 214, 195, 78, 32, 6,
    ];
    const VERIFYING_KEY: &[u8] = &[
        166, 1, 1, 2, 80, 222, 105, 244, 28, 22, 106, 70, 109, 171, 83, 154, 97, 23, 20, 115, 137,
        3, 39, 4, 129, 2, 32, 6, 33, 88, 32, 92, 186, 140, 91, 228, 10, 169, 163, 132, 55, 210, 79,
        96, 186, 198, 251, 255, 79, 157, 58, 28, 182, 213, 118, 51, 15, 60, 110, 161, 114, 222,
        168,
    ];
    /// Uses the ´SigningNamespace::EncryptionMetadata´ namespace, "Test message" as data
    const SIGNATURE: &[u8] = &[
        132, 88, 27, 163, 1, 39, 4, 80, 222, 105, 244, 28, 22, 106, 70, 109, 171, 83, 154, 97, 23,
        20, 115, 137, 58, 0, 1, 56, 127, 1, 160, 246, 88, 64, 143, 218, 162, 76, 208, 117, 94, 215,
        224, 98, 89, 193, 194, 226, 144, 214, 91, 130, 129, 130, 77, 36, 79, 196, 45, 105, 120,
        151, 136, 57, 230, 27, 37, 142, 55, 191, 23, 200, 237, 215, 252, 42, 182, 140, 201, 173,
        199, 214, 97, 105, 107, 101, 140, 182, 105, 9, 206, 106, 210, 29, 203, 174, 178, 12,
    ];

    #[test]
    fn test_using_test_vectors() {
        let signing_key = SigningKey::from_cose(SIGNING_KEY).unwrap();
        let verifying_key = VerifyingKey::from_cose(VERIFYING_KEY).unwrap();
        let signature = Signature::from_cose(SIGNATURE).unwrap();

        let data = b"Test message";
        let namespace = SigningNamespace::EncryptionMetadata;

        assert_eq!(signing_key.to_cose().unwrap(), SIGNING_KEY);
        assert_eq!(verifying_key.to_cose().unwrap(), VERIFYING_KEY);
        assert_eq!(signature.to_cose().unwrap(), SIGNATURE);

        assert!(verifying_key.verify_signature(&namespace, &signature, data));
    }

    #[test]
    fn test_sign_detached_roundtrip() {
        let signing_key = SigningKey::make_ed25519().unwrap();
        let verifying_key = signing_key.to_verifying_key();
        let data = b"Test message";
        let namespace = SigningNamespace::EncryptionMetadata;

        let signature = signing_key.sign_detached(&namespace, data);
        assert!(verifying_key.verify_signature(&namespace, &signature, data));
    }

    #[test]
    fn test_sign_roundtrip() {
        let signing_key = SigningKey::make_ed25519().unwrap();
        let verifying_key = signing_key.to_verifying_key();
        let data = b"Test message";
        let namespace = SigningNamespace::EncryptionMetadata;
        let signed_object = signing_key.sign(&namespace, data).unwrap();
        let payload = verifying_key
            .get_verified_payload(&namespace, &signed_object)
            .unwrap();
        assert_eq!(payload, data);
    }

    #[test]
    fn test_changed_payload_fails() {
        let signing_key = SigningKey::make_ed25519().unwrap();
        let verifying_key = signing_key.to_verifying_key();
        let data = b"Test message";
        let namespace = SigningNamespace::EncryptionMetadata;

        let signature = signing_key.sign_detached(&namespace, data);
        assert!(!verifying_key.verify_signature(&namespace, &signature, b"Test message 2"));
    }

    #[test]
    fn test_changed_namespace_fails() {
        let signing_key = SigningKey::make_ed25519().unwrap();
        let verifying_key = signing_key.to_verifying_key();
        let data = b"Test message";
        let namespace = SigningNamespace::EncryptionMetadata;
        let other_namespace = SigningNamespace::Test;

        let signature = signing_key.sign_detached(&namespace, data);
        assert!(!verifying_key.verify_signature(&other_namespace, &signature, data));
    }

    #[test]
    fn test_changed_namespace_fails_signed_object() {
        let signing_key = SigningKey::make_ed25519().unwrap();
        let verifying_key = signing_key.to_verifying_key();
        let data = b"Test message";
        let namespace = SigningNamespace::EncryptionMetadata;
        let other_namespace = SigningNamespace::Test;
        let signed_object = signing_key.sign(&namespace, data).unwrap();
        assert!(verifying_key
            .get_verified_payload(&other_namespace, &signed_object)
            .is_err());
    }

    #[test]
    fn test_cose_roundtrip_signature() {
        let signing_key = SigningKey::make_ed25519().unwrap();
        let cose =
            signing_key.sign_detached(&SigningNamespace::EncryptionMetadata, b"Test message");
        let cose = cose.to_cose().unwrap();
        let parsed_cose = Signature::from_cose(&cose).unwrap();
        assert_eq!(cose, parsed_cose.to_cose().unwrap());
    }

    #[test]
    fn test_cose_roundtrip_signed_object() {
        let signing_key = SigningKey::make_ed25519().unwrap();
        let cose = signing_key
            .sign(&SigningNamespace::EncryptionMetadata, b"Test message")
            .unwrap();
        let cose = cose.to_cose().unwrap();
        let parsed_cose = SignedObject::from_cose(&cose).unwrap();
        assert_eq!(cose, parsed_cose.to_cose().unwrap());
    }

    #[test]
    fn test_cose_roundtrip_encode_signing() {
        let signing_key = SigningKey::make_ed25519().unwrap();
        let cose = signing_key.to_cose().unwrap();
        let parsed_key = SigningKey::from_cose(&cose).unwrap();

        assert_eq!(
            signing_key.to_cose().unwrap(),
            parsed_key.to_cose().unwrap()
        );
    }

    #[test]
    fn test_cose_roundtrip_encode_verifying() {
        let signing_key = SigningKey::make_ed25519().unwrap();
        let cose = signing_key.to_verifying_key().to_cose().unwrap();
        let parsed_key = VerifyingKey::from_cose(&cose).unwrap();

        assert_eq!(
            signing_key.to_verifying_key().to_cose().unwrap(),
            parsed_key.to_cose().unwrap()
        );
    }
}<|MERGE_RESOLUTION|>--- conflicted
+++ resolved
@@ -12,11 +12,7 @@
 use tsify_next::Tsify;
 use zeroize::ZeroizeOnDrop;
 
-<<<<<<< HEAD
-use super::{key_id::KeyId, CryptoKey};
-=======
-use super::{key_id::KeyId, KEY_ID_SIZE};
->>>>>>> 04d53293
+use super::{key_id::KeyId, CryptoKey, KEY_ID_SIZE};
 use crate::{cose::SIGNING_NAMESPACE, error::Result, signing::SigningNamespace, CryptoError};
 
 /// The type of key / signature scheme used for signing and verifying. 
