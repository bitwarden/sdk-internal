//! This file implements creation and verification of detached signatures

use ciborium::{value::Integer, Value};
use coset::{
    iana::{self, Algorithm, EllipticCurve, EnumI64, KeyOperation, KeyType, OkpKeyParameter},
    CborSerializable, CoseKey, CoseSign1, Label, RegisteredLabel, RegisteredLabelWithPrivate,
};
use ed25519_dalek::Signer;
use rand::rngs::OsRng;

use super::key_id::KeyId;
use crate::{cose::SIGNING_NAMESPACE, error::Result, CryptoError, SigningNamespace};

#[allow(unused)]
enum SigningCryptoKeyEnum {
    Ed25519(ed25519_dalek::SigningKey),
}

#[allow(unused)]
enum VerifyingKeyEnum {
    Ed25519(ed25519_dalek::VerifyingKey),
}

#[allow(unused)]
<<<<<<< HEAD
pub struct SigningCryptoKey {
=======
struct SigningKey {
>>>>>>> f8044bdd
    id: KeyId,
    inner: SigningCryptoKeyEnum,
}

#[allow(unused)]
pub struct VerifyingKey {
    id: KeyId,
    inner: VerifyingKeyEnum,
}

#[allow(unused)]
<<<<<<< HEAD
impl SigningCryptoKey {
    pub fn generate() -> Result<Self> {
        Ok(SigningCryptoKey {
=======
impl SigningKey {
    fn generate() -> Result<Self> {
        Ok(SigningKey {
>>>>>>> f8044bdd
            id: KeyId::generate(),
            inner: SigningCryptoKeyEnum::Ed25519(ed25519_dalek::SigningKey::generate(&mut OsRng)),
        })
    }

    fn cose_algorithm(&self) -> Algorithm {
        match &self.inner {
            SigningCryptoKeyEnum::Ed25519(_) => Algorithm::EdDSA,
        }
    }

    pub fn to_cose(&self) -> Result<Vec<u8>> {
        match &self.inner {
            SigningCryptoKeyEnum::Ed25519(key) => {
                coset::CoseKeyBuilder::new_okp_key()
                    .key_id(self.id.as_bytes().into())
                    .algorithm(Algorithm::EdDSA)
                    // Note: X does not refer to the X coordinate of the public key curve point, but
                    // to the verifying key, as represented by the curve. In the
                    // case of Ed25519, this is the compressed Y coordinate. This was ill-defined in
                    // earlier drafts of the standard. https://www.rfc-editor.org/rfc/rfc9053.html#name-octet-key-pair
                    //
                    // Note: By the standard, the public key is optional (but RECOMMENDED) here, and
                    // can be derived on the fly.
                    .param(
                        OkpKeyParameter::X.to_i64(),
                        Value::Bytes(key.verifying_key().to_bytes().into()),
                    )
                    .param(
                        OkpKeyParameter::D.to_i64(),
                        Value::Bytes(key.to_bytes().into()),
                    )
                    .param(
                        OkpKeyParameter::Crv.to_i64(),
                        Value::Integer(Integer::from(EllipticCurve::Ed25519.to_i64())),
                    )
                    .add_key_op(KeyOperation::Sign)
                    .add_key_op(KeyOperation::Verify)
                    .build()
                    .to_vec()
                    .map_err(|_| CryptoError::InvalidKey)
            }
        }
    }

    pub fn from_cose(bytes: &[u8]) -> Result<Self> {
        let cose_key = CoseKey::from_slice(bytes).map_err(|_| CryptoError::InvalidKey)?;
        let (key_id, Some(algorithm), key_type) = (cose_key.key_id, cose_key.alg, cose_key.kty)
        else {
            return Err(CryptoError::InvalidKey);
        };
        let key_id: KeyId = key_id
            .as_slice()
            .try_into()
            .map_err(|_| CryptoError::InvalidKey)?;

        // Labels for supported combinations
        match (key_type, algorithm) {
            (kty, alg)
                if kty == RegisteredLabel::Assigned(KeyType::OKP)
                    && alg == RegisteredLabelWithPrivate::Assigned(Algorithm::EdDSA) =>
            {
                // https://www.rfc-editor.org/rfc/rfc9053.html#name-octet-key-pair
                let (mut crv, mut x, mut d) = (None, None, None);
                for (key, value) in &cose_key.params {
                    if let Label::Int(i) = key {
                        let key = OkpKeyParameter::from_i64(*i).ok_or(CryptoError::InvalidKey)?;
                        match key {
                            OkpKeyParameter::Crv => {
                                crv.replace(value);
                            }
                            OkpKeyParameter::X => {
                                x.replace(value);
                            }
                            OkpKeyParameter::D => {
                                d.replace(value);
                            }
                            _ => (),
                        }
                    }
                }

                let (Some(_x), Some(d), Some(crv)) = (x, d, crv) else {
                    return Err(CryptoError::InvalidKey);
                };
                let crv: i128 = crv.as_integer().ok_or(CryptoError::InvalidKey)?.into();
                if crv == EllipticCurve::Ed25519.to_i64().into() {
                    let secret_key_bytes: &[u8; 32] = d
                        .as_bytes()
                        .ok_or(CryptoError::InvalidKey)?
                        .as_slice()
                        .try_into()
                        .map_err(|_| CryptoError::InvalidKey)?;
                    let key = ed25519_dalek::SigningKey::from_bytes(secret_key_bytes);
                    Ok(SigningKey {
                        id: key_id,
                        inner: SigningCryptoKeyEnum::Ed25519(key),
                    })
                } else {
                    Err(CryptoError::InvalidKey)
                }
            }
            _ => Err(CryptoError::InvalidKey),
        }
    }

<<<<<<< HEAD
    pub fn sign(&self, namespace: &SigningNamespace, data: &[u8]) -> Result<Vec<u8>> {
        coset::CoseSign1Builder::new()
            .protected(
                coset::HeaderBuilder::new()
                    .algorithm(self.cose_algorithm())
                    .key_id(self.id.as_bytes().into())
                    .value(
                        SIGNING_NAMESPACE,
                        ciborium::Value::Integer(Integer::from(namespace.as_i64())),
                    )
                    .build(),
            )
            .create_detached_signature(data, &[], |pt| self.sign_raw(pt))
            .build()
            .to_vec()
            .map_err(|_| crate::error::CryptoError::InvalidSignature)
=======
    pub(crate) fn sign(&self, namespace: &SigningNamespace, data: &[u8]) -> Signature {
        Signature::from(
            coset::CoseSign1Builder::new()
                .protected(
                    coset::HeaderBuilder::new()
                        .algorithm(self.cose_algorithm())
                        .key_id(self.id.as_bytes().into())
                        .value(
                            SIGNING_NAMESPACE,
                            ciborium::Value::Integer(Integer::from(namespace.as_i64())),
                        )
                        .build(),
                )
                .create_detached_signature(data, &[], |pt| self.sign_raw(pt))
                .build(),
        )
>>>>>>> f8044bdd
    }

    /// Signs the given byte array with the signing key.
    /// This should never be used directly, but only through the `sign` method, to enforce
    /// strong domain separation of the signatures.
    fn sign_raw(&self, data: &[u8]) -> Vec<u8> {
        match &self.inner {
            SigningCryptoKeyEnum::Ed25519(key) => key.sign(data).to_bytes().to_vec(),
        }
    }

    pub fn to_verifying_key(&self) -> VerifyingKey {
        match &self.inner {
            SigningCryptoKeyEnum::Ed25519(key) => VerifyingKey {
                id: self.id,
                inner: VerifyingKeyEnum::Ed25519(key.verifying_key()),
            },
        }
    }
}

#[allow(unused)]
impl VerifyingKey {
    pub fn to_cose(&self) -> Result<Vec<u8>> {
        match &self.inner {
            VerifyingKeyEnum::Ed25519(key) => coset::CoseKeyBuilder::new_okp_key()
                .key_id(self.id.as_bytes().into())
                .algorithm(Algorithm::EdDSA)
                .param(
                    OkpKeyParameter::Crv.to_i64(),
                    Value::Integer(Integer::from(EllipticCurve::Ed25519.to_i64())),
                )
                .param(
                    OkpKeyParameter::X.to_i64(),
                    Value::Bytes(key.to_bytes().to_vec()),
                )
                .add_key_op(KeyOperation::Verify)
                .build()
                .to_vec()
                .map_err(|_| CryptoError::InvalidKey),
        }
    }

    pub fn from_cose(bytes: &[u8]) -> Result<Self> {
        let cose_key = coset::CoseKey::from_slice(bytes).map_err(|_| CryptoError::InvalidKey)?;

        let (key_id, Some(algorithm), key_type) = (cose_key.key_id, cose_key.alg, cose_key.kty)
        else {
            return Err(CryptoError::InvalidKey);
        };
        let key_id: KeyId = key_id
            .as_slice()
            .try_into()
            .map_err(|_| CryptoError::InvalidKey)?;

        match (key_type, algorithm) {
            (kty, alg)
                if kty == RegisteredLabel::Assigned(KeyType::OKP)
                    && alg == RegisteredLabelWithPrivate::Assigned(Algorithm::EdDSA) =>
            {
                let (mut crv, mut x) = (None, None);
                for (key, value) in &cose_key.params {
                    if let coset::Label::Int(i) = key {
                        let key = OkpKeyParameter::from_i64(*i).ok_or(CryptoError::InvalidKey)?;
                        match key {
                            OkpKeyParameter::Crv => {
                                crv.replace(value);
                            }
                            OkpKeyParameter::X => {
                                x.replace(value);
                            }
                            _ => (),
                        }
                    }
                }
                let (Some(x), Some(crv)) = (x, crv) else {
                    return Err(CryptoError::InvalidKey);
                };

                let crv: i128 = crv.as_integer().ok_or(CryptoError::InvalidKey)?.into();
                if crv == iana::EllipticCurve::Ed25519.to_i64().into() {
                    let verifying_key_bytes: &[u8; 32] = x
                        .as_bytes()
                        .ok_or(CryptoError::InvalidKey)?
                        .as_slice()
                        .try_into()
                        .map_err(|_| CryptoError::InvalidKey)?;
                    let verifying_key =
                        ed25519_dalek::VerifyingKey::from_bytes(verifying_key_bytes)
                            .map_err(|_| CryptoError::InvalidKey)?;
                    Ok(VerifyingKey {
                        id: key_id,
                        inner: VerifyingKeyEnum::Ed25519(verifying_key),
                    })
                } else {
                    Err(CryptoError::InvalidKey)
                }
            }
            _ => Err(CryptoError::InvalidKey),
        }
    }

    /// Verifies the signature of the given data, for the given namespace.
    /// This should never be used directly, but only through the `verify` method, to enforce
    /// strong domain separation of the signatures.
<<<<<<< HEAD
    pub fn verify(&self, namespace: &SigningNamespace, signature: &[u8], data: &[u8]) -> bool {
        let Ok(sign1) = coset::CoseSign1::from_slice(signature) else {
            return false;
        };
        let Some(_alg) = &sign1.protected.header.alg else {
=======
    pub(crate) fn verify(
        &self,
        namespace: &SigningNamespace,
        signature: &Signature,
        data: &[u8],
    ) -> bool {
        let Some(_alg) = &signature.inner().protected.header.alg else {
>>>>>>> f8044bdd
            return false;
        };

        let mut signature_namespace = signature.namespace();
        let Ok(signature_namespace) = signature.namespace() else {
            return false;
        };
        if signature_namespace != *namespace {
            return false;
        }

        signature
            .inner()
            .verify_detached_signature(data, &[], |sig, data| self.verify_raw(sig, data))
            .is_ok()
    }

    /// Verifies the signature of the given data, for the given namespace.
    /// This should never be used directly, but only through the `verify` method, to enforce
    /// strong domain separation of the signatures.
    fn verify_raw(&self, signature: &[u8], data: &[u8]) -> Result<()> {
        match &self.inner {
            VerifyingKeyEnum::Ed25519(key) => {
                let sig = ed25519_dalek::Signature::from_bytes(
                    signature
                        .try_into()
                        .map_err(|_| crate::error::CryptoError::InvalidSignature)?,
                );
                key.verify_strict(data, &sig)
                    .map_err(|_| crate::error::CryptoError::InvalidSignature)
            }
        }
    }
}

/// A signature cryptographically attests to a (namespace, data) pair. The namespace is included in
/// the signature object, the data is not. One data object can be signed multiple times, with
/// different namespaces / by different signers, depending on the application needs.
#[allow(unused)]
struct Signature(CoseSign1);

impl From<CoseSign1> for Signature {
    fn from(cose_sign1: CoseSign1) -> Self {
        Signature(cose_sign1)
    }
}

#[allow(unused)]
impl Signature {
    fn from_bytes(bytes: &[u8]) -> Result<Self> {
        let cose_sign1 = CoseSign1::from_slice(bytes).map_err(|_| CryptoError::InvalidSignature)?;
        Ok(Signature(cose_sign1))
    }

    fn to_bytes(&self) -> Result<Vec<u8>> {
        self.0
            .clone()
            .to_vec()
            .map_err(|_| CryptoError::InvalidSignature)
    }

    fn inner(&self) -> &CoseSign1 {
        &self.0
    }

    fn namespace(&self) -> Result<SigningNamespace> {
        let mut namespace = None;
        for (key, value) in &self.0.protected.header.rest {
            if let Label::Int(key) = key {
                if *key == SIGNING_NAMESPACE {
                    namespace.replace(value);
                }
            }
        }
        let Some(namespace) = namespace else {
            return Err(CryptoError::InvalidNamespace);
        };
        let Some(namespace) = namespace.as_integer() else {
            return Err(CryptoError::InvalidNamespace);
        };
        let namespace: i128 = namespace.into();
        SigningNamespace::try_from_i64(namespace as i64)
    }
}

#[cfg(test)]
mod tests {
    use super::*;

    #[test]
    fn test_sign_roundtrip() {
        let signing_key = SigningKey::generate().unwrap();
        let verifying_key = signing_key.to_verifying_key();
        let data = b"Hello, world!";
        let namespace = SigningNamespace::EncryptionMetadata;

        let signature = signing_key.sign(&namespace, data);
        assert!(verifying_key.verify(&namespace, &signature, data));
    }

    #[test]
    fn test_changed_signature_fails() {
        let signing_key = SigningKey::generate().unwrap();
        let verifying_key = signing_key.to_verifying_key();
        let data = b"Hello, world!";
        let namespace = SigningNamespace::EncryptionMetadata;

        let signature = signing_key.sign(&namespace, data);
        assert!(!verifying_key.verify(&namespace, &signature, b"Goodbye, world!"));
    }

    #[test]
    fn test_changed_namespace_fails() {
        let signing_key = SigningKey::generate().unwrap();
        let verifying_key = signing_key.to_verifying_key();
        let data = b"Hello, world!";
        let namespace = SigningNamespace::EncryptionMetadata;
        let other_namespace = SigningNamespace::Test;

        let signature = signing_key.sign(&namespace, data);
        assert!(!verifying_key.verify(&other_namespace, &signature, data));
    }

    #[test]
    fn test_cose_roundtrip_encode_signing() {
        let signing_key = SigningKey::generate().unwrap();
        let cose = signing_key.to_cose().unwrap();
        let parsed_key = SigningKey::from_cose(&cose).unwrap();

        assert_eq!(
            signing_key.to_cose().unwrap(),
            parsed_key.to_cose().unwrap()
        );
    }

    #[test]
    fn test_cose_roundtrip_encode_verifying() {
        let signing_key = SigningKey::generate().unwrap();
        let cose = signing_key.to_verifying_key().to_cose().unwrap();
        let parsed_key = VerifyingKey::from_cose(&cose).unwrap();

        assert_eq!(
            signing_key.to_verifying_key().to_cose().unwrap(),
            parsed_key.to_cose().unwrap()
        );
    }
}<|MERGE_RESOLUTION|>--- conflicted
+++ resolved
@@ -22,11 +22,7 @@
 }
 
 #[allow(unused)]
-<<<<<<< HEAD
-pub struct SigningCryptoKey {
-=======
-struct SigningKey {
->>>>>>> f8044bdd
+pub struct SigningKey {
     id: KeyId,
     inner: SigningCryptoKeyEnum,
 }
@@ -38,15 +34,9 @@
 }
 
 #[allow(unused)]
-<<<<<<< HEAD
-impl SigningCryptoKey {
-    pub fn generate() -> Result<Self> {
-        Ok(SigningCryptoKey {
-=======
 impl SigningKey {
-    fn generate() -> Result<Self> {
+    pub fn make_ed25519_key() -> Result<Self> {
         Ok(SigningKey {
->>>>>>> f8044bdd
             id: KeyId::generate(),
             inner: SigningCryptoKeyEnum::Ed25519(ed25519_dalek::SigningKey::generate(&mut OsRng)),
         })
@@ -153,25 +143,7 @@
         }
     }
 
-<<<<<<< HEAD
-    pub fn sign(&self, namespace: &SigningNamespace, data: &[u8]) -> Result<Vec<u8>> {
-        coset::CoseSign1Builder::new()
-            .protected(
-                coset::HeaderBuilder::new()
-                    .algorithm(self.cose_algorithm())
-                    .key_id(self.id.as_bytes().into())
-                    .value(
-                        SIGNING_NAMESPACE,
-                        ciborium::Value::Integer(Integer::from(namespace.as_i64())),
-                    )
-                    .build(),
-            )
-            .create_detached_signature(data, &[], |pt| self.sign_raw(pt))
-            .build()
-            .to_vec()
-            .map_err(|_| crate::error::CryptoError::InvalidSignature)
-=======
-    pub(crate) fn sign(&self, namespace: &SigningNamespace, data: &[u8]) -> Signature {
+    pub fn sign(&self, namespace: &SigningNamespace, data: &[u8]) -> Signature {
         Signature::from(
             coset::CoseSign1Builder::new()
                 .protected(
@@ -187,7 +159,6 @@
                 .create_detached_signature(data, &[], |pt| self.sign_raw(pt))
                 .build(),
         )
->>>>>>> f8044bdd
     }
 
     /// Signs the given byte array with the signing key.
@@ -293,21 +264,8 @@
     /// Verifies the signature of the given data, for the given namespace.
     /// This should never be used directly, but only through the `verify` method, to enforce
     /// strong domain separation of the signatures.
-<<<<<<< HEAD
-    pub fn verify(&self, namespace: &SigningNamespace, signature: &[u8], data: &[u8]) -> bool {
-        let Ok(sign1) = coset::CoseSign1::from_slice(signature) else {
-            return false;
-        };
-        let Some(_alg) = &sign1.protected.header.alg else {
-=======
-    pub(crate) fn verify(
-        &self,
-        namespace: &SigningNamespace,
-        signature: &Signature,
-        data: &[u8],
-    ) -> bool {
+    pub fn verify(&self, namespace: &SigningNamespace, signature: &Signature, data: &[u8]) -> bool {
         let Some(_alg) = &signature.inner().protected.header.alg else {
->>>>>>> f8044bdd
             return false;
         };
 
@@ -347,7 +305,7 @@
 /// the signature object, the data is not. One data object can be signed multiple times, with
 /// different namespaces / by different signers, depending on the application needs.
 #[allow(unused)]
-struct Signature(CoseSign1);
+pub struct Signature(CoseSign1);
 
 impl From<CoseSign1> for Signature {
     fn from(cose_sign1: CoseSign1) -> Self {
@@ -399,7 +357,7 @@
 
     #[test]
     fn test_sign_roundtrip() {
-        let signing_key = SigningKey::generate().unwrap();
+        let signing_key = SigningKey::make_ed25519_key().unwrap();
         let verifying_key = signing_key.to_verifying_key();
         let data = b"Hello, world!";
         let namespace = SigningNamespace::EncryptionMetadata;
@@ -410,7 +368,7 @@
 
     #[test]
     fn test_changed_signature_fails() {
-        let signing_key = SigningKey::generate().unwrap();
+        let signing_key = SigningKey::make_ed25519_key().unwrap();
         let verifying_key = signing_key.to_verifying_key();
         let data = b"Hello, world!";
         let namespace = SigningNamespace::EncryptionMetadata;
@@ -421,7 +379,7 @@
 
     #[test]
     fn test_changed_namespace_fails() {
-        let signing_key = SigningKey::generate().unwrap();
+        let signing_key = SigningKey::make_ed25519_key().unwrap();
         let verifying_key = signing_key.to_verifying_key();
         let data = b"Hello, world!";
         let namespace = SigningNamespace::EncryptionMetadata;
@@ -433,7 +391,7 @@
 
     #[test]
     fn test_cose_roundtrip_encode_signing() {
-        let signing_key = SigningKey::generate().unwrap();
+        let signing_key = SigningKey::make_ed25519_key().unwrap();
         let cose = signing_key.to_cose().unwrap();
         let parsed_key = SigningKey::from_cose(&cose).unwrap();
 
@@ -445,7 +403,7 @@
 
     #[test]
     fn test_cose_roundtrip_encode_verifying() {
-        let signing_key = SigningKey::generate().unwrap();
+        let signing_key = SigningKey::make_ed25519_key().unwrap();
         let cose = signing_key.to_verifying_key().to_cose().unwrap();
         let parsed_key = VerifyingKey::from_cose(&cose).unwrap();
 
