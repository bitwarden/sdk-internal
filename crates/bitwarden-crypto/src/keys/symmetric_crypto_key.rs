use std::{cmp::max, pin::Pin};

use base64::{engine::general_purpose::STANDARD, Engine};
<<<<<<< HEAD
use coset::{iana, CborSerializable, Label, RegisteredLabelWithPrivate};
use generic_array::GenericArray;
use rand::{Rng, SeedableRng};
use rand_chacha::ChaChaRng;
use sha2::Digest;
use subtle::{Choice, ConstantTimeEq};
use zeroize::{Zeroize, ZeroizeOnDrop};

use super::{key_encryptable::CryptoKey, key_id::KeyId};
=======
use coset::{iana::KeyOperation, CborSerializable, RegisteredLabelWithPrivate};
use generic_array::GenericArray;
use rand::Rng;
#[cfg(test)]
use rand::SeedableRng;
#[cfg(test)]
use rand_chacha::ChaChaRng;
#[cfg(test)]
use sha2::Digest;
use subtle::{Choice, ConstantTimeEq};
use typenum::U32;
use zeroize::{Zeroize, ZeroizeOnDrop};

use super::{
    key_encryptable::CryptoKey,
    key_id::{KeyId, KEY_ID_SIZE},
};
>>>>>>> 6deb284c
use crate::{cose, CryptoError};

/// [Aes256CbcKey] is a symmetric encryption key, consisting of one 256-bit key,
/// used to decrypt legacy type 0 enc strings. The data is not authenticated
/// so this should be used with caution, and removed where possible.
#[derive(ZeroizeOnDrop, Clone)]
pub struct Aes256CbcKey {
    /// Uses a pinned heap data structure, as noted in [Pinned heap data][crate#pinned-heap-data]
    pub(crate) enc_key: Pin<Box<GenericArray<u8, U32>>>,
}

impl ConstantTimeEq for Aes256CbcKey {
    fn ct_eq(&self, other: &Self) -> Choice {
        self.enc_key.ct_eq(&other.enc_key)
    }
}

impl PartialEq for Aes256CbcKey {
    fn eq(&self, other: &Self) -> bool {
        self.ct_eq(other).into()
    }
}

/// [Aes256CbcHmacKey] is a symmetric encryption key consisting
/// of two 256-bit keys, one for encryption and one for MAC
#[derive(ZeroizeOnDrop, Clone)]
pub struct Aes256CbcHmacKey {
    /// Uses a pinned heap data structure, as noted in [Pinned heap data][crate#pinned-heap-data]
    pub(crate) enc_key: Pin<Box<GenericArray<u8, U32>>>,
    /// Uses a pinned heap data structure, as noted in [Pinned heap data][crate#pinned-heap-data]
    pub(crate) mac_key: Pin<Box<GenericArray<u8, U32>>>,
}

impl ConstantTimeEq for Aes256CbcHmacKey {
    fn ct_eq(&self, other: &Self) -> Choice {
        self.enc_key.ct_eq(&other.enc_key) & self.mac_key.ct_eq(&other.mac_key)
    }
}

impl PartialEq for Aes256CbcHmacKey {
    fn eq(&self, other: &Self) -> bool {
        self.ct_eq(other).into()
    }
}

<<<<<<< HEAD
#[derive(Zeroize, Clone)]
#[cfg_attr(test, derive(Debug))]
pub struct XChaCha20Poly1305Key {
    pub(crate) key_id: [u8; 24],
=======
/// [XChaCha20Poly1305Key] is a symmetric encryption key consisting
/// of one 256-bit key, and contains a key id. In contrast to the
/// [Aes256CbcKey] and [Aes256CbcHmacKey], this key type is used to create
/// CoseEncrypt0 messages.
#[derive(Zeroize, Clone)]
pub struct XChaCha20Poly1305Key {
    pub(crate) key_id: [u8; KEY_ID_SIZE],
>>>>>>> 6deb284c
    pub(crate) enc_key: Pin<Box<GenericArray<u8, U32>>>,
}

impl ConstantTimeEq for XChaCha20Poly1305Key {
    fn ct_eq(&self, other: &Self) -> Choice {
<<<<<<< HEAD
        self.enc_key.ct_eq(&other.enc_key)
=======
        self.enc_key.ct_eq(&other.enc_key) & self.key_id.ct_eq(&other.key_id)
>>>>>>> 6deb284c
    }
}

impl PartialEq for XChaCha20Poly1305Key {
    fn eq(&self, other: &Self) -> bool {
        self.ct_eq(other).into()
    }
}

/// A symmetric encryption key. Used to encrypt and decrypt [`EncString`](crate::EncString)
#[derive(ZeroizeOnDrop, Clone)]
pub enum SymmetricCryptoKey {
    Aes256CbcKey(Aes256CbcKey),
    Aes256CbcHmacKey(Aes256CbcHmacKey),
<<<<<<< HEAD
    // always encode with cose
=======
    /// Data encrypted by XChaCha20Poly1305Key keys has type
    /// [`Cose_Encrypt0_B64`](crate::EncString::Cose_Encrypt0_B64)
>>>>>>> 6deb284c
    XChaCha20Poly1305Key(XChaCha20Poly1305Key),
}

impl SymmetricCryptoKey {
    // enc type 0 old static format
    const AES256_CBC_KEY_LEN: usize = 32;
    // enc type 2 old static format
    const AES256_CBC_HMAC_KEY_LEN: usize = 64;

    /// Generate a new random AES256_CBC [SymmetricCryptoKey]
    ///
    /// WARNING: This function should only be used with a proper cryptographic RNG. If you do not
    /// have a good reason for using this function, use
<<<<<<< HEAD
    /// [SymmetricCryptoKey::generate_aes256_cbc_hmac] instead.
    pub(crate) fn generate_aes256_cbc_hmac_internal(rng: &mut impl Rng) -> Self {
=======
    /// [SymmetricCryptoKey::make_aes256_cbc_hmac_key] instead.
    pub(crate) fn make_aes256_cbc_hmac_key_internal(
        mut rng: impl rand::RngCore + rand::CryptoRng,
    ) -> Self {
>>>>>>> 6deb284c
        let mut enc_key = Box::pin(GenericArray::<u8, U32>::default());
        let mut mac_key = Box::pin(GenericArray::<u8, U32>::default());

        rng.fill(enc_key.as_mut_slice());
        rng.fill(mac_key.as_mut_slice());

        Self::Aes256CbcHmacKey(Aes256CbcHmacKey { enc_key, mac_key })
    }

    /// Generate a new random AES256_CBC_HMAC [SymmetricCryptoKey]
    pub fn make_aes256_cbc_hmac_key() -> Self {
        let rng = rand::thread_rng();
        Self::make_aes256_cbc_hmac_key_internal(rng)
    }

    /// Generate a new random XChaCha20Poly1305 [SymmetricCryptoKey]
    pub fn make_xchacha20_poly1305_key() -> Self {
        let mut rng = rand::thread_rng();
        let mut enc_key = Box::pin(GenericArray::<u8, U32>::default());
        rng.fill(enc_key.as_mut_slice());
        Self::XChaCha20Poly1305Key(XChaCha20Poly1305Key {
            enc_key,
            key_id: KeyId::make().into(),
        })
    }

<<<<<<< HEAD
    /**
     * Generate a new random AES256_CBC_HMAC [SymmetricCryptoKey]
     */
    pub fn generate_aes256_cbc_hmac() -> Self {
        let mut rng = rand::thread_rng();
        Self::generate_aes256_cbc_hmac_internal(&mut rng)
    }

    /**
     * Generate a new random XChaCha20Poly1305 [SymmetricCryptoKey]
     */
    pub fn generate_xchacha20() -> Self {
        let mut rng = rand::thread_rng();
        let mut enc_key = Box::pin(GenericArray::<u8, U32>::default());
        rng.fill(enc_key.as_mut_slice());
        SymmetricCryptoKey::XChaCha20Poly1305Key(XChaCha20Poly1305Key {
            enc_key,
            key_id: *KeyId::generate().as_bytes(),
        })
    }

=======
>>>>>>> 6deb284c
    /// Encodes the key to a byte array representation, that is separated by size.
    /// [SymmetricCryptoKey::Aes256CbcHmacKey] and [SymmetricCryptoKey::Aes256CbcKey] are
    /// encoded as 64 and 32 bytes respectively. [SymmetricCryptoKey::XChaCha20Poly1305Key]
    /// is encoded as at least 65 bytes, using padding.
    ///
    /// This can be used for storage and transmission in the old byte array format.
    /// When the wrapping key is a COSE key, and the wrapped key is a COSE key, then this should
    /// not use the byte representation but instead use the COSE key representation.
    pub fn to_encoded(&self) -> Vec<u8> {
        let mut encoded_key = self.to_encoded_raw();
        match self {
<<<<<<< HEAD
            SymmetricCryptoKey::Aes256CbcKey(_) | SymmetricCryptoKey::Aes256CbcHmacKey(_) => {
                encoded_key
            }
            SymmetricCryptoKey::XChaCha20Poly1305Key(_) => {
=======
            Self::Aes256CbcKey(_) | Self::Aes256CbcHmacKey(_) => encoded_key,
            Self::XChaCha20Poly1305Key(_) => {
>>>>>>> 6deb284c
                pad_key(&mut encoded_key, Self::AES256_CBC_HMAC_KEY_LEN + 1);
                encoded_key
            }
        }
    }

    /// Generate a new random [SymmetricCryptoKey] for unit tests. Note: DO NOT USE THIS
    /// IN PRODUCTION CODE.
<<<<<<< HEAD
=======
    #[cfg(test)]
>>>>>>> 6deb284c
    pub fn generate_seeded_for_unit_tests(seed: &str) -> Self {
        // Keep this separate from the other generate function to not break test vectors.
        let mut seeded_rng = ChaChaRng::from_seed(sha2::Sha256::digest(seed.as_bytes()).into());
        let mut enc_key = Box::pin(GenericArray::<u8, U32>::default());
        let mut mac_key = Box::pin(GenericArray::<u8, U32>::default());

        seeded_rng.fill(enc_key.as_mut_slice());
        seeded_rng.fill(mac_key.as_mut_slice());

        SymmetricCryptoKey::Aes256CbcHmacKey(Aes256CbcHmacKey { enc_key, mac_key })
    }

<<<<<<< HEAD
    pub(crate) fn to_encoded_raw(&self) -> Vec<u8> {
        match self {
            SymmetricCryptoKey::Aes256CbcKey(key) => key.enc_key.to_vec(),
            SymmetricCryptoKey::Aes256CbcHmacKey(key) => {
=======
    /// Creates the byte representation of the key, without any padding. This should not
    /// be used directly for creating serialized key representations, instead,
    /// [SymmetricCryptoKey::to_encoded] should be used.
    ///
    /// [SymmetricCryptoKey::Aes256CbcHmacKey] and [SymmetricCryptoKey::Aes256CbcKey] are
    /// encoded as 64 and 32 byte arrays respectively, representing the key bytes directly.
    /// [SymmetricCryptoKey::XChaCha20Poly1305Key] is encoded as a COSE key, serialized to a byte
    /// array. The COSE key can be either directly encrypted using COSE, where the content
    /// format hints an the key type, or can be represented as a byte array, if padded to be
    /// larger than the byte array representation of the other key types using the
    /// aforementioned [SymmetricCryptoKey::to_encoded] function.
    pub(crate) fn to_encoded_raw(&self) -> Vec<u8> {
        match self {
            Self::Aes256CbcKey(key) => key.enc_key.to_vec(),
            Self::Aes256CbcHmacKey(key) => {
>>>>>>> 6deb284c
                let mut buf = Vec::with_capacity(64);
                buf.extend_from_slice(&key.enc_key);
                buf.extend_from_slice(&key.mac_key);
                buf
            }
<<<<<<< HEAD
            SymmetricCryptoKey::XChaCha20Poly1305Key(key) => {
                let builder = coset::CoseKeyBuilder::new_symmetric_key(key.enc_key.to_vec());
                let mut cose_key = builder
                    .key_id(key.key_id.to_vec())
                    .add_key_op(iana::KeyOperation::Decrypt)
                    .add_key_op(iana::KeyOperation::Encrypt)
                    .add_key_op(iana::KeyOperation::WrapKey)
                    .add_key_op(iana::KeyOperation::UnwrapKey)
=======
            Self::XChaCha20Poly1305Key(key) => {
                let builder = coset::CoseKeyBuilder::new_symmetric_key(key.enc_key.to_vec());
                let mut cose_key = builder
                    .key_id(key.key_id.to_vec())
                    .add_key_op(KeyOperation::Decrypt)
                    .add_key_op(KeyOperation::Encrypt)
                    .add_key_op(KeyOperation::WrapKey)
                    .add_key_op(KeyOperation::UnwrapKey)
>>>>>>> 6deb284c
                    .build();
                cose_key.alg = Some(RegisteredLabelWithPrivate::PrivateUse(
                    cose::XCHACHA20_POLY1305,
                ));
                cose_key
                    .to_vec()
<<<<<<< HEAD
                    .map_err(|_| CryptoError::InvalidKey)
                    .expect("Failed to encode key")
            }
        }
    }

    pub fn to_base64(&self) -> String {
        STANDARD.encode(self.to_encoded())
    }
}

impl ConstantTimeEq for SymmetricCryptoKey {
    fn ct_eq(&self, other: &SymmetricCryptoKey) -> Choice {
        use SymmetricCryptoKey::*;
        match (self, other) {
            (Aes256CbcKey(a), Aes256CbcKey(b)) => a.ct_eq(b),
            (Aes256CbcKey(_), _) => Choice::from(0),

            (Aes256CbcHmacKey(a), Aes256CbcHmacKey(b)) => a.ct_eq(b),
            (Aes256CbcHmacKey(_), _) => Choice::from(0),

            (XChaCha20Poly1305Key(a), XChaCha20Poly1305Key(b)) => a.ct_eq(b),
            (XChaCha20Poly1305Key(_), _) => Choice::from(0),
        }
    }
}

=======
                    .expect("cose key serialization should not fail")
            }
        }
    }

    pub fn to_base64(&self) -> String {
        STANDARD.encode(self.to_encoded())
    }
}

impl ConstantTimeEq for SymmetricCryptoKey {
    /// Note: This is constant time with respect to comparing two keys of the same type, but not
    /// constant type with respect to the fact that different keys are compared. If two types of
    /// different keys are compared, then this does have different timing.
    fn ct_eq(&self, other: &SymmetricCryptoKey) -> Choice {
        use SymmetricCryptoKey::*;
        match (self, other) {
            (Aes256CbcKey(a), Aes256CbcKey(b)) => a.ct_eq(b),
            (Aes256CbcKey(_), _) => Choice::from(0),

            (Aes256CbcHmacKey(a), Aes256CbcHmacKey(b)) => a.ct_eq(b),
            (Aes256CbcHmacKey(_), _) => Choice::from(0),

            (XChaCha20Poly1305Key(a), XChaCha20Poly1305Key(b)) => a.ct_eq(b),
            (XChaCha20Poly1305Key(_), _) => Choice::from(0),
        }
    }
}

>>>>>>> 6deb284c
impl PartialEq for SymmetricCryptoKey {
    fn eq(&self, other: &Self) -> bool {
        self.ct_eq(other).into()
    }
}

impl TryFrom<String> for SymmetricCryptoKey {
    type Error = CryptoError;

    fn try_from(value: String) -> Result<Self, Self::Error> {
        let b = STANDARD
            .decode(value)
            .map_err(|_| CryptoError::InvalidKey)?;
        Self::try_from(b)
    }
}

impl TryFrom<Vec<u8>> for SymmetricCryptoKey {
    type Error = CryptoError;

    fn try_from(mut value: Vec<u8>) -> Result<Self, Self::Error> {
        Self::try_from(value.as_mut_slice())
    }
}

impl TryFrom<&mut [u8]> for SymmetricCryptoKey {
    type Error = CryptoError;

    /// Note: This function takes the byte slice by mutable reference and will zero out all
    /// the data in it. This is to prevent the key from being left in memory.
    fn try_from(value: &mut [u8]) -> Result<Self, Self::Error> {
        // Raw byte serialized keys are either 32, 64, or more bytes long. If they are 32/64, they
        // are the raw serializations of the AES256-CBC, and AES256-CBC-HMAC keys. If they
        // are longer, they are COSE keys. The COSE keys are padded to the minimum length of
        // 65 bytes, when serialized to raw byte arrays.
        let result = if value.len() == Self::AES256_CBC_HMAC_KEY_LEN {
            let mut enc_key = Box::pin(GenericArray::<u8, U32>::default());
            let mut mac_key = Box::pin(GenericArray::<u8, U32>::default());

            enc_key.copy_from_slice(&value[..32]);
            mac_key.copy_from_slice(&value[32..]);

            Ok(Self::Aes256CbcHmacKey(Aes256CbcHmacKey {
                enc_key,
                mac_key,
            }))
        } else if value.len() == Self::AES256_CBC_KEY_LEN {
            let mut enc_key = Box::pin(GenericArray::<u8, U32>::default());

            enc_key.copy_from_slice(&value[..Self::AES256_CBC_KEY_LEN]);

<<<<<<< HEAD
            Ok(SymmetricCryptoKey::Aes256CbcKey(Aes256CbcKey { enc_key }))
        } else if value.len() > Self::AES256_CBC_HMAC_KEY_LEN {
            let unpadded_value = unpad_key(value);
            let cose_key =
                coset::CoseKey::from_slice(unpadded_value).map_err(|_| CryptoError::InvalidKey)?;
            parse_cose_key(&cose_key)
=======
            Ok(Self::Aes256CbcKey(Aes256CbcKey { enc_key }))
        } else if value.len() > Self::AES256_CBC_HMAC_KEY_LEN {
            let unpadded_value = unpad_key(value)?;
            let cose_key =
                coset::CoseKey::from_slice(unpadded_value).map_err(|_| CryptoError::InvalidKey)?;
            SymmetricCryptoKey::try_from(&cose_key)
>>>>>>> 6deb284c
        } else {
            Err(CryptoError::InvalidKeyLen)
        };

        value.zeroize();
        result
    }
}

fn parse_cose_key(cose_key: &coset::CoseKey) -> Result<SymmetricCryptoKey, CryptoError> {
    let key_bytes = cose_key
        .params
        .iter()
        .find_map(|(label, value)| {
            const SYMMETRIC_KEY: i64 = iana::SymmetricKeyParameter::K as i64;
            if let (Label::Int(SYMMETRIC_KEY), ciborium::Value::Bytes(bytes)) = (label, value) {
                Some(bytes)
            } else {
                None
            }
        })
        .ok_or(CryptoError::InvalidKey)?;

    match cose_key.alg.clone().ok_or(CryptoError::InvalidKey)? {
        coset::RegisteredLabelWithPrivate::PrivateUse(cose::XCHACHA20_POLY1305) => {
            if key_bytes.len() == 32 {
                let mut enc_key = Box::pin(GenericArray::<u8, U32>::default());
                enc_key.copy_from_slice(key_bytes);
                let key_id = cose_key
                    .key_id
                    .clone()
                    .try_into()
                    .map_err(|_| CryptoError::InvalidKey)?;
                Ok(SymmetricCryptoKey::XChaCha20Poly1305Key(
                    XChaCha20Poly1305Key { enc_key, key_id },
                ))
            } else {
                Err(CryptoError::InvalidKey)
            }
        }
        _ => Err(CryptoError::InvalidKey),
    }
}

impl From<Aes256CbcHmacKey> for SymmetricCryptoKey {
    fn from(key: Aes256CbcHmacKey) -> Self {
        SymmetricCryptoKey::Aes256CbcHmacKey(key)
    }
}

impl CryptoKey for SymmetricCryptoKey {}

// We manually implement these to make sure we don't print any sensitive data
impl std::fmt::Debug for SymmetricCryptoKey {
    fn fmt(&self, f: &mut std::fmt::Formatter<'_>) -> std::fmt::Result {
        f.debug_struct("SymmetricCryptoKey")
            .field(
                "inner_type",
                match self {
                    SymmetricCryptoKey::Aes256CbcKey(key) => key,
                    SymmetricCryptoKey::Aes256CbcHmacKey(key) => key,
                    SymmetricCryptoKey::XChaCha20Poly1305Key(key) => key,
                },
            )
            .finish()
    }
}

impl std::fmt::Debug for Aes256CbcKey {
    fn fmt(&self, f: &mut std::fmt::Formatter<'_>) -> std::fmt::Result {
        f.debug_struct("Aes256CbcKey").finish()
    }
}

<<<<<<< HEAD
=======
impl std::fmt::Debug for Aes256CbcHmacKey {
    fn fmt(&self, f: &mut std::fmt::Formatter<'_>) -> std::fmt::Result {
        f.debug_struct("Aes256CbcHmacKey").finish()
    }
}

impl std::fmt::Debug for XChaCha20Poly1305Key {
    fn fmt(&self, f: &mut std::fmt::Formatter<'_>) -> std::fmt::Result {
        f.debug_struct("XChaCha20Poly1305Key")
            .field("key_id", &self.key_id)
            .finish()
    }
}

>>>>>>> 6deb284c
/// Pad a key to a minimum length using PKCS7-like padding.
/// The last N bytes of the padded bytes all have the value N.
/// For example, padded to size 4, the value 0,0 becomes 0,0,2,2.
///
/// Keys that have the type [SymmetricCryptoKey::XChaCha20Poly1305Key] must be distinguishable
/// from [SymmetricCryptoKey::Aes256CbcHmacKey] keys, when both are encoded as byte arrays
/// with no additional content format included in the encoding message. For this reason, the
/// padding is used to make sure that the byte representation uniquely separates the keys by
/// size of the byte array. The previous key types [SymmetricCryptoKey::Aes256CbcHmacKey] and
/// [SymmetricCryptoKey::Aes256CbcKey] are 64 and 32 bytes long respectively.
fn pad_key(key_bytes: &mut Vec<u8>, min_length: usize) {
    // at least 1 byte of padding is required
    let pad_bytes = min_length.saturating_sub(key_bytes.len()).max(1);
    let padded_length = max(min_length, key_bytes.len() + 1);
    key_bytes.resize(padded_length, pad_bytes as u8);
}

/// Unpad a key that is padded using the PKCS7-like padding defined by [pad_key].
/// The last N bytes of the padded bytes all have the value N.
/// For example, padded to size 4, the value 0,0 becomes 0,0,2,2.
///
/// Keys that have the type [SymmetricCryptoKey::XChaCha20Poly1305Key] must be distinguishable
/// from [SymmetricCryptoKey::Aes256CbcHmacKey] keys, when both are encoded as byte arrays
/// with no additional content format included in the encoding message. For this reason, the
/// padding is used to make sure that the byte representation uniquely separates the keys by
/// size of the byte array the previous key types [SymmetricCryptoKey::Aes256CbcHmacKey] and
/// [SymmetricCryptoKey::Aes256CbcKey] are 64 and 32 bytes long respectively.
<<<<<<< HEAD
fn unpad_key(key_bytes: &[u8]) -> &[u8] {
    // this unwrap is safe, the input is always at least 1 byte long
    #[allow(clippy::unwrap_used)]
    let pad_len = *key_bytes.last().unwrap() as usize;
    key_bytes[..key_bytes.len() - pad_len].as_ref()
=======
fn unpad_key(key_bytes: &[u8]) -> Result<&[u8], CryptoError> {
    let pad_len = *key_bytes.last().ok_or(CryptoError::InvalidKey)? as usize;
    if pad_len >= key_bytes.len() {
        return Err(CryptoError::InvalidKey);
    }
    Ok(key_bytes[..key_bytes.len() - pad_len].as_ref())
>>>>>>> 6deb284c
}

#[cfg(test)]
pub fn derive_symmetric_key(name: &str) -> Aes256CbcHmacKey {
    use zeroize::Zeroizing;

    use crate::{derive_shareable_key, generate_random_bytes};

    let secret: Zeroizing<[u8; 16]> = generate_random_bytes();
    derive_shareable_key(secret, name, None)
}

#[cfg(test)]
mod tests {
    use base64::{engine::general_purpose::STANDARD, Engine};
<<<<<<< HEAD

    use super::{derive_symmetric_key, SymmetricCryptoKey};
    use crate::keys::symmetric_crypto_key::{pad_key, unpad_key};
=======
    use generic_array::GenericArray;
    use typenum::U32;

    use super::{derive_symmetric_key, SymmetricCryptoKey};
    use crate::{
        keys::symmetric_crypto_key::{pad_key, unpad_key},
        Aes256CbcHmacKey, Aes256CbcKey, XChaCha20Poly1305Key,
    };
>>>>>>> 6deb284c

    #[test]
    fn test_symmetric_crypto_key() {
        let key = SymmetricCryptoKey::Aes256CbcHmacKey(derive_symmetric_key("test"));
        let key2 = SymmetricCryptoKey::try_from(key.to_base64()).unwrap();

        assert_eq!(key, key2);

        let key = "UY4B5N4DA4UisCNClgZtRr6VLy9ZF5BXXC7cDZRqourKi4ghEMgISbCsubvgCkHf5DZctQjVot11/vVvN9NNHQ==".to_string();
        let key2 = SymmetricCryptoKey::try_from(key.clone()).unwrap();
        assert_eq!(key, key2.to_base64());
    }

    #[test]
    fn test_encode_decode_old_symmetric_crypto_key() {
<<<<<<< HEAD
        let key = SymmetricCryptoKey::generate_aes256_cbc_hmac();
=======
        let key = SymmetricCryptoKey::make_aes256_cbc_hmac_key();
>>>>>>> 6deb284c
        let encoded = key.to_encoded();
        let decoded = SymmetricCryptoKey::try_from(encoded).unwrap();
        assert_eq!(key, decoded);
    }

    #[test]
    fn test_decode_new_symmetric_crypto_key() {
<<<<<<< HEAD
        let key_b64 = STANDARD.decode("pQEEAlgYsfduEfedSKOr789AUhNKgVKXMAS2xUHlAzoAARFvBIQDBAUGIFggewlpLfp0GhDar/kSozu3KLaWShfwuiMAPrO+vrIG2m4B").unwrap();
=======
        let key_b64 = STANDARD.decode("pQEEAlDib+JxbqMBlcd3KTUesbufAzoAARFvBIQDBAUGIFggt79surJXmqhPhYuuqi9ZyPfieebmtw2OsmN5SDrb4yUB").unwrap();
>>>>>>> 6deb284c
        let key = SymmetricCryptoKey::try_from(key_b64).unwrap();
        match key {
            SymmetricCryptoKey::XChaCha20Poly1305Key(_) => (),
            _ => panic!("Invalid key type"),
        }
    }

    #[test]
    fn test_encode_xchacha20_poly1305_key() {
<<<<<<< HEAD
        let key = SymmetricCryptoKey::generate_xchacha20();
=======
        let key = SymmetricCryptoKey::make_xchacha20_poly1305_key();
>>>>>>> 6deb284c
        let encoded = key.to_encoded();
        let decoded = SymmetricCryptoKey::try_from(encoded).unwrap();
        assert_eq!(key, decoded);
    }

    #[test]
    fn test_pad_unpad_key_63() {
        let original_key = vec![1u8; 63];
        let mut key_bytes = original_key.clone();
        let mut encoded_bytes = vec![1u8; 65];
        encoded_bytes[63] = 2;
        encoded_bytes[64] = 2;
        pad_key(&mut key_bytes, 65);
        assert_eq!(encoded_bytes, key_bytes);
<<<<<<< HEAD
        let unpadded_key = unpad_key(&key_bytes);
=======
        let unpadded_key = unpad_key(&key_bytes).unwrap();
>>>>>>> 6deb284c
        assert_eq!(original_key, unpadded_key);
    }

    #[test]
    fn test_pad_unpad_key_64() {
        let original_key = vec![1u8; 64];
        let mut key_bytes = original_key.clone();
        let mut encoded_bytes = vec![1u8; 65];
        encoded_bytes[64] = 1;
        pad_key(&mut key_bytes, 65);
        assert_eq!(encoded_bytes, key_bytes);
<<<<<<< HEAD
        let unpadded_key = unpad_key(&key_bytes);
=======
        let unpadded_key = unpad_key(&key_bytes).unwrap();
>>>>>>> 6deb284c
        assert_eq!(original_key, unpadded_key);
    }

    #[test]
    fn test_pad_unpad_key_65() {
        let original_key = vec![1u8; 65];
        let mut key_bytes = original_key.clone();
        let mut encoded_bytes = vec![1u8; 66];
        encoded_bytes[65] = 1;
        pad_key(&mut key_bytes, 65);
        assert_eq!(encoded_bytes, key_bytes);
<<<<<<< HEAD
        let unpadded_key = unpad_key(&key_bytes);
        assert_eq!(original_key, unpadded_key);
    }
=======
        let unpadded_key = unpad_key(&key_bytes).unwrap();
        assert_eq!(original_key, unpadded_key);
    }

    #[test]
    fn test_eq_aes_cbc_hmac() {
        let key1 = SymmetricCryptoKey::make_aes256_cbc_hmac_key();
        let key2 = SymmetricCryptoKey::make_aes256_cbc_hmac_key();
        assert_ne!(key1, key2);
        let key3 = SymmetricCryptoKey::try_from(key1.to_base64()).unwrap();
        assert_eq!(key1, key3);
    }

    #[test]
    fn test_eq_aes_cbc() {
        let key1 = SymmetricCryptoKey::try_from(vec![1u8; 32]).unwrap();
        let key2 = SymmetricCryptoKey::try_from(vec![2u8; 32]).unwrap();
        assert_ne!(key1, key2);
        let key3 = SymmetricCryptoKey::try_from(key1.to_base64()).unwrap();
        assert_eq!(key1, key3);
    }

    #[test]
    fn test_eq_xchacha20_poly1305() {
        let key1 = SymmetricCryptoKey::make_xchacha20_poly1305_key();
        let key2 = SymmetricCryptoKey::make_xchacha20_poly1305_key();
        assert_ne!(key1, key2);
        let key3 = SymmetricCryptoKey::try_from(key1.to_base64()).unwrap();
        assert_eq!(key1, key3);
    }

    #[test]
    fn test_neq_different_key_types() {
        let key1 = SymmetricCryptoKey::Aes256CbcKey(Aes256CbcKey {
            enc_key: Box::pin(GenericArray::<u8, U32>::default()),
        });
        let key2 = SymmetricCryptoKey::XChaCha20Poly1305Key(XChaCha20Poly1305Key {
            enc_key: Box::pin(GenericArray::<u8, U32>::default()),
            key_id: [0; 16],
        });
        assert_ne!(key1, key2);
    }

    #[test]
    fn test_eq_variant_aes256_cbc() {
        let key1 = Aes256CbcKey {
            enc_key: Box::pin(GenericArray::<u8, U32>::clone_from_slice(
                vec![1u8; 32].as_slice(),
            )),
        };
        let key2 = Aes256CbcKey {
            enc_key: Box::pin(GenericArray::<u8, U32>::clone_from_slice(
                vec![1u8; 32].as_slice(),
            )),
        };
        let key3 = Aes256CbcKey {
            enc_key: Box::pin(GenericArray::<u8, U32>::clone_from_slice(
                vec![2u8; 32].as_slice(),
            )),
        };
        assert_eq!(key1, key2);
        assert_ne!(key1, key3);
    }

    #[test]
    fn test_eq_variant_aes256_cbc_hmac() {
        let key1 = Aes256CbcHmacKey {
            enc_key: Box::pin(GenericArray::<u8, U32>::clone_from_slice(
                vec![1u8; 32].as_slice(),
            )),
            mac_key: Box::pin(GenericArray::<u8, U32>::clone_from_slice(
                vec![2u8; 32].as_slice(),
            )),
        };
        let key2 = Aes256CbcHmacKey {
            enc_key: Box::pin(GenericArray::<u8, U32>::clone_from_slice(
                vec![1u8; 32].as_slice(),
            )),
            mac_key: Box::pin(GenericArray::<u8, U32>::clone_from_slice(
                vec![2u8; 32].as_slice(),
            )),
        };
        let key3 = Aes256CbcHmacKey {
            enc_key: Box::pin(GenericArray::<u8, U32>::clone_from_slice(
                vec![3u8; 32].as_slice(),
            )),
            mac_key: Box::pin(GenericArray::<u8, U32>::clone_from_slice(
                vec![4u8; 32].as_slice(),
            )),
        };
        assert_eq!(key1, key2);
        assert_ne!(key1, key3);
    }

    #[test]
    fn test_eq_variant_xchacha20_poly1305() {
        let key1 = XChaCha20Poly1305Key {
            enc_key: Box::pin(GenericArray::<u8, U32>::clone_from_slice(
                vec![1u8; 32].as_slice(),
            )),
            key_id: [0; 16],
        };
        let key2 = XChaCha20Poly1305Key {
            enc_key: Box::pin(GenericArray::<u8, U32>::clone_from_slice(
                vec![1u8; 32].as_slice(),
            )),
            key_id: [0; 16],
        };
        let key3 = XChaCha20Poly1305Key {
            enc_key: Box::pin(GenericArray::<u8, U32>::clone_from_slice(
                vec![2u8; 32].as_slice(),
            )),
            key_id: [1; 16],
        };
        assert_eq!(key1, key2);
        assert_ne!(key1, key3);
    }

    #[test]
    fn test_neq_different_key_id() {
        let key1 = XChaCha20Poly1305Key {
            enc_key: Box::pin(GenericArray::<u8, U32>::default()),
            key_id: [0; 16],
        };
        let key2 = XChaCha20Poly1305Key {
            enc_key: Box::pin(GenericArray::<u8, U32>::default()),
            key_id: [1; 16],
        };
        assert_ne!(key1, key2);

        let key1 = SymmetricCryptoKey::XChaCha20Poly1305Key(key1);
        let key2 = SymmetricCryptoKey::XChaCha20Poly1305Key(key2);
        assert_ne!(key1, key2);
    }
>>>>>>> 6deb284c
}<|MERGE_RESOLUTION|>--- conflicted
+++ resolved
@@ -1,17 +1,6 @@
 use std::{cmp::max, pin::Pin};
 
 use base64::{engine::general_purpose::STANDARD, Engine};
-<<<<<<< HEAD
-use coset::{iana, CborSerializable, Label, RegisteredLabelWithPrivate};
-use generic_array::GenericArray;
-use rand::{Rng, SeedableRng};
-use rand_chacha::ChaChaRng;
-use sha2::Digest;
-use subtle::{Choice, ConstantTimeEq};
-use zeroize::{Zeroize, ZeroizeOnDrop};
-
-use super::{key_encryptable::CryptoKey, key_id::KeyId};
-=======
 use coset::{iana::KeyOperation, CborSerializable, RegisteredLabelWithPrivate};
 use generic_array::GenericArray;
 use rand::Rng;
@@ -29,7 +18,6 @@
     key_encryptable::CryptoKey,
     key_id::{KeyId, KEY_ID_SIZE},
 };
->>>>>>> 6deb284c
 use crate::{cose, CryptoError};
 
 /// [Aes256CbcKey] is a symmetric encryption key, consisting of one 256-bit key,
@@ -75,12 +63,6 @@
     }
 }
 
-<<<<<<< HEAD
-#[derive(Zeroize, Clone)]
-#[cfg_attr(test, derive(Debug))]
-pub struct XChaCha20Poly1305Key {
-    pub(crate) key_id: [u8; 24],
-=======
 /// [XChaCha20Poly1305Key] is a symmetric encryption key consisting
 /// of one 256-bit key, and contains a key id. In contrast to the
 /// [Aes256CbcKey] and [Aes256CbcHmacKey], this key type is used to create
@@ -88,17 +70,12 @@
 #[derive(Zeroize, Clone)]
 pub struct XChaCha20Poly1305Key {
     pub(crate) key_id: [u8; KEY_ID_SIZE],
->>>>>>> 6deb284c
     pub(crate) enc_key: Pin<Box<GenericArray<u8, U32>>>,
 }
 
 impl ConstantTimeEq for XChaCha20Poly1305Key {
     fn ct_eq(&self, other: &Self) -> Choice {
-<<<<<<< HEAD
-        self.enc_key.ct_eq(&other.enc_key)
-=======
         self.enc_key.ct_eq(&other.enc_key) & self.key_id.ct_eq(&other.key_id)
->>>>>>> 6deb284c
     }
 }
 
@@ -113,12 +90,8 @@
 pub enum SymmetricCryptoKey {
     Aes256CbcKey(Aes256CbcKey),
     Aes256CbcHmacKey(Aes256CbcHmacKey),
-<<<<<<< HEAD
-    // always encode with cose
-=======
     /// Data encrypted by XChaCha20Poly1305Key keys has type
     /// [`Cose_Encrypt0_B64`](crate::EncString::Cose_Encrypt0_B64)
->>>>>>> 6deb284c
     XChaCha20Poly1305Key(XChaCha20Poly1305Key),
 }
 
@@ -132,15 +105,10 @@
     ///
     /// WARNING: This function should only be used with a proper cryptographic RNG. If you do not
     /// have a good reason for using this function, use
-<<<<<<< HEAD
-    /// [SymmetricCryptoKey::generate_aes256_cbc_hmac] instead.
-    pub(crate) fn generate_aes256_cbc_hmac_internal(rng: &mut impl Rng) -> Self {
-=======
     /// [SymmetricCryptoKey::make_aes256_cbc_hmac_key] instead.
     pub(crate) fn make_aes256_cbc_hmac_key_internal(
         mut rng: impl rand::RngCore + rand::CryptoRng,
     ) -> Self {
->>>>>>> 6deb284c
         let mut enc_key = Box::pin(GenericArray::<u8, U32>::default());
         let mut mac_key = Box::pin(GenericArray::<u8, U32>::default());
 
@@ -167,30 +135,6 @@
         })
     }
 
-<<<<<<< HEAD
-    /**
-     * Generate a new random AES256_CBC_HMAC [SymmetricCryptoKey]
-     */
-    pub fn generate_aes256_cbc_hmac() -> Self {
-        let mut rng = rand::thread_rng();
-        Self::generate_aes256_cbc_hmac_internal(&mut rng)
-    }
-
-    /**
-     * Generate a new random XChaCha20Poly1305 [SymmetricCryptoKey]
-     */
-    pub fn generate_xchacha20() -> Self {
-        let mut rng = rand::thread_rng();
-        let mut enc_key = Box::pin(GenericArray::<u8, U32>::default());
-        rng.fill(enc_key.as_mut_slice());
-        SymmetricCryptoKey::XChaCha20Poly1305Key(XChaCha20Poly1305Key {
-            enc_key,
-            key_id: *KeyId::generate().as_bytes(),
-        })
-    }
-
-=======
->>>>>>> 6deb284c
     /// Encodes the key to a byte array representation, that is separated by size.
     /// [SymmetricCryptoKey::Aes256CbcHmacKey] and [SymmetricCryptoKey::Aes256CbcKey] are
     /// encoded as 64 and 32 bytes respectively. [SymmetricCryptoKey::XChaCha20Poly1305Key]
@@ -202,15 +146,8 @@
     pub fn to_encoded(&self) -> Vec<u8> {
         let mut encoded_key = self.to_encoded_raw();
         match self {
-<<<<<<< HEAD
-            SymmetricCryptoKey::Aes256CbcKey(_) | SymmetricCryptoKey::Aes256CbcHmacKey(_) => {
-                encoded_key
-            }
-            SymmetricCryptoKey::XChaCha20Poly1305Key(_) => {
-=======
             Self::Aes256CbcKey(_) | Self::Aes256CbcHmacKey(_) => encoded_key,
             Self::XChaCha20Poly1305Key(_) => {
->>>>>>> 6deb284c
                 pad_key(&mut encoded_key, Self::AES256_CBC_HMAC_KEY_LEN + 1);
                 encoded_key
             }
@@ -219,10 +156,7 @@
 
     /// Generate a new random [SymmetricCryptoKey] for unit tests. Note: DO NOT USE THIS
     /// IN PRODUCTION CODE.
-<<<<<<< HEAD
-=======
     #[cfg(test)]
->>>>>>> 6deb284c
     pub fn generate_seeded_for_unit_tests(seed: &str) -> Self {
         // Keep this separate from the other generate function to not break test vectors.
         let mut seeded_rng = ChaChaRng::from_seed(sha2::Sha256::digest(seed.as_bytes()).into());
@@ -235,12 +169,6 @@
         SymmetricCryptoKey::Aes256CbcHmacKey(Aes256CbcHmacKey { enc_key, mac_key })
     }
 
-<<<<<<< HEAD
-    pub(crate) fn to_encoded_raw(&self) -> Vec<u8> {
-        match self {
-            SymmetricCryptoKey::Aes256CbcKey(key) => key.enc_key.to_vec(),
-            SymmetricCryptoKey::Aes256CbcHmacKey(key) => {
-=======
     /// Creates the byte representation of the key, without any padding. This should not
     /// be used directly for creating serialized key representations, instead,
     /// [SymmetricCryptoKey::to_encoded] should be used.
@@ -256,22 +184,11 @@
         match self {
             Self::Aes256CbcKey(key) => key.enc_key.to_vec(),
             Self::Aes256CbcHmacKey(key) => {
->>>>>>> 6deb284c
                 let mut buf = Vec::with_capacity(64);
                 buf.extend_from_slice(&key.enc_key);
                 buf.extend_from_slice(&key.mac_key);
                 buf
             }
-<<<<<<< HEAD
-            SymmetricCryptoKey::XChaCha20Poly1305Key(key) => {
-                let builder = coset::CoseKeyBuilder::new_symmetric_key(key.enc_key.to_vec());
-                let mut cose_key = builder
-                    .key_id(key.key_id.to_vec())
-                    .add_key_op(iana::KeyOperation::Decrypt)
-                    .add_key_op(iana::KeyOperation::Encrypt)
-                    .add_key_op(iana::KeyOperation::WrapKey)
-                    .add_key_op(iana::KeyOperation::UnwrapKey)
-=======
             Self::XChaCha20Poly1305Key(key) => {
                 let builder = coset::CoseKeyBuilder::new_symmetric_key(key.enc_key.to_vec());
                 let mut cose_key = builder
@@ -280,42 +197,12 @@
                     .add_key_op(KeyOperation::Encrypt)
                     .add_key_op(KeyOperation::WrapKey)
                     .add_key_op(KeyOperation::UnwrapKey)
->>>>>>> 6deb284c
                     .build();
                 cose_key.alg = Some(RegisteredLabelWithPrivate::PrivateUse(
                     cose::XCHACHA20_POLY1305,
                 ));
                 cose_key
                     .to_vec()
-<<<<<<< HEAD
-                    .map_err(|_| CryptoError::InvalidKey)
-                    .expect("Failed to encode key")
-            }
-        }
-    }
-
-    pub fn to_base64(&self) -> String {
-        STANDARD.encode(self.to_encoded())
-    }
-}
-
-impl ConstantTimeEq for SymmetricCryptoKey {
-    fn ct_eq(&self, other: &SymmetricCryptoKey) -> Choice {
-        use SymmetricCryptoKey::*;
-        match (self, other) {
-            (Aes256CbcKey(a), Aes256CbcKey(b)) => a.ct_eq(b),
-            (Aes256CbcKey(_), _) => Choice::from(0),
-
-            (Aes256CbcHmacKey(a), Aes256CbcHmacKey(b)) => a.ct_eq(b),
-            (Aes256CbcHmacKey(_), _) => Choice::from(0),
-
-            (XChaCha20Poly1305Key(a), XChaCha20Poly1305Key(b)) => a.ct_eq(b),
-            (XChaCha20Poly1305Key(_), _) => Choice::from(0),
-        }
-    }
-}
-
-=======
                     .expect("cose key serialization should not fail")
             }
         }
@@ -345,7 +232,6 @@
     }
 }
 
->>>>>>> 6deb284c
 impl PartialEq for SymmetricCryptoKey {
     fn eq(&self, other: &Self) -> bool {
         self.ct_eq(other).into()
@@ -397,21 +283,12 @@
 
             enc_key.copy_from_slice(&value[..Self::AES256_CBC_KEY_LEN]);
 
-<<<<<<< HEAD
-            Ok(SymmetricCryptoKey::Aes256CbcKey(Aes256CbcKey { enc_key }))
-        } else if value.len() > Self::AES256_CBC_HMAC_KEY_LEN {
-            let unpadded_value = unpad_key(value);
-            let cose_key =
-                coset::CoseKey::from_slice(unpadded_value).map_err(|_| CryptoError::InvalidKey)?;
-            parse_cose_key(&cose_key)
-=======
             Ok(Self::Aes256CbcKey(Aes256CbcKey { enc_key }))
         } else if value.len() > Self::AES256_CBC_HMAC_KEY_LEN {
             let unpadded_value = unpad_key(value)?;
             let cose_key =
                 coset::CoseKey::from_slice(unpadded_value).map_err(|_| CryptoError::InvalidKey)?;
             SymmetricCryptoKey::try_from(&cose_key)
->>>>>>> 6deb284c
         } else {
             Err(CryptoError::InvalidKeyLen)
         };
@@ -486,8 +363,6 @@
     }
 }
 
-<<<<<<< HEAD
-=======
 impl std::fmt::Debug for Aes256CbcHmacKey {
     fn fmt(&self, f: &mut std::fmt::Formatter<'_>) -> std::fmt::Result {
         f.debug_struct("Aes256CbcHmacKey").finish()
@@ -502,7 +377,6 @@
     }
 }
 
->>>>>>> 6deb284c
 /// Pad a key to a minimum length using PKCS7-like padding.
 /// The last N bytes of the padded bytes all have the value N.
 /// For example, padded to size 4, the value 0,0 becomes 0,0,2,2.
@@ -530,20 +404,12 @@
 /// padding is used to make sure that the byte representation uniquely separates the keys by
 /// size of the byte array the previous key types [SymmetricCryptoKey::Aes256CbcHmacKey] and
 /// [SymmetricCryptoKey::Aes256CbcKey] are 64 and 32 bytes long respectively.
-<<<<<<< HEAD
-fn unpad_key(key_bytes: &[u8]) -> &[u8] {
-    // this unwrap is safe, the input is always at least 1 byte long
-    #[allow(clippy::unwrap_used)]
-    let pad_len = *key_bytes.last().unwrap() as usize;
-    key_bytes[..key_bytes.len() - pad_len].as_ref()
-=======
 fn unpad_key(key_bytes: &[u8]) -> Result<&[u8], CryptoError> {
     let pad_len = *key_bytes.last().ok_or(CryptoError::InvalidKey)? as usize;
     if pad_len >= key_bytes.len() {
         return Err(CryptoError::InvalidKey);
     }
     Ok(key_bytes[..key_bytes.len() - pad_len].as_ref())
->>>>>>> 6deb284c
 }
 
 #[cfg(test)]
@@ -559,11 +425,6 @@
 #[cfg(test)]
 mod tests {
     use base64::{engine::general_purpose::STANDARD, Engine};
-<<<<<<< HEAD
-
-    use super::{derive_symmetric_key, SymmetricCryptoKey};
-    use crate::keys::symmetric_crypto_key::{pad_key, unpad_key};
-=======
     use generic_array::GenericArray;
     use typenum::U32;
 
@@ -572,7 +433,6 @@
         keys::symmetric_crypto_key::{pad_key, unpad_key},
         Aes256CbcHmacKey, Aes256CbcKey, XChaCha20Poly1305Key,
     };
->>>>>>> 6deb284c
 
     #[test]
     fn test_symmetric_crypto_key() {
@@ -588,11 +448,7 @@
 
     #[test]
     fn test_encode_decode_old_symmetric_crypto_key() {
-<<<<<<< HEAD
-        let key = SymmetricCryptoKey::generate_aes256_cbc_hmac();
-=======
         let key = SymmetricCryptoKey::make_aes256_cbc_hmac_key();
->>>>>>> 6deb284c
         let encoded = key.to_encoded();
         let decoded = SymmetricCryptoKey::try_from(encoded).unwrap();
         assert_eq!(key, decoded);
@@ -600,11 +456,7 @@
 
     #[test]
     fn test_decode_new_symmetric_crypto_key() {
-<<<<<<< HEAD
-        let key_b64 = STANDARD.decode("pQEEAlgYsfduEfedSKOr789AUhNKgVKXMAS2xUHlAzoAARFvBIQDBAUGIFggewlpLfp0GhDar/kSozu3KLaWShfwuiMAPrO+vrIG2m4B").unwrap();
-=======
         let key_b64 = STANDARD.decode("pQEEAlDib+JxbqMBlcd3KTUesbufAzoAARFvBIQDBAUGIFggt79surJXmqhPhYuuqi9ZyPfieebmtw2OsmN5SDrb4yUB").unwrap();
->>>>>>> 6deb284c
         let key = SymmetricCryptoKey::try_from(key_b64).unwrap();
         match key {
             SymmetricCryptoKey::XChaCha20Poly1305Key(_) => (),
@@ -614,11 +466,7 @@
 
     #[test]
     fn test_encode_xchacha20_poly1305_key() {
-<<<<<<< HEAD
-        let key = SymmetricCryptoKey::generate_xchacha20();
-=======
         let key = SymmetricCryptoKey::make_xchacha20_poly1305_key();
->>>>>>> 6deb284c
         let encoded = key.to_encoded();
         let decoded = SymmetricCryptoKey::try_from(encoded).unwrap();
         assert_eq!(key, decoded);
@@ -633,11 +481,7 @@
         encoded_bytes[64] = 2;
         pad_key(&mut key_bytes, 65);
         assert_eq!(encoded_bytes, key_bytes);
-<<<<<<< HEAD
-        let unpadded_key = unpad_key(&key_bytes);
-=======
         let unpadded_key = unpad_key(&key_bytes).unwrap();
->>>>>>> 6deb284c
         assert_eq!(original_key, unpadded_key);
     }
 
@@ -649,11 +493,7 @@
         encoded_bytes[64] = 1;
         pad_key(&mut key_bytes, 65);
         assert_eq!(encoded_bytes, key_bytes);
-<<<<<<< HEAD
-        let unpadded_key = unpad_key(&key_bytes);
-=======
         let unpadded_key = unpad_key(&key_bytes).unwrap();
->>>>>>> 6deb284c
         assert_eq!(original_key, unpadded_key);
     }
 
@@ -665,11 +505,6 @@
         encoded_bytes[65] = 1;
         pad_key(&mut key_bytes, 65);
         assert_eq!(encoded_bytes, key_bytes);
-<<<<<<< HEAD
-        let unpadded_key = unpad_key(&key_bytes);
-        assert_eq!(original_key, unpadded_key);
-    }
-=======
         let unpadded_key = unpad_key(&key_bytes).unwrap();
         assert_eq!(original_key, unpadded_key);
     }
@@ -804,5 +639,4 @@
         let key2 = SymmetricCryptoKey::XChaCha20Poly1305Key(key2);
         assert_ne!(key1, key2);
     }
->>>>>>> 6deb284c
 }