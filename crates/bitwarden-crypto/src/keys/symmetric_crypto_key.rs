use std::{cmp::max, pin::Pin};

use base64::{engine::general_purpose::STANDARD, Engine};
use coset::{iana::KeyOperation, CborSerializable, RegisteredLabelWithPrivate};
use generic_array::GenericArray;
use rand::Rng;
#[cfg(test)]
use rand::SeedableRng;
#[cfg(test)]
use rand_chacha::ChaChaRng;
#[cfg(test)]
use sha2::Digest;
use subtle::{Choice, ConstantTimeEq};
<<<<<<< HEAD
use zeroize::{Zeroize, ZeroizeOnDrop};

use super::{key_encryptable::CryptoKey, key_id::KeyId};
=======
use typenum::U32;
use zeroize::{Zeroize, ZeroizeOnDrop};

use super::{
    key_encryptable::CryptoKey,
    key_id::{KeyId, KEY_ID_SIZE},
};
>>>>>>> bc2f2033
use crate::{cose, CryptoError};

/// [Aes256CbcKey] is a symmetric encryption key, consisting of one 256-bit key,
/// used to decrypt legacy type 0 enc strings. The data is not authenticated
/// so this should be used with caution, and removed where possible.
#[derive(ZeroizeOnDrop, Clone)]
pub struct Aes256CbcKey {
    /// Uses a pinned heap data structure, as noted in [Pinned heap data][crate#pinned-heap-data]
    pub(crate) enc_key: Pin<Box<GenericArray<u8, U32>>>,
}

impl ConstantTimeEq for Aes256CbcKey {
    fn ct_eq(&self, other: &Self) -> Choice {
        self.enc_key.ct_eq(&other.enc_key)
    }
}

impl PartialEq for Aes256CbcKey {
    fn eq(&self, other: &Self) -> bool {
        self.ct_eq(other).into()
    }
}

/// [Aes256CbcHmacKey] is a symmetric encryption key consisting
/// of two 256-bit keys, one for encryption and one for MAC
#[derive(ZeroizeOnDrop, Clone)]
pub struct Aes256CbcHmacKey {
    /// Uses a pinned heap data structure, as noted in [Pinned heap data][crate#pinned-heap-data]
    pub(crate) enc_key: Pin<Box<GenericArray<u8, U32>>>,
    /// Uses a pinned heap data structure, as noted in [Pinned heap data][crate#pinned-heap-data]
    pub(crate) mac_key: Pin<Box<GenericArray<u8, U32>>>,
}

impl ConstantTimeEq for Aes256CbcHmacKey {
    fn ct_eq(&self, other: &Self) -> Choice {
        self.enc_key.ct_eq(&other.enc_key) & self.mac_key.ct_eq(&other.mac_key)
    }
}

impl PartialEq for Aes256CbcHmacKey {
    fn eq(&self, other: &Self) -> bool {
        self.ct_eq(other).into()
    }
}

<<<<<<< HEAD
#[derive(Zeroize, Clone)]
#[cfg_attr(test, derive(Debug))]
pub struct XChaCha20Poly1305Key {
    pub(crate) key_id: [u8; 24],
=======
/// [XChaCha20Poly1305Key] is a symmetric encryption key consisting
/// of one 256-bit key, and contains a key id. In contrast to the
/// [Aes256CbcKey] and [Aes256CbcHmacKey], this key type is used to create
/// CoseEncrypt0 messages.
#[derive(Zeroize, Clone)]
pub struct XChaCha20Poly1305Key {
    pub(crate) key_id: [u8; KEY_ID_SIZE],
>>>>>>> bc2f2033
    pub(crate) enc_key: Pin<Box<GenericArray<u8, U32>>>,
}

impl ConstantTimeEq for XChaCha20Poly1305Key {
    fn ct_eq(&self, other: &Self) -> Choice {
<<<<<<< HEAD
        self.enc_key.ct_eq(&other.enc_key)
=======
        self.enc_key.ct_eq(&other.enc_key) & self.key_id.ct_eq(&other.key_id)
>>>>>>> bc2f2033
    }
}

impl PartialEq for XChaCha20Poly1305Key {
    fn eq(&self, other: &Self) -> bool {
        self.ct_eq(other).into()
    }
}

/// A symmetric encryption key. Used to encrypt and decrypt [`EncString`](crate::EncString)
#[derive(ZeroizeOnDrop, Clone)]
pub enum SymmetricCryptoKey {
    Aes256CbcKey(Aes256CbcKey),
    Aes256CbcHmacKey(Aes256CbcHmacKey),
    /// Data encrypted by XChaCha20Poly1305Key keys has type
    /// [`Cose_Encrypt0_B64`](crate::EncString::Cose_Encrypt0_B64)
    XChaCha20Poly1305Key(XChaCha20Poly1305Key),
}

impl SymmetricCryptoKey {
    // enc type 0 old static format
    const AES256_CBC_KEY_LEN: usize = 32;
    // enc type 2 old static format
    const AES256_CBC_HMAC_KEY_LEN: usize = 64;

    /// Generate a new random AES256_CBC [SymmetricCryptoKey]
    ///
    /// WARNING: This function should only be used with a proper cryptographic RNG. If you do not
    /// have a good reason for using this function, use
    /// [SymmetricCryptoKey::make_aes256_cbc_hmac_key] instead.
    pub(crate) fn make_aes256_cbc_hmac_key_internal(
        mut rng: impl rand::RngCore + rand::CryptoRng,
    ) -> Self {
        let mut enc_key = Box::pin(GenericArray::<u8, U32>::default());
        let mut mac_key = Box::pin(GenericArray::<u8, U32>::default());

        rng.fill(enc_key.as_mut_slice());
        rng.fill(mac_key.as_mut_slice());

        Self::Aes256CbcHmacKey(Aes256CbcHmacKey { enc_key, mac_key })
    }

    /// Generate a new random AES256_CBC_HMAC [SymmetricCryptoKey]
    pub fn make_aes256_cbc_hmac_key() -> Self {
<<<<<<< HEAD
        let mut rng = rand::thread_rng();
        Self::make_aes256_cbc_hmac_key_internal(&mut rng)
=======
        let rng = rand::thread_rng();
        Self::make_aes256_cbc_hmac_key_internal(rng)
>>>>>>> bc2f2033
    }

    /// Generate a new random XChaCha20Poly1305 [SymmetricCryptoKey]
    pub fn make_xchacha20_poly1305_key() -> Self {
        let mut rng = rand::thread_rng();
        let mut enc_key = Box::pin(GenericArray::<u8, U32>::default());
        rng.fill(enc_key.as_mut_slice());
        Self::XChaCha20Poly1305Key(XChaCha20Poly1305Key {
            enc_key,
<<<<<<< HEAD
            key_id: *KeyId::generate().as_bytes(),
=======
            key_id: KeyId::make().into(),
>>>>>>> bc2f2033
        })
    }

    /// Encodes the key to a byte array representation, that is separated by size.
    /// [SymmetricCryptoKey::Aes256CbcHmacKey] and [SymmetricCryptoKey::Aes256CbcKey] are
    /// encoded as 64 and 32 bytes respectively. [SymmetricCryptoKey::XChaCha20Poly1305Key]
    /// is encoded as at least 65 bytes, using padding.
    ///
    /// This can be used for storage and transmission in the old byte array format.
    /// When the wrapping key is a COSE key, and the wrapped key is a COSE key, then this should
    /// not use the byte representation but instead use the COSE key representation.
    pub fn to_encoded(&self) -> Vec<u8> {
        let mut encoded_key = self.to_encoded_raw();
        match self {
            Self::Aes256CbcKey(_) | Self::Aes256CbcHmacKey(_) => encoded_key,
            Self::XChaCha20Poly1305Key(_) => {
                pad_key(&mut encoded_key, Self::AES256_CBC_HMAC_KEY_LEN + 1);
                encoded_key
            }
        }
    }

    /// Generate a new random [SymmetricCryptoKey] for unit tests. Note: DO NOT USE THIS
    /// IN PRODUCTION CODE.
    #[cfg(test)]
    pub fn generate_seeded_for_unit_tests(seed: &str) -> Self {
        // Keep this separate from the other generate function to not break test vectors.
        let mut seeded_rng = ChaChaRng::from_seed(sha2::Sha256::digest(seed.as_bytes()).into());
        let mut enc_key = Box::pin(GenericArray::<u8, U32>::default());
        let mut mac_key = Box::pin(GenericArray::<u8, U32>::default());

        seeded_rng.fill(enc_key.as_mut_slice());
        seeded_rng.fill(mac_key.as_mut_slice());

        SymmetricCryptoKey::Aes256CbcHmacKey(Aes256CbcHmacKey { enc_key, mac_key })
    }

<<<<<<< HEAD
=======
    /// Creates the byte representation of the key, without any padding. This should not
    /// be used directly for creating serialized key representations, instead,
    /// [SymmetricCryptoKey::to_encoded] should be used.
    ///
    /// [SymmetricCryptoKey::Aes256CbcHmacKey] and [SymmetricCryptoKey::Aes256CbcKey] are
    /// encoded as 64 and 32 byte arrays respectively, representing the key bytes directly.
    /// [SymmetricCryptoKey::XChaCha20Poly1305Key] is encoded as a COSE key, serialized to a byte
    /// array. The COSE key can be either directly encrypted using COSE, where the content
    /// format hints an the key type, or can be represented as a byte array, if padded to be
    /// larger than the byte array representation of the other key types using the
    /// aforementioned [SymmetricCryptoKey::to_encoded] function.
>>>>>>> bc2f2033
    pub(crate) fn to_encoded_raw(&self) -> Vec<u8> {
        match self {
            Self::Aes256CbcKey(key) => key.enc_key.to_vec(),
            Self::Aes256CbcHmacKey(key) => {
                let mut buf = Vec::with_capacity(64);
                buf.extend_from_slice(&key.enc_key);
                buf.extend_from_slice(&key.mac_key);
                buf
            }
            Self::XChaCha20Poly1305Key(key) => {
                let builder = coset::CoseKeyBuilder::new_symmetric_key(key.enc_key.to_vec());
                let mut cose_key = builder
                    .key_id(key.key_id.to_vec())
                    .add_key_op(KeyOperation::Decrypt)
                    .add_key_op(KeyOperation::Encrypt)
                    .add_key_op(KeyOperation::WrapKey)
                    .add_key_op(KeyOperation::UnwrapKey)
                    .build();
                cose_key.alg = Some(RegisteredLabelWithPrivate::PrivateUse(
                    cose::XCHACHA20_POLY1305,
                ));
                cose_key
                    .to_vec()
<<<<<<< HEAD
                    .map_err(|_| CryptoError::InvalidKey)
                    .expect("Failed to encode key")
=======
                    .expect("cose key serialization should not fail")
>>>>>>> bc2f2033
            }
        }
    }

    pub fn to_base64(&self) -> String {
        STANDARD.encode(self.to_encoded())
    }
}

impl ConstantTimeEq for SymmetricCryptoKey {
<<<<<<< HEAD
=======
    /// Note: This is constant time with respect to comparing two keys of the same type, but not
    /// constant type with respect to the fact that different keys are compared. If two types of
    /// different keys are compared, then this does have different timing.
>>>>>>> bc2f2033
    fn ct_eq(&self, other: &SymmetricCryptoKey) -> Choice {
        use SymmetricCryptoKey::*;
        match (self, other) {
            (Aes256CbcKey(a), Aes256CbcKey(b)) => a.ct_eq(b),
            (Aes256CbcKey(_), _) => Choice::from(0),

            (Aes256CbcHmacKey(a), Aes256CbcHmacKey(b)) => a.ct_eq(b),
            (Aes256CbcHmacKey(_), _) => Choice::from(0),

            (XChaCha20Poly1305Key(a), XChaCha20Poly1305Key(b)) => a.ct_eq(b),
            (XChaCha20Poly1305Key(_), _) => Choice::from(0),
        }
    }
}

impl PartialEq for SymmetricCryptoKey {
    fn eq(&self, other: &Self) -> bool {
        self.ct_eq(other).into()
    }
}

impl TryFrom<String> for SymmetricCryptoKey {
    type Error = CryptoError;

    fn try_from(value: String) -> Result<Self, Self::Error> {
        let b = STANDARD
            .decode(value)
            .map_err(|_| CryptoError::InvalidKey)?;
        Self::try_from(b)
    }
}

impl TryFrom<Vec<u8>> for SymmetricCryptoKey {
    type Error = CryptoError;

    fn try_from(mut value: Vec<u8>) -> Result<Self, Self::Error> {
        Self::try_from(value.as_mut_slice())
    }
}

impl TryFrom<&mut [u8]> for SymmetricCryptoKey {
    type Error = CryptoError;

    /// Note: This function takes the byte slice by mutable reference and will zero out all
    /// the data in it. This is to prevent the key from being left in memory.
    fn try_from(value: &mut [u8]) -> Result<Self, Self::Error> {
        // Raw byte serialized keys are either 32, 64, or more bytes long. If they are 32/64, they
        // are the raw serializations of the AES256-CBC, and AES256-CBC-HMAC keys. If they
        // are longer, they are COSE keys. The COSE keys are padded to the minimum length of
        // 65 bytes, when serialized to raw byte arrays.
        let result = if value.len() == Self::AES256_CBC_HMAC_KEY_LEN {
            let mut enc_key = Box::pin(GenericArray::<u8, U32>::default());
            let mut mac_key = Box::pin(GenericArray::<u8, U32>::default());

            enc_key.copy_from_slice(&value[..32]);
            mac_key.copy_from_slice(&value[32..]);

            Ok(Self::Aes256CbcHmacKey(Aes256CbcHmacKey {
                enc_key,
                mac_key,
            }))
        } else if value.len() == Self::AES256_CBC_KEY_LEN {
            let mut enc_key = Box::pin(GenericArray::<u8, U32>::default());

            enc_key.copy_from_slice(&value[..Self::AES256_CBC_KEY_LEN]);

            Ok(Self::Aes256CbcKey(Aes256CbcKey { enc_key }))
        } else if value.len() > Self::AES256_CBC_HMAC_KEY_LEN {
            let unpadded_value = unpad_key(value)?;
            let cose_key =
                coset::CoseKey::from_slice(unpadded_value).map_err(|_| CryptoError::InvalidKey)?;
            SymmetricCryptoKey::try_from(&cose_key)
        } else {
            Err(CryptoError::InvalidKeyLen)
        };

        value.zeroize();
        result
    }
}

impl CryptoKey for SymmetricCryptoKey {}

// We manually implement these to make sure we don't print any sensitive data
impl std::fmt::Debug for SymmetricCryptoKey {
    fn fmt(&self, f: &mut std::fmt::Formatter<'_>) -> std::fmt::Result {
        f.debug_struct("SymmetricCryptoKey")
            .field(
                "inner_type",
                match self {
                    SymmetricCryptoKey::Aes256CbcKey(key) => key,
                    SymmetricCryptoKey::Aes256CbcHmacKey(key) => key,
                    SymmetricCryptoKey::XChaCha20Poly1305Key(key) => key,
                },
            )
            .finish()
    }
}

impl std::fmt::Debug for Aes256CbcKey {
    fn fmt(&self, f: &mut std::fmt::Formatter<'_>) -> std::fmt::Result {
        f.debug_struct("Aes256CbcKey").finish()
    }
}

impl std::fmt::Debug for Aes256CbcHmacKey {
    fn fmt(&self, f: &mut std::fmt::Formatter<'_>) -> std::fmt::Result {
        f.debug_struct("Aes256CbcHmacKey").finish()
    }
}

impl std::fmt::Debug for XChaCha20Poly1305Key {
    fn fmt(&self, f: &mut std::fmt::Formatter<'_>) -> std::fmt::Result {
        f.debug_struct("XChaCha20Poly1305Key")
            .field("key_id", &self.key_id)
            .finish()
    }
}

/// Pad a key to a minimum length using PKCS7-like padding.
/// The last N bytes of the padded bytes all have the value N.
/// For example, padded to size 4, the value 0,0 becomes 0,0,2,2.
///
/// Keys that have the type [SymmetricCryptoKey::XChaCha20Poly1305Key] must be distinguishable
/// from [SymmetricCryptoKey::Aes256CbcHmacKey] keys, when both are encoded as byte arrays
/// with no additional content format included in the encoding message. For this reason, the
/// padding is used to make sure that the byte representation uniquely separates the keys by
/// size of the byte array. The previous key types [SymmetricCryptoKey::Aes256CbcHmacKey] and
/// [SymmetricCryptoKey::Aes256CbcKey] are 64 and 32 bytes long respectively.
fn pad_key(key_bytes: &mut Vec<u8>, min_length: usize) {
    // at least 1 byte of padding is required
    let pad_bytes = min_length.saturating_sub(key_bytes.len()).max(1);
    let padded_length = max(min_length, key_bytes.len() + 1);
    key_bytes.resize(padded_length, pad_bytes as u8);
}

/// Unpad a key that is padded using the PKCS7-like padding defined by [pad_key].
/// The last N bytes of the padded bytes all have the value N.
/// For example, padded to size 4, the value 0,0 becomes 0,0,2,2.
///
/// Keys that have the type [SymmetricCryptoKey::XChaCha20Poly1305Key] must be distinguishable
/// from [SymmetricCryptoKey::Aes256CbcHmacKey] keys, when both are encoded as byte arrays
/// with no additional content format included in the encoding message. For this reason, the
/// padding is used to make sure that the byte representation uniquely separates the keys by
/// size of the byte array the previous key types [SymmetricCryptoKey::Aes256CbcHmacKey] and
/// [SymmetricCryptoKey::Aes256CbcKey] are 64 and 32 bytes long respectively.
fn unpad_key(key_bytes: &[u8]) -> Result<&[u8], CryptoError> {
    let pad_len = *key_bytes.last().ok_or(CryptoError::InvalidKey)? as usize;
    if pad_len >= key_bytes.len() {
        return Err(CryptoError::InvalidKey);
    }
    Ok(key_bytes[..key_bytes.len() - pad_len].as_ref())
}

/// Pad a key to a minimum length using PKCS7-like padding.
/// The last N bytes of the padded bytes all have the value N.
/// For example, padded to size 4, the value 0,0 becomes 0,0,2,2.
///
/// Keys that have the type [SymmetricCryptoKey::XChaCha20Poly1305Key] must be distinguishable
/// from [SymmetricCryptoKey::Aes256CbcHmacKey] keys, when both are encoded as byte arrays
/// with no additional content format included in the encoding message. For this reason, the
/// padding is used to make sure that the byte representation uniquely separates the keys by
/// size of the byte array. The previous key types [SymmetricCryptoKey::Aes256CbcHmacKey] and
/// [SymmetricCryptoKey::Aes256CbcKey] are 64 and 32 bytes long respectively.
fn pad_key(key_bytes: &mut Vec<u8>, min_length: usize) {
    // at least 1 byte of padding is required
    let pad_bytes = min_length.saturating_sub(key_bytes.len()).max(1);
    let padded_length = max(min_length, key_bytes.len() + 1);
    key_bytes.resize(padded_length, pad_bytes as u8);
}

/// Unpad a key that is padded using the PKCS7-like padding defined by [pad_key].
/// The last N bytes of the padded bytes all have the value N.
/// For example, padded to size 4, the value 0,0 becomes 0,0,2,2.
///
/// Keys that have the type [SymmetricCryptoKey::XChaCha20Poly1305Key] must be distinguishable
/// from [SymmetricCryptoKey::Aes256CbcHmacKey] keys, when both are encoded as byte arrays
/// with no additional content format included in the encoding message. For this reason, the
/// padding is used to make sure that the byte representation uniquely separates the keys by
/// size of the byte array the previous key types [SymmetricCryptoKey::Aes256CbcHmacKey] and
/// [SymmetricCryptoKey::Aes256CbcKey] are 64 and 32 bytes long respectively.
fn unpad_key(key_bytes: &[u8]) -> Result<&[u8], CryptoError> {
    let pad_len = *key_bytes.last().ok_or(CryptoError::InvalidKey)? as usize;
    if pad_len >= key_bytes.len() {
        return Err(CryptoError::InvalidKey);
    }
    Ok(key_bytes[..key_bytes.len() - pad_len].as_ref())
}

#[cfg(test)]
pub fn derive_symmetric_key(name: &str) -> Aes256CbcHmacKey {
    use zeroize::Zeroizing;

    use crate::{derive_shareable_key, generate_random_bytes};

    let secret: Zeroizing<[u8; 16]> = generate_random_bytes();
    derive_shareable_key(secret, name, None)
}

#[cfg(test)]
mod tests {
    use base64::{engine::general_purpose::STANDARD, Engine};
<<<<<<< HEAD

    use super::{derive_symmetric_key, SymmetricCryptoKey};
    use crate::keys::symmetric_crypto_key::{pad_key, unpad_key};
=======
    use generic_array::GenericArray;
    use typenum::U32;

    use super::{derive_symmetric_key, SymmetricCryptoKey};
    use crate::{
        keys::symmetric_crypto_key::{pad_key, unpad_key},
        Aes256CbcHmacKey, Aes256CbcKey, XChaCha20Poly1305Key,
    };
>>>>>>> bc2f2033

    #[test]
    fn test_symmetric_crypto_key() {
        let key = SymmetricCryptoKey::Aes256CbcHmacKey(derive_symmetric_key("test"));
        let key2 = SymmetricCryptoKey::try_from(key.to_base64()).unwrap();

        assert_eq!(key, key2);

        let key = "UY4B5N4DA4UisCNClgZtRr6VLy9ZF5BXXC7cDZRqourKi4ghEMgISbCsubvgCkHf5DZctQjVot11/vVvN9NNHQ==".to_string();
        let key2 = SymmetricCryptoKey::try_from(key.clone()).unwrap();
        assert_eq!(key, key2.to_base64());
    }

    #[test]
    fn test_encode_decode_old_symmetric_crypto_key() {
        let key = SymmetricCryptoKey::make_aes256_cbc_hmac_key();
        let encoded = key.to_encoded();
        let decoded = SymmetricCryptoKey::try_from(encoded).unwrap();
        assert_eq!(key, decoded);
    }

    #[test]
    fn test_decode_new_symmetric_crypto_key() {
<<<<<<< HEAD
        let key_b64 = STANDARD.decode("pQEEAlgYsfduEfedSKOr789AUhNKgVKXMAS2xUHlAzoAARFvBIQDBAUGIFggewlpLfp0GhDar/kSozu3KLaWShfwuiMAPrO+vrIG2m4B").unwrap();
=======
        let key_b64 = STANDARD.decode("pQEEAlDib+JxbqMBlcd3KTUesbufAzoAARFvBIQDBAUGIFggt79surJXmqhPhYuuqi9ZyPfieebmtw2OsmN5SDrb4yUB").unwrap();
>>>>>>> bc2f2033
        let key = SymmetricCryptoKey::try_from(key_b64).unwrap();
        match key {
            SymmetricCryptoKey::XChaCha20Poly1305Key(_) => (),
            _ => panic!("Invalid key type"),
        }
    }

    #[test]
    fn test_encode_xchacha20_poly1305_key() {
        let key = SymmetricCryptoKey::make_xchacha20_poly1305_key();
        let encoded = key.to_encoded();
        let decoded = SymmetricCryptoKey::try_from(encoded).unwrap();
        assert_eq!(key, decoded);
    }

    #[test]
    fn test_pad_unpad_key_63() {
        let original_key = vec![1u8; 63];
        let mut key_bytes = original_key.clone();
        let mut encoded_bytes = vec![1u8; 65];
        encoded_bytes[63] = 2;
        encoded_bytes[64] = 2;
        pad_key(&mut key_bytes, 65);
        assert_eq!(encoded_bytes, key_bytes);
        let unpadded_key = unpad_key(&key_bytes).unwrap();
        assert_eq!(original_key, unpadded_key);
    }

    #[test]
    fn test_pad_unpad_key_64() {
        let original_key = vec![1u8; 64];
        let mut key_bytes = original_key.clone();
        let mut encoded_bytes = vec![1u8; 65];
        encoded_bytes[64] = 1;
        pad_key(&mut key_bytes, 65);
        assert_eq!(encoded_bytes, key_bytes);
        let unpadded_key = unpad_key(&key_bytes).unwrap();
        assert_eq!(original_key, unpadded_key);
    }

    #[test]
    fn test_pad_unpad_key_65() {
        let original_key = vec![1u8; 65];
        let mut key_bytes = original_key.clone();
        let mut encoded_bytes = vec![1u8; 66];
        encoded_bytes[65] = 1;
        pad_key(&mut key_bytes, 65);
        assert_eq!(encoded_bytes, key_bytes);
        let unpadded_key = unpad_key(&key_bytes).unwrap();
        assert_eq!(original_key, unpadded_key);
    }
<<<<<<< HEAD
=======

    #[test]
    fn test_eq_aes_cbc_hmac() {
        let key1 = SymmetricCryptoKey::make_aes256_cbc_hmac_key();
        let key2 = SymmetricCryptoKey::make_aes256_cbc_hmac_key();
        assert_ne!(key1, key2);
        let key3 = SymmetricCryptoKey::try_from(key1.to_base64()).unwrap();
        assert_eq!(key1, key3);
    }

    #[test]
    fn test_eq_aes_cbc() {
        let key1 = SymmetricCryptoKey::try_from(vec![1u8; 32]).unwrap();
        let key2 = SymmetricCryptoKey::try_from(vec![2u8; 32]).unwrap();
        assert_ne!(key1, key2);
        let key3 = SymmetricCryptoKey::try_from(key1.to_base64()).unwrap();
        assert_eq!(key1, key3);
    }

    #[test]
    fn test_eq_xchacha20_poly1305() {
        let key1 = SymmetricCryptoKey::make_xchacha20_poly1305_key();
        let key2 = SymmetricCryptoKey::make_xchacha20_poly1305_key();
        assert_ne!(key1, key2);
        let key3 = SymmetricCryptoKey::try_from(key1.to_base64()).unwrap();
        assert_eq!(key1, key3);
    }

    #[test]
    fn test_neq_different_key_types() {
        let key1 = SymmetricCryptoKey::Aes256CbcKey(Aes256CbcKey {
            enc_key: Box::pin(GenericArray::<u8, U32>::default()),
        });
        let key2 = SymmetricCryptoKey::XChaCha20Poly1305Key(XChaCha20Poly1305Key {
            enc_key: Box::pin(GenericArray::<u8, U32>::default()),
            key_id: [0; 16],
        });
        assert_ne!(key1, key2);
    }

    #[test]
    fn test_eq_variant_aes256_cbc() {
        let key1 = Aes256CbcKey {
            enc_key: Box::pin(GenericArray::<u8, U32>::clone_from_slice(
                vec![1u8; 32].as_slice(),
            )),
        };
        let key2 = Aes256CbcKey {
            enc_key: Box::pin(GenericArray::<u8, U32>::clone_from_slice(
                vec![1u8; 32].as_slice(),
            )),
        };
        let key3 = Aes256CbcKey {
            enc_key: Box::pin(GenericArray::<u8, U32>::clone_from_slice(
                vec![2u8; 32].as_slice(),
            )),
        };
        assert_eq!(key1, key2);
        assert_ne!(key1, key3);
    }

    #[test]
    fn test_eq_variant_aes256_cbc_hmac() {
        let key1 = Aes256CbcHmacKey {
            enc_key: Box::pin(GenericArray::<u8, U32>::clone_from_slice(
                vec![1u8; 32].as_slice(),
            )),
            mac_key: Box::pin(GenericArray::<u8, U32>::clone_from_slice(
                vec![2u8; 32].as_slice(),
            )),
        };
        let key2 = Aes256CbcHmacKey {
            enc_key: Box::pin(GenericArray::<u8, U32>::clone_from_slice(
                vec![1u8; 32].as_slice(),
            )),
            mac_key: Box::pin(GenericArray::<u8, U32>::clone_from_slice(
                vec![2u8; 32].as_slice(),
            )),
        };
        let key3 = Aes256CbcHmacKey {
            enc_key: Box::pin(GenericArray::<u8, U32>::clone_from_slice(
                vec![3u8; 32].as_slice(),
            )),
            mac_key: Box::pin(GenericArray::<u8, U32>::clone_from_slice(
                vec![4u8; 32].as_slice(),
            )),
        };
        assert_eq!(key1, key2);
        assert_ne!(key1, key3);
    }

    #[test]
    fn test_eq_variant_xchacha20_poly1305() {
        let key1 = XChaCha20Poly1305Key {
            enc_key: Box::pin(GenericArray::<u8, U32>::clone_from_slice(
                vec![1u8; 32].as_slice(),
            )),
            key_id: [0; 16],
        };
        let key2 = XChaCha20Poly1305Key {
            enc_key: Box::pin(GenericArray::<u8, U32>::clone_from_slice(
                vec![1u8; 32].as_slice(),
            )),
            key_id: [0; 16],
        };
        let key3 = XChaCha20Poly1305Key {
            enc_key: Box::pin(GenericArray::<u8, U32>::clone_from_slice(
                vec![2u8; 32].as_slice(),
            )),
            key_id: [1; 16],
        };
        assert_eq!(key1, key2);
        assert_ne!(key1, key3);
    }

    #[test]
    fn test_neq_different_key_id() {
        let key1 = XChaCha20Poly1305Key {
            enc_key: Box::pin(GenericArray::<u8, U32>::default()),
            key_id: [0; 16],
        };
        let key2 = XChaCha20Poly1305Key {
            enc_key: Box::pin(GenericArray::<u8, U32>::default()),
            key_id: [1; 16],
        };
        assert_ne!(key1, key2);

        let key1 = SymmetricCryptoKey::XChaCha20Poly1305Key(key1);
        let key2 = SymmetricCryptoKey::XChaCha20Poly1305Key(key2);
        assert_ne!(key1, key2);
    }
>>>>>>> bc2f2033
}<|MERGE_RESOLUTION|>--- conflicted
+++ resolved
@@ -11,11 +11,6 @@
 #[cfg(test)]
 use sha2::Digest;
 use subtle::{Choice, ConstantTimeEq};
-<<<<<<< HEAD
-use zeroize::{Zeroize, ZeroizeOnDrop};
-
-use super::{key_encryptable::CryptoKey, key_id::KeyId};
-=======
 use typenum::U32;
 use zeroize::{Zeroize, ZeroizeOnDrop};
 
@@ -23,7 +18,6 @@
     key_encryptable::CryptoKey,
     key_id::{KeyId, KEY_ID_SIZE},
 };
->>>>>>> bc2f2033
 use crate::{cose, CryptoError};
 
 /// [Aes256CbcKey] is a symmetric encryption key, consisting of one 256-bit key,
@@ -69,12 +63,6 @@
     }
 }
 
-<<<<<<< HEAD
-#[derive(Zeroize, Clone)]
-#[cfg_attr(test, derive(Debug))]
-pub struct XChaCha20Poly1305Key {
-    pub(crate) key_id: [u8; 24],
-=======
 /// [XChaCha20Poly1305Key] is a symmetric encryption key consisting
 /// of one 256-bit key, and contains a key id. In contrast to the
 /// [Aes256CbcKey] and [Aes256CbcHmacKey], this key type is used to create
@@ -82,17 +70,12 @@
 #[derive(Zeroize, Clone)]
 pub struct XChaCha20Poly1305Key {
     pub(crate) key_id: [u8; KEY_ID_SIZE],
->>>>>>> bc2f2033
     pub(crate) enc_key: Pin<Box<GenericArray<u8, U32>>>,
 }
 
 impl ConstantTimeEq for XChaCha20Poly1305Key {
     fn ct_eq(&self, other: &Self) -> Choice {
-<<<<<<< HEAD
-        self.enc_key.ct_eq(&other.enc_key)
-=======
         self.enc_key.ct_eq(&other.enc_key) & self.key_id.ct_eq(&other.key_id)
->>>>>>> bc2f2033
     }
 }
 
@@ -137,13 +120,8 @@
 
     /// Generate a new random AES256_CBC_HMAC [SymmetricCryptoKey]
     pub fn make_aes256_cbc_hmac_key() -> Self {
-<<<<<<< HEAD
-        let mut rng = rand::thread_rng();
-        Self::make_aes256_cbc_hmac_key_internal(&mut rng)
-=======
         let rng = rand::thread_rng();
         Self::make_aes256_cbc_hmac_key_internal(rng)
->>>>>>> bc2f2033
     }
 
     /// Generate a new random XChaCha20Poly1305 [SymmetricCryptoKey]
@@ -153,11 +131,7 @@
         rng.fill(enc_key.as_mut_slice());
         Self::XChaCha20Poly1305Key(XChaCha20Poly1305Key {
             enc_key,
-<<<<<<< HEAD
-            key_id: *KeyId::generate().as_bytes(),
-=======
             key_id: KeyId::make().into(),
->>>>>>> bc2f2033
         })
     }
 
@@ -195,8 +169,6 @@
         SymmetricCryptoKey::Aes256CbcHmacKey(Aes256CbcHmacKey { enc_key, mac_key })
     }
 
-<<<<<<< HEAD
-=======
     /// Creates the byte representation of the key, without any padding. This should not
     /// be used directly for creating serialized key representations, instead,
     /// [SymmetricCryptoKey::to_encoded] should be used.
@@ -208,7 +180,6 @@
     /// format hints an the key type, or can be represented as a byte array, if padded to be
     /// larger than the byte array representation of the other key types using the
     /// aforementioned [SymmetricCryptoKey::to_encoded] function.
->>>>>>> bc2f2033
     pub(crate) fn to_encoded_raw(&self) -> Vec<u8> {
         match self {
             Self::Aes256CbcKey(key) => key.enc_key.to_vec(),
@@ -232,12 +203,7 @@
                 ));
                 cose_key
                     .to_vec()
-<<<<<<< HEAD
-                    .map_err(|_| CryptoError::InvalidKey)
-                    .expect("Failed to encode key")
-=======
                     .expect("cose key serialization should not fail")
->>>>>>> bc2f2033
             }
         }
     }
@@ -248,12 +214,9 @@
 }
 
 impl ConstantTimeEq for SymmetricCryptoKey {
-<<<<<<< HEAD
-=======
     /// Note: This is constant time with respect to comparing two keys of the same type, but not
     /// constant type with respect to the fact that different keys are compared. If two types of
     /// different keys are compared, then this does have different timing.
->>>>>>> bc2f2033
     fn ct_eq(&self, other: &SymmetricCryptoKey) -> Choice {
         use SymmetricCryptoKey::*;
         match (self, other) {
@@ -408,41 +371,6 @@
     Ok(key_bytes[..key_bytes.len() - pad_len].as_ref())
 }
 
-/// Pad a key to a minimum length using PKCS7-like padding.
-/// The last N bytes of the padded bytes all have the value N.
-/// For example, padded to size 4, the value 0,0 becomes 0,0,2,2.
-///
-/// Keys that have the type [SymmetricCryptoKey::XChaCha20Poly1305Key] must be distinguishable
-/// from [SymmetricCryptoKey::Aes256CbcHmacKey] keys, when both are encoded as byte arrays
-/// with no additional content format included in the encoding message. For this reason, the
-/// padding is used to make sure that the byte representation uniquely separates the keys by
-/// size of the byte array. The previous key types [SymmetricCryptoKey::Aes256CbcHmacKey] and
-/// [SymmetricCryptoKey::Aes256CbcKey] are 64 and 32 bytes long respectively.
-fn pad_key(key_bytes: &mut Vec<u8>, min_length: usize) {
-    // at least 1 byte of padding is required
-    let pad_bytes = min_length.saturating_sub(key_bytes.len()).max(1);
-    let padded_length = max(min_length, key_bytes.len() + 1);
-    key_bytes.resize(padded_length, pad_bytes as u8);
-}
-
-/// Unpad a key that is padded using the PKCS7-like padding defined by [pad_key].
-/// The last N bytes of the padded bytes all have the value N.
-/// For example, padded to size 4, the value 0,0 becomes 0,0,2,2.
-///
-/// Keys that have the type [SymmetricCryptoKey::XChaCha20Poly1305Key] must be distinguishable
-/// from [SymmetricCryptoKey::Aes256CbcHmacKey] keys, when both are encoded as byte arrays
-/// with no additional content format included in the encoding message. For this reason, the
-/// padding is used to make sure that the byte representation uniquely separates the keys by
-/// size of the byte array the previous key types [SymmetricCryptoKey::Aes256CbcHmacKey] and
-/// [SymmetricCryptoKey::Aes256CbcKey] are 64 and 32 bytes long respectively.
-fn unpad_key(key_bytes: &[u8]) -> Result<&[u8], CryptoError> {
-    let pad_len = *key_bytes.last().ok_or(CryptoError::InvalidKey)? as usize;
-    if pad_len >= key_bytes.len() {
-        return Err(CryptoError::InvalidKey);
-    }
-    Ok(key_bytes[..key_bytes.len() - pad_len].as_ref())
-}
-
 #[cfg(test)]
 pub fn derive_symmetric_key(name: &str) -> Aes256CbcHmacKey {
     use zeroize::Zeroizing;
@@ -456,11 +384,6 @@
 #[cfg(test)]
 mod tests {
     use base64::{engine::general_purpose::STANDARD, Engine};
-<<<<<<< HEAD
-
-    use super::{derive_symmetric_key, SymmetricCryptoKey};
-    use crate::keys::symmetric_crypto_key::{pad_key, unpad_key};
-=======
     use generic_array::GenericArray;
     use typenum::U32;
 
@@ -469,7 +392,6 @@
         keys::symmetric_crypto_key::{pad_key, unpad_key},
         Aes256CbcHmacKey, Aes256CbcKey, XChaCha20Poly1305Key,
     };
->>>>>>> bc2f2033
 
     #[test]
     fn test_symmetric_crypto_key() {
@@ -493,11 +415,7 @@
 
     #[test]
     fn test_decode_new_symmetric_crypto_key() {
-<<<<<<< HEAD
-        let key_b64 = STANDARD.decode("pQEEAlgYsfduEfedSKOr789AUhNKgVKXMAS2xUHlAzoAARFvBIQDBAUGIFggewlpLfp0GhDar/kSozu3KLaWShfwuiMAPrO+vrIG2m4B").unwrap();
-=======
         let key_b64 = STANDARD.decode("pQEEAlDib+JxbqMBlcd3KTUesbufAzoAARFvBIQDBAUGIFggt79surJXmqhPhYuuqi9ZyPfieebmtw2OsmN5SDrb4yUB").unwrap();
->>>>>>> bc2f2033
         let key = SymmetricCryptoKey::try_from(key_b64).unwrap();
         match key {
             SymmetricCryptoKey::XChaCha20Poly1305Key(_) => (),
@@ -549,8 +467,6 @@
         let unpadded_key = unpad_key(&key_bytes).unwrap();
         assert_eq!(original_key, unpadded_key);
     }
-<<<<<<< HEAD
-=======
 
     #[test]
     fn test_eq_aes_cbc_hmac() {
@@ -682,5 +598,4 @@
         let key2 = SymmetricCryptoKey::XChaCha20Poly1305Key(key2);
         assert_ne!(key1, key2);
     }
->>>>>>> bc2f2033
 }