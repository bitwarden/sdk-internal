--- conflicted
+++ resolved
@@ -1,10 +1,6 @@
 use std::{num::NonZeroU32, str::FromStr};
 
-<<<<<<< HEAD
-use crate::{CryptoError, EncString, UnauthenticatedSharedKey, UniffiCustomTypeConverter};
-=======
 use crate::{CryptoError, EncString, UniffiCustomTypeConverter, UnsignedSharedKey};
->>>>>>> d27f58be
 
 uniffi::custom_type!(NonZeroU32, u32);
 
@@ -34,15 +30,9 @@
     }
 }
 
-<<<<<<< HEAD
-uniffi::custom_type!(UnauthenticatedSharedKey, String);
-
-impl UniffiCustomTypeConverter for UnauthenticatedSharedKey {
-=======
 uniffi::custom_type!(UnsignedSharedKey, String);
 
 impl UniffiCustomTypeConverter for UnsignedSharedKey {
->>>>>>> d27f58be
     type Builtin = String;
 
     fn into_custom(val: Self::Builtin) -> uniffi::Result<Self> {
