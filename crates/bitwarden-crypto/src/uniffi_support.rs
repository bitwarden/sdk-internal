--- conflicted
+++ resolved
@@ -2,13 +2,10 @@
 
 use bitwarden_uniffi_error::convert_result;
 
-<<<<<<< HEAD
-use crate::{CryptoError, EncString, SignedPublicKey, UnsignedSharedKey, safe::DataEnvelope};
-=======
 use crate::{
-    CryptoError, EncString, SignedPublicKey, UnsignedSharedKey, safe::PasswordProtectedKeyEnvelope,
+    CryptoError, EncString, SignedPublicKey, UnsignedSharedKey,
+    safe::{DataEnvelope, PasswordProtectedKeyEnvelope},
 };
->>>>>>> 03646591
 
 uniffi::custom_type!(NonZeroU32, u32, {
     remote,
@@ -39,15 +36,14 @@
     lower: |obj| obj.into(),
 });
 
-<<<<<<< HEAD
 uniffi::custom_type!(DataEnvelope, String, {
     try_lift: |val| DataEnvelope::from_str(val.as_str())
         .map_err(|e| e.into()),
     lower: |obj| obj.to_string(),
-=======
+});
+
 uniffi::custom_type!(PasswordProtectedKeyEnvelope, String, {
     remote,
     try_lift: |val| convert_result(PasswordProtectedKeyEnvelope::from_str(&val)),
     lower: |obj| obj.into(),
->>>>>>> 03646591
 });