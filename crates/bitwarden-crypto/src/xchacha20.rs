--- conflicted
+++ resolved
@@ -21,28 +21,6 @@
 
 use crate::CryptoError;
 
-<<<<<<< HEAD
-pub(crate) struct XChaCha20Poly1305Ciphertext {
-    nonce: GenericArray<u8, <XChaCha20Poly1305 as AeadCore>::NonceSize>,
-    encrypted_bytes: Vec<u8>,
-}
-
-impl XChaCha20Poly1305Ciphertext {
-    pub(crate) fn nonce(&self) -> &[u8; 24] {
-        self.nonce
-            .as_slice()
-            .try_into()
-            .expect("Nonce size is 24 bytes")
-    }
-
-    pub(crate) fn encrypted_bytes(&self) -> Vec<u8> {
-        self.encrypted_bytes.clone()
-    }
-}
-
-pub(crate) fn encrypt_xchacha20_poly1305(
-    key: &[u8; 32],
-=======
 pub(crate) const NONCE_SIZE: usize = <XChaCha20Poly1305 as AeadCore>::NonceSize::USIZE;
 pub(crate) const KEY_SIZE: usize = 32;
 
@@ -63,7 +41,6 @@
 
 pub(crate) fn encrypt_xchacha20_poly1305(
     key: &[u8; KEY_SIZE],
->>>>>>> 6deb284c
     plaintext_secret_data: &[u8],
     associated_data: &[u8],
 ) -> XChaCha20Poly1305Ciphertext {
