# Bitwarden Cryptographic primitives

This crate contains the cryptographic primitives used throughout the SDK. The general aspiration is
for this crate to handle all the difficult cryptographic operations and expose higher level concepts
to the rest of the SDK.

<div class="warning">
Generally you should <b>not</b> find yourself needing to edit this crate! Everything written
here requires additional care and attention to ensure that the cryptographic primitives are
secure.
</div>

## Example:

```rust
use bitwarden_crypto::{SymmetricCryptoKey, KeyEncryptable, KeyDecryptable, CryptoError};

async fn example() -> Result<(), CryptoError> {
<<<<<<< HEAD
  let key = SymmetricCryptoKey::generate_aes256_cbc_hmac();
=======
  let key = SymmetricCryptoKey::make_aes256_cbc_hmac_key();
>>>>>>> 6deb284c

  let data = "Hello, World!".to_owned();
  let encrypted = data.clone().encrypt_with_key(&key)?;
  let decrypted: String = encrypted.decrypt_with_key(&key)?;

  assert_eq!(data, decrypted);
  Ok(())
}
```

## Development considerations

This crate is expected to provide long term support for cryptographic operations. To that end, the
following considerations should be taken into account when making changes to this crate:

- Limit public interfaces to the bare minimum.
- Breaking changes should be rare and well communicated.
- Serializable representation of keys and encrypted data must be supported indefinitely as we have
  no way to update all data.

### Conventions:

- Pure Functions that deterministically "derive" keys from input are prefixed with `derive_`.
- Functions that generate non deterministically keys are prefixed with `make_`.

### Differences from `clients`

There are some noteworthy differences compared to the other Bitwarden
[clients](https://github.com/bitwarden/clients). These changes are made in an effort to introduce
conventions in how we name things, improve best practices and abstracting away internal complexity.

- `CryptoService.makeSendKey` & `AccessService.createAccessToken` are replaced by the generic
  `derive_shareable_key`
- MasterKey operations such as `makeMasterKey` and `hashMasterKey` are moved to the MasterKey
  struct.

## Crate features

- `no-memory-hardening` - Disables memory hardening which ensures that allocated memory is zeroed on
  drop. This feature primarily exists in case you do not want to use the standard allocator, and we
  advise to still define a `global_allocator` using the [`ZeroizingAllocator`].<|MERGE_RESOLUTION|>--- conflicted
+++ resolved
@@ -16,11 +16,7 @@
 use bitwarden_crypto::{SymmetricCryptoKey, KeyEncryptable, KeyDecryptable, CryptoError};
 
 async fn example() -> Result<(), CryptoError> {
-<<<<<<< HEAD
-  let key = SymmetricCryptoKey::generate_aes256_cbc_hmac();
-=======
   let key = SymmetricCryptoKey::make_aes256_cbc_hmac_key();
->>>>>>> 6deb284c
 
   let data = "Hello, World!".to_owned();
   let encrypted = data.clone().encrypt_with_key(&key)?;
