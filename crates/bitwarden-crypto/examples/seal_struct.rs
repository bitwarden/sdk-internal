--- conflicted
+++ resolved
@@ -63,11 +63,7 @@
 
     // Unseal the item again, using the content-encryption-key stored in the context.
     let my_item: MyItem = sealed_item
-<<<<<<< HEAD
         .unseal(ExampleSymmetricKey::ItemKey, &mut ctx)
-=======
-        .unseal(cek, &mut ctx)
->>>>>>> d704375c
         .expect("Unsealing should work");
     assert!(matches!(my_item, MyItem::MyItemV1(item) if item.a == 42 && item.b == "Hello, World!"));
 }
