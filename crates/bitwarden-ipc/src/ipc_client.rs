--- conflicted
+++ resolved
@@ -312,17 +312,9 @@
             destination,
         }
         .try_into()
-<<<<<<< HEAD
         .map_err(|e: serde_utils::DeserializeError| {
-            RequestError::<_>::RpcError(RpcError::RequestSerializationError(e.to_string()))
+            RequestError::RpcError(RpcError::RequestSerializationError(e.to_string()))
         })?;
-=======
-        .map_err(
-            |e: <TypedOutgoingMessage<RpcRequestMessage> as TryInto<OutgoingMessage>>::Error| {
-                RequestError::RpcError(RpcError::RequestSerializationError(e.to_string()))
-            },
-        )?;
->>>>>>> 4de8897d
 
         self.send(message)
             .await
@@ -339,17 +331,7 @@
             }
         };
 
-<<<<<<< HEAD
         Ok(response.payload.result?)
-=======
-        let result: Request::Response = response.payload.result?.try_into().map_err(
-            |e: <Request::Response as TryFrom<Vec<u8>>>::Error| {
-                RequestError::RpcError(RpcError::ResponseDeserializationError(e.to_string()))
-            },
-        )?;
-
-        Ok(result)
->>>>>>> 4de8897d
     }
 
     fn handle_rpc_request(self: &Arc<Self>, incoming_message: IncomingMessage) {
