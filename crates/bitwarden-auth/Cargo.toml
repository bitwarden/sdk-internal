[package]
name = "bitwarden-auth"
description = """
Internal crate for the bitwarden crate. Do not use.
"""

version.workspace = true
authors.workspace = true
edition.workspace = true
rust-version.workspace = true
readme.workspace = true
homepage.workspace = true
repository.workspace = true
license-file.workspace = true
keywords.workspace = true

[features]
wasm = [
    "bitwarden-core/wasm",
    "bitwarden-crypto/wasm",
    "dep:tsify",
    "dep:wasm-bindgen",
    "dep:wasm-bindgen-futures",
] # WASM support
uniffi = ["bitwarden-core/uniffi", "dep:uniffi"] # Uniffi bindings

# Note: dependencies must be alphabetized to pass the cargo sort check in the CI pipeline.
[dependencies]
bitwarden-api-api = { workspace = true }
bitwarden-core = { workspace = true, features = ["internal"] }
bitwarden-crypto = { workspace = true }
bitwarden-encoding = { workspace = true }
bitwarden-error = { workspace = true }
chrono = { workspace = true }
reqwest = { workspace = true }
serde = { workspace = true }
serde_bytes = { workspace = true }
thiserror = { workspace = true }
tracing = { workspace = true }
tsify = { workspace = true, optional = true }
<<<<<<< HEAD
uuid = { workspace = true }
=======
uniffi = { workspace = true, optional = true }
>>>>>>> bd636a4f
wasm-bindgen = { workspace = true, optional = true }
wasm-bindgen-futures = { workspace = true, optional = true }

[dev-dependencies]
bitwarden-test = { workspace = true }
serde_json = { workspace = true }
tokio = { workspace = true, features = ["rt"] }
wiremock = "0.6.0"

[lints]
workspace = true<|MERGE_RESOLUTION|>--- conflicted
+++ resolved
@@ -38,11 +38,8 @@
 thiserror = { workspace = true }
 tracing = { workspace = true }
 tsify = { workspace = true, optional = true }
-<<<<<<< HEAD
+uniffi = { workspace = true, optional = true }
 uuid = { workspace = true }
-=======
-uniffi = { workspace = true, optional = true }
->>>>>>> bd636a4f
 wasm-bindgen = { workspace = true, optional = true }
 wasm-bindgen-futures = { workspace = true, optional = true }
 
