--- conflicted
+++ resolved
@@ -22,48 +22,33 @@
     "dep:wasm-bindgen",
     "dep:wasm-bindgen-futures",
 ] # WASM support
-<<<<<<< HEAD
 uniffi = [
     "bitwarden-core/uniffi",
     "bitwarden-policies/uniffi",
     "dep:uniffi"
 ] # Uniffi bindings
-=======
-uniffi = ["bitwarden-core/uniffi", "dep:uniffi"] # Uniffi bindings
->>>>>>> b9cf7b78
 
 # Note: dependencies must be alphabetized to pass the cargo sort check in the CI pipeline.
 [dependencies]
 bitwarden-api-api = { workspace = true }
-<<<<<<< HEAD
 bitwarden-api-identity = { workspace = true }
 bitwarden-core = { workspace = true, features = ["internal"] }
 bitwarden-crypto = { workspace = true }
-=======
-bitwarden-core = { workspace = true, features = ["internal"] }
-bitwarden-crypto = { workspace = true }
 bitwarden-encoding = { workspace = true }
->>>>>>> b9cf7b78
 bitwarden-error = { workspace = true }
 bitwarden-policies = { workspace = true }
 chrono = { workspace = true }
 reqwest = { workspace = true }
 schemars = { workspace = true }
 serde = { workspace = true }
-<<<<<<< HEAD
 serde_json = { workspace = true }
 serde_repr = { workspace = true }
-=======
 serde_bytes = { workspace = true }
->>>>>>> b9cf7b78
 thiserror = { workspace = true }
 tracing = { workspace = true }
 tsify = { workspace = true, optional = true }
 uniffi = { workspace = true, optional = true }
-<<<<<<< HEAD
-=======
 uuid = { workspace = true }
->>>>>>> b9cf7b78
 wasm-bindgen = { workspace = true, optional = true }
 wasm-bindgen-futures = { workspace = true, optional = true }
 
