--- conflicted
+++ resolved
@@ -5,10 +5,12 @@
 //! authentication method such as SSO or master password, and a decryption method such as
 //! key-connector, TDE, or master password.
 
-<<<<<<< HEAD
-use bitwarden_api_api::models::SetKeyConnectorKeyRequestModel;
+use bitwarden_api_api::models::{
+    DeviceKeysRequestModel, KeysRequestModel, OrganizationUserResetPasswordEnrollmentRequestModel,
+    SetKeyConnectorKeyRequestModel
+};
 use bitwarden_core::{
-    Client, UserId,
+    Client, OrganizationId, UserId,
     key_management::{
         AccountCryptographyMakeKeysError,
         account_cryptographic_state::WrappedAccountCryptographicState,
@@ -19,19 +21,6 @@
 use bitwarden_error::bitwarden_error;
 use thiserror::Error;
 use tracing::{error, info};
-=======
-use bitwarden_api_api::models::{
-    DeviceKeysRequestModel, KeysRequestModel, OrganizationUserResetPasswordEnrollmentRequestModel,
-};
-use bitwarden_core::{
-    Client, OrganizationId, UserId,
-    key_management::account_cryptographic_state::WrappedAccountCryptographicState,
-};
-use bitwarden_encoding::B64;
-use bitwarden_error::bitwarden_error;
-use thiserror::Error;
-use tracing::info;
->>>>>>> b9cf7b78
 #[cfg(feature = "wasm")]
 use wasm_bindgen::prelude::*;
 
@@ -84,6 +73,28 @@
         let client = &self.client.internal;
         let api_client = &client.get_api_configurations().await.api_client;
         internal_post_keys_for_tde_registration(self, api_client, request).await
+    }
+
+    /// Initializes a new cryptographic state for a user and posts it to the server; enrolls the
+    /// user to key connector unlock.
+    pub async fn post_keys_for_key_connector_registration(
+        &self,
+        key_connector_url: String,
+        sso_org_identifier: String,
+        user_id: UserId,
+    ) -> Result<KeyConnectorRegistrationResult, UserRegistrationError> {
+        let client = &self.client.internal;
+        let configuration = &client.get_api_configurations().await;
+        let key_connector_client = client.get_key_connector_client(key_connector_url);
+
+        internal_post_keys_for_key_connector_registration(
+            self,
+            &configuration.api_client,
+            &key_connector_client,
+            sso_org_identifier,
+            user_id,
+        )
+            .await
     }
 }
 
@@ -211,332 +222,6 @@
     pub user_key: B64,
 }
 
-/// Errors that can occur during user registration.
-#[derive(Debug, Error)]
-#[bitwarden_error(flat)]
-pub enum RegistrationError {
-    /// API call failed.
-    #[error("Api call failed")]
-    Api,
-    /// Cryptography initialization failed.
-    #[error("Cryptography initialization failed")]
-    Crypto,
-}
-
-#[cfg(test)]
-mod tests {
-    use bitwarden_api_api::{
-        apis::ApiClient,
-        models::{DeviceResponseModel, KeysResponseModel},
-    };
-    use bitwarden_core::Client;
-
-    use super::*;
-
-    const TEST_USER_ID: &str = "060000fb-0922-4dd3-b170-6e15cb5df8c8";
-    const TEST_ORG_ID: &str = "1bc9ac1e-f5aa-45f2-94bf-b181009709b8";
-    const TEST_DEVICE_ID: &str = "test-device-id";
-
-    const TEST_ORG_PUBLIC_KEY: &[u8] = &[
-        48, 130, 1, 34, 48, 13, 6, 9, 42, 134, 72, 134, 247, 13, 1, 1, 1, 5, 0, 3, 130, 1, 15, 0,
-        48, 130, 1, 10, 2, 130, 1, 1, 0, 173, 4, 54, 63, 125, 12, 254, 38, 115, 34, 95, 164, 148,
-        115, 86, 140, 129, 74, 19, 70, 212, 212, 130, 163, 105, 249, 101, 120, 154, 46, 194, 250,
-        229, 242, 156, 67, 109, 179, 187, 134, 59, 235, 60, 107, 144, 163, 35, 22, 109, 230, 134,
-        243, 44, 243, 79, 84, 76, 11, 64, 56, 236, 167, 98, 26, 30, 213, 143, 105, 52, 92, 129, 92,
-        88, 22, 115, 135, 63, 215, 79, 8, 11, 183, 124, 10, 73, 231, 170, 110, 210, 178, 22, 100,
-        76, 75, 118, 202, 252, 204, 67, 204, 152, 6, 244, 208, 161, 146, 103, 225, 233, 239, 88,
-        195, 88, 150, 230, 111, 62, 142, 12, 157, 184, 155, 34, 84, 237, 111, 11, 97, 56, 152, 130,
-        14, 72, 123, 140, 47, 137, 5, 97, 166, 4, 147, 111, 23, 65, 78, 63, 208, 198, 50, 161, 39,
-        80, 143, 100, 194, 37, 252, 194, 53, 207, 166, 168, 250, 165, 121, 9, 207, 90, 36, 213,
-        211, 84, 255, 14, 205, 114, 135, 217, 137, 105, 232, 58, 169, 222, 10, 13, 138, 203, 16,
-        12, 122, 72, 227, 95, 160, 111, 54, 200, 198, 143, 156, 15, 143, 196, 50, 150, 204, 144,
-        255, 162, 248, 50, 28, 47, 66, 9, 83, 158, 67, 9, 50, 147, 174, 147, 200, 199, 238, 190,
-        248, 60, 114, 218, 32, 209, 120, 218, 17, 234, 14, 128, 192, 166, 33, 60, 73, 227, 108,
-        201, 41, 160, 81, 133, 171, 205, 221, 2, 3, 1, 0, 1,
-    ];
-
-    #[tokio::test]
-    async fn test_post_keys_for_tde_registration_success() {
-        let client = Client::new(None);
-        let registration_client = RegistrationClient::new(client);
-
-        let api_client = ApiClient::new_mocked(|mock| {
-            mock.accounts_api
-                .expect_post_keys()
-                .once()
-                .returning(move |_body| {
-                    Ok(KeysResponseModel {
-                        object: None,
-                        key: None,
-                        public_key: None,
-                        private_key: None,
-                        account_keys: None,
-                    })
-                });
-            mock.organization_users_api
-                .expect_put_reset_password_enrollment()
-                .once()
-                .returning(move |_org_id, _user_id, _body| Ok(()));
-            mock.devices_api
-                .expect_put_keys()
-                .once()
-                .returning(move |_device_id, _body| {
-                    Ok(DeviceResponseModel {
-                        object: None,
-                        id: None,
-                        name: None,
-                        r#type: None,
-                        identifier: None,
-                        creation_date: None,
-                        is_trusted: None,
-                        encrypted_user_key: None,
-                        encrypted_public_key: None,
-                    })
-                });
-        });
-
-        let request = TdeRegistrationRequest {
-            org_id: TEST_ORG_ID.parse().unwrap(),
-            org_public_key: TEST_ORG_PUBLIC_KEY.into(),
-            user_id: TEST_USER_ID.parse().unwrap(),
-            device_identifier: TEST_DEVICE_ID.to_string(),
-            trust_device: true,
-        };
-
-        let result =
-            internal_post_keys_for_tde_registration(&registration_client, &api_client, request)
-                .await;
-
-        assert!(result.is_ok());
-        // Assert that the mock expectations were met
-        if let ApiClient::Mock(mut mock) = api_client {
-            mock.accounts_api.checkpoint();
-            mock.organization_users_api.checkpoint();
-            mock.devices_api.checkpoint();
-        }
-    }
-
-    #[tokio::test]
-    async fn test_post_keys_for_tde_registration_trust_device_false() {
-        let client = Client::new(None);
-        let registration_client = RegistrationClient::new(client);
-
-        let api_client = ApiClient::new_mocked(|mock| {
-            mock.accounts_api
-                .expect_post_keys()
-                .once()
-                .returning(move |_body| {
-                    Ok(KeysResponseModel {
-                        object: None,
-                        key: None,
-                        public_key: None,
-                        private_key: None,
-                        account_keys: None,
-                    })
-                });
-            mock.organization_users_api
-                .expect_put_reset_password_enrollment()
-                .once()
-                .returning(move |_org_id, _user_id, _body| Ok(()));
-            // Explicitly expect that put_keys is never called when trust_device is false
-            mock.devices_api.expect_put_keys().never();
-        });
-
-        let request = TdeRegistrationRequest {
-            org_id: TEST_ORG_ID.parse().unwrap(),
-            org_public_key: TEST_ORG_PUBLIC_KEY.into(),
-            user_id: TEST_USER_ID.parse().unwrap(),
-            device_identifier: TEST_DEVICE_ID.to_string(),
-            trust_device: false, // trust_device is false
-        };
-
-        let result =
-            internal_post_keys_for_tde_registration(&registration_client, &api_client, request)
-                .await;
-
-        assert!(result.is_ok());
-        // Assert that the mock expectations were met (put_keys should not have been called)
-        if let ApiClient::Mock(mut mock) = api_client {
-            mock.accounts_api.checkpoint();
-            mock.organization_users_api.checkpoint();
-            mock.devices_api.checkpoint();
-        }
-    }
-
-    #[tokio::test]
-    async fn test_post_keys_for_tde_registration_post_keys_failure() {
-        let client = Client::new(None);
-        let registration_client = RegistrationClient::new(client);
-
-        let api_client = ApiClient::new_mocked(|mock| {
-            mock.accounts_api
-                .expect_post_keys()
-                .once()
-                .returning(move |_body| {
-                    Err(bitwarden_api_api::apis::Error::Serde(
-                        serde_json::Error::io(std::io::Error::other("API error")),
-                    ))
-                });
-            // Subsequent API calls should not be made if post_keys fails
-            mock.organization_users_api
-                .expect_put_reset_password_enrollment()
-                .never();
-            mock.devices_api.expect_put_keys().never();
-        });
-
-        let request = TdeRegistrationRequest {
-            org_id: TEST_ORG_ID.parse().unwrap(),
-            org_public_key: TEST_ORG_PUBLIC_KEY.into(),
-            user_id: TEST_USER_ID.parse().unwrap(),
-            device_identifier: TEST_DEVICE_ID.to_string(),
-            trust_device: true,
-        };
-
-        let result =
-            internal_post_keys_for_tde_registration(&registration_client, &api_client, request)
-                .await;
-
-        assert!(result.is_err());
-        assert!(matches!(result.unwrap_err(), RegistrationError::Api));
-
-        // Assert that the mock expectations were met
-        if let ApiClient::Mock(mut mock) = api_client {
-            mock.accounts_api.checkpoint();
-            mock.organization_users_api.checkpoint();
-            mock.devices_api.checkpoint();
-        }
-    }
-
-    #[tokio::test]
-    async fn test_post_keys_for_tde_registration_reset_password_enrollment_failure() {
-        let client = Client::new(None);
-        let registration_client = RegistrationClient::new(client);
-
-        let api_client = ApiClient::new_mocked(|mock| {
-            mock.accounts_api
-                .expect_post_keys()
-                .once()
-                .returning(move |_body| {
-                    Ok(KeysResponseModel {
-                        object: None,
-                        key: None,
-                        public_key: None,
-                        private_key: None,
-                        account_keys: None,
-                    })
-                });
-            mock.organization_users_api
-                .expect_put_reset_password_enrollment()
-                .once()
-                .returning(move |_org_id, _user_id, _body| {
-                    Err(bitwarden_api_api::apis::Error::Serde(
-                        serde_json::Error::io(std::io::Error::other("API error")),
-                    ))
-                });
-            // Device key enrollment should not be made if reset password enrollment fails
-            mock.devices_api.expect_put_keys().never();
-        });
-
-        let request = TdeRegistrationRequest {
-            org_id: TEST_ORG_ID.parse().unwrap(),
-            org_public_key: TEST_ORG_PUBLIC_KEY.into(),
-            user_id: TEST_USER_ID.parse().unwrap(),
-            device_identifier: TEST_DEVICE_ID.to_string(),
-            trust_device: true,
-        };
-
-        let result =
-            internal_post_keys_for_tde_registration(&registration_client, &api_client, request)
-                .await;
-
-        assert!(result.is_err());
-        assert!(matches!(result.unwrap_err(), RegistrationError::Api));
-
-        // Assert that the mock expectations were met
-        if let ApiClient::Mock(mut mock) = api_client {
-            mock.accounts_api.checkpoint();
-            mock.organization_users_api.checkpoint();
-            mock.devices_api.checkpoint();
-        }
-    }
-
-    #[tokio::test]
-    async fn test_post_keys_for_tde_registration_device_keys_failure() {
-        let client = Client::new(None);
-        let registration_client = RegistrationClient::new(client);
-
-        let api_client = ApiClient::new_mocked(|mock| {
-            mock.accounts_api
-                .expect_post_keys()
-                .once()
-                .returning(move |_body| {
-                    Ok(KeysResponseModel {
-                        object: None,
-                        key: None,
-                        public_key: None,
-                        private_key: None,
-                        account_keys: None,
-                    })
-                });
-            mock.organization_users_api
-                .expect_put_reset_password_enrollment()
-                .once()
-                .returning(move |_org_id, _user_id, _body| Ok(()));
-            mock.devices_api
-                .expect_put_keys()
-                .once()
-                .returning(move |_device_id, _body| {
-                    Err(bitwarden_api_api::apis::Error::Serde(
-                        serde_json::Error::io(std::io::Error::other("API error")),
-                    ))
-                });
-        });
-
-        let request = TdeRegistrationRequest {
-            org_id: TEST_ORG_ID.parse().unwrap(),
-            org_public_key: TEST_ORG_PUBLIC_KEY.into(),
-            user_id: TEST_USER_ID.parse().unwrap(),
-            device_identifier: TEST_DEVICE_ID.to_string(),
-            trust_device: true, // trust_device is true, so device enrollment should be attempted
-        };
-
-        let result =
-            internal_post_keys_for_tde_registration(&registration_client, &api_client, request)
-                .await;
-
-        assert!(result.is_err());
-        assert!(matches!(result.unwrap_err(), RegistrationError::Api));
-
-        // Assert that the mock expectations were met
-        if let ApiClient::Mock(mut mock) = api_client {
-            mock.accounts_api.checkpoint();
-            mock.organization_users_api.checkpoint();
-            mock.devices_api.checkpoint();
-        }
-    }
-
-    /// Initializes a new cryptographic state for a user and posts it to the server; enrolls the
-    /// user to key connector unlock.
-    pub async fn post_keys_for_key_connector_registration(
-        &self,
-        key_connector_url: String,
-        sso_org_identifier: String,
-        user_id: UserId,
-    ) -> Result<KeyConnectorRegistrationResult, UserRegistrationError> {
-        let client = &self.client.internal;
-        let configuration = &client.get_api_configurations().await;
-        let key_connector_client = client.get_key_connector_client(key_connector_url);
-
-        internal_post_keys_for_key_connector_registration(
-            self,
-            &configuration.api_client,
-            &key_connector_client,
-            sso_org_identifier,
-            user_id,
-        )
-        .await
-    }
-}
 
 async fn internal_post_keys_for_key_connector_registration(
     registration_client: &RegistrationClient,
@@ -579,10 +264,10 @@
             .post_user_key(request)
             .await
     })
-    .map_err(|e| {
-        error!("Failed to post key connector key to key connector server: {e:?}");
-        UserRegistrationError::KeyConnectorApi
-    })?;
+        .map_err(|e| {
+            error!("Failed to post key connector key to key connector server: {e:?}");
+            UserRegistrationError::KeyConnectorApi
+        })?;
 
     info!("Posting user account cryptographic state to server");
     let request = SetKeyConnectorKeyRequestModel {
@@ -637,25 +322,309 @@
 /// Errors that can occur during user registration.
 #[derive(Debug, Error)]
 #[bitwarden_error(flat)]
-pub enum UserRegistrationError {
+pub enum RegistrationError {
     /// Key Connector API call failed.
     #[error("Key Connector Api call failed")]
     KeyConnectorApi,
     /// API call failed.
     #[error("Api call failed")]
     Api,
-    /// Account cryptography initialization failed.
-    #[error(transparent)]
-    AccountCryptographyMakeKeys(#[from] AccountCryptographyMakeKeysError),
+    /// Cryptography initialization failed.
+    #[error("Cryptography initialization failed")]
+    Crypto,
 }
 
 #[cfg(test)]
 mod tests {
-    use bitwarden_core::{Client, UserId, client::test_accounts::test_bitwarden_com_account};
-
-    use crate::registration::{
-        RegistrationClient, internal_post_keys_for_key_connector_registration,
+    use bitwarden_api_api::{
+        apis::ApiClient,
+        models::{DeviceResponseModel, KeysResponseModel},
     };
+    use bitwarden_core::Client;
+
+    use super::*;
+
+    const TEST_USER_ID: &str = "060000fb-0922-4dd3-b170-6e15cb5df8c8";
+    const TEST_ORG_ID: &str = "1bc9ac1e-f5aa-45f2-94bf-b181009709b8";
+    const TEST_DEVICE_ID: &str = "test-device-id";
+
+    const TEST_ORG_PUBLIC_KEY: &[u8] = &[
+        48, 130, 1, 34, 48, 13, 6, 9, 42, 134, 72, 134, 247, 13, 1, 1, 1, 5, 0, 3, 130, 1, 15, 0,
+        48, 130, 1, 10, 2, 130, 1, 1, 0, 173, 4, 54, 63, 125, 12, 254, 38, 115, 34, 95, 164, 148,
+        115, 86, 140, 129, 74, 19, 70, 212, 212, 130, 163, 105, 249, 101, 120, 154, 46, 194, 250,
+        229, 242, 156, 67, 109, 179, 187, 134, 59, 235, 60, 107, 144, 163, 35, 22, 109, 230, 134,
+        243, 44, 243, 79, 84, 76, 11, 64, 56, 236, 167, 98, 26, 30, 213, 143, 105, 52, 92, 129, 92,
+        88, 22, 115, 135, 63, 215, 79, 8, 11, 183, 124, 10, 73, 231, 170, 110, 210, 178, 22, 100,
+        76, 75, 118, 202, 252, 204, 67, 204, 152, 6, 244, 208, 161, 146, 103, 225, 233, 239, 88,
+        195, 88, 150, 230, 111, 62, 142, 12, 157, 184, 155, 34, 84, 237, 111, 11, 97, 56, 152, 130,
+        14, 72, 123, 140, 47, 137, 5, 97, 166, 4, 147, 111, 23, 65, 78, 63, 208, 198, 50, 161, 39,
+        80, 143, 100, 194, 37, 252, 194, 53, 207, 166, 168, 250, 165, 121, 9, 207, 90, 36, 213,
+        211, 84, 255, 14, 205, 114, 135, 217, 137, 105, 232, 58, 169, 222, 10, 13, 138, 203, 16,
+        12, 122, 72, 227, 95, 160, 111, 54, 200, 198, 143, 156, 15, 143, 196, 50, 150, 204, 144,
+        255, 162, 248, 50, 28, 47, 66, 9, 83, 158, 67, 9, 50, 147, 174, 147, 200, 199, 238, 190,
+        248, 60, 114, 218, 32, 209, 120, 218, 17, 234, 14, 128, 192, 166, 33, 60, 73, 227, 108,
+        201, 41, 160, 81, 133, 171, 205, 221, 2, 3, 1, 0, 1,
+    ];
+
+    #[tokio::test]
+    async fn test_post_keys_for_tde_registration_success() {
+        let client = Client::new(None);
+        let registration_client = RegistrationClient::new(client);
+
+        let api_client = ApiClient::new_mocked(|mock| {
+            mock.accounts_api
+                .expect_post_keys()
+                .once()
+                .returning(move |_body| {
+                    Ok(KeysResponseModel {
+                        object: None,
+                        key: None,
+                        public_key: None,
+                        private_key: None,
+                        account_keys: None,
+                    })
+                });
+            mock.organization_users_api
+                .expect_put_reset_password_enrollment()
+                .once()
+                .returning(move |_org_id, _user_id, _body| Ok(()));
+            mock.devices_api
+                .expect_put_keys()
+                .once()
+                .returning(move |_device_id, _body| {
+                    Ok(DeviceResponseModel {
+                        object: None,
+                        id: None,
+                        name: None,
+                        r#type: None,
+                        identifier: None,
+                        creation_date: None,
+                        is_trusted: None,
+                        encrypted_user_key: None,
+                        encrypted_public_key: None,
+                    })
+                });
+        });
+
+        let request = TdeRegistrationRequest {
+            org_id: TEST_ORG_ID.parse().unwrap(),
+            org_public_key: TEST_ORG_PUBLIC_KEY.into(),
+            user_id: TEST_USER_ID.parse().unwrap(),
+            device_identifier: TEST_DEVICE_ID.to_string(),
+            trust_device: true,
+        };
+
+        let result =
+            internal_post_keys_for_tde_registration(&registration_client, &api_client, request)
+                .await;
+
+        assert!(result.is_ok());
+        // Assert that the mock expectations were met
+        if let ApiClient::Mock(mut mock) = api_client {
+            mock.accounts_api.checkpoint();
+            mock.organization_users_api.checkpoint();
+            mock.devices_api.checkpoint();
+        }
+    }
+
+    #[tokio::test]
+    async fn test_post_keys_for_tde_registration_trust_device_false() {
+        let client = Client::new(None);
+        let registration_client = RegistrationClient::new(client);
+
+        let api_client = ApiClient::new_mocked(|mock| {
+            mock.accounts_api
+                .expect_post_keys()
+                .once()
+                .returning(move |_body| {
+                    Ok(KeysResponseModel {
+                        object: None,
+                        key: None,
+                        public_key: None,
+                        private_key: None,
+                        account_keys: None,
+                    })
+                });
+            mock.organization_users_api
+                .expect_put_reset_password_enrollment()
+                .once()
+                .returning(move |_org_id, _user_id, _body| Ok(()));
+            // Explicitly expect that put_keys is never called when trust_device is false
+            mock.devices_api.expect_put_keys().never();
+        });
+
+        let request = TdeRegistrationRequest {
+            org_id: TEST_ORG_ID.parse().unwrap(),
+            org_public_key: TEST_ORG_PUBLIC_KEY.into(),
+            user_id: TEST_USER_ID.parse().unwrap(),
+            device_identifier: TEST_DEVICE_ID.to_string(),
+            trust_device: false, // trust_device is false
+        };
+
+        let result =
+            internal_post_keys_for_tde_registration(&registration_client, &api_client, request)
+                .await;
+
+        assert!(result.is_ok());
+        // Assert that the mock expectations were met (put_keys should not have been called)
+        if let ApiClient::Mock(mut mock) = api_client {
+            mock.accounts_api.checkpoint();
+            mock.organization_users_api.checkpoint();
+            mock.devices_api.checkpoint();
+        }
+    }
+
+    #[tokio::test]
+    async fn test_post_keys_for_tde_registration_post_keys_failure() {
+        let client = Client::new(None);
+        let registration_client = RegistrationClient::new(client);
+
+        let api_client = ApiClient::new_mocked(|mock| {
+            mock.accounts_api
+                .expect_post_keys()
+                .once()
+                .returning(move |_body| {
+                    Err(bitwarden_api_api::apis::Error::Serde(
+                        serde_json::Error::io(std::io::Error::other("API error")),
+                    ))
+                });
+            // Subsequent API calls should not be made if post_keys fails
+            mock.organization_users_api
+                .expect_put_reset_password_enrollment()
+                .never();
+            mock.devices_api.expect_put_keys().never();
+        });
+
+        let request = TdeRegistrationRequest {
+            org_id: TEST_ORG_ID.parse().unwrap(),
+            org_public_key: TEST_ORG_PUBLIC_KEY.into(),
+            user_id: TEST_USER_ID.parse().unwrap(),
+            device_identifier: TEST_DEVICE_ID.to_string(),
+            trust_device: true,
+        };
+
+        let result =
+            internal_post_keys_for_tde_registration(&registration_client, &api_client, request)
+                .await;
+
+        assert!(result.is_err());
+        assert!(matches!(result.unwrap_err(), RegistrationError::Api));
+
+        // Assert that the mock expectations were met
+        if let ApiClient::Mock(mut mock) = api_client {
+            mock.accounts_api.checkpoint();
+            mock.organization_users_api.checkpoint();
+            mock.devices_api.checkpoint();
+        }
+    }
+
+    #[tokio::test]
+    async fn test_post_keys_for_tde_registration_reset_password_enrollment_failure() {
+        let client = Client::new(None);
+        let registration_client = RegistrationClient::new(client);
+
+        let api_client = ApiClient::new_mocked(|mock| {
+            mock.accounts_api
+                .expect_post_keys()
+                .once()
+                .returning(move |_body| {
+                    Ok(KeysResponseModel {
+                        object: None,
+                        key: None,
+                        public_key: None,
+                        private_key: None,
+                        account_keys: None,
+                    })
+                });
+            mock.organization_users_api
+                .expect_put_reset_password_enrollment()
+                .once()
+                .returning(move |_org_id, _user_id, _body| {
+                    Err(bitwarden_api_api::apis::Error::Serde(
+                        serde_json::Error::io(std::io::Error::other("API error")),
+                    ))
+                });
+            // Device key enrollment should not be made if reset password enrollment fails
+            mock.devices_api.expect_put_keys().never();
+        });
+
+        let request = TdeRegistrationRequest {
+            org_id: TEST_ORG_ID.parse().unwrap(),
+            org_public_key: TEST_ORG_PUBLIC_KEY.into(),
+            user_id: TEST_USER_ID.parse().unwrap(),
+            device_identifier: TEST_DEVICE_ID.to_string(),
+            trust_device: true,
+        };
+
+        let result =
+            internal_post_keys_for_tde_registration(&registration_client, &api_client, request)
+                .await;
+
+        assert!(result.is_err());
+        assert!(matches!(result.unwrap_err(), RegistrationError::Api));
+
+        // Assert that the mock expectations were met
+        if let ApiClient::Mock(mut mock) = api_client {
+            mock.accounts_api.checkpoint();
+            mock.organization_users_api.checkpoint();
+            mock.devices_api.checkpoint();
+        }
+    }
+
+    #[tokio::test]
+    async fn test_post_keys_for_tde_registration_device_keys_failure() {
+        let client = Client::new(None);
+        let registration_client = RegistrationClient::new(client);
+
+        let api_client = ApiClient::new_mocked(|mock| {
+            mock.accounts_api
+                .expect_post_keys()
+                .once()
+                .returning(move |_body| {
+                    Ok(KeysResponseModel {
+                        object: None,
+                        key: None,
+                        public_key: None,
+                        private_key: None,
+                        account_keys: None,
+                    })
+                });
+            mock.organization_users_api
+                .expect_put_reset_password_enrollment()
+                .once()
+                .returning(move |_org_id, _user_id, _body| Ok(()));
+            mock.devices_api
+                .expect_put_keys()
+                .once()
+                .returning(move |_device_id, _body| {
+                    Err(bitwarden_api_api::apis::Error::Serde(
+                        serde_json::Error::io(std::io::Error::other("API error")),
+                    ))
+                });
+        });
+
+        let request = TdeRegistrationRequest {
+            org_id: TEST_ORG_ID.parse().unwrap(),
+            org_public_key: TEST_ORG_PUBLIC_KEY.into(),
+            user_id: TEST_USER_ID.parse().unwrap(),
+            device_identifier: TEST_DEVICE_ID.to_string(),
+            trust_device: true, // trust_device is true, so device enrollment should be attempted
+        };
+
+        let result =
+            internal_post_keys_for_tde_registration(&registration_client, &api_client, request)
+                .await;
+
+        assert!(result.is_err());
+        assert!(matches!(result.unwrap_err(), RegistrationError::Api));
+
+        // Assert that the mock expectations were met
+        if let ApiClient::Mock(mut mock) = api_client {
+            mock.accounts_api.checkpoint();
+            mock.organization_users_api.checkpoint();
+            mock.devices_api.checkpoint();
+        }
+    }
 
     const TEST_USER_ID: &str = "060000fb-0922-4dd3-b170-6e15cb5df8c8";
     const TEST_SSO_ORG_IDENTIFIER: &str = "test-org";
