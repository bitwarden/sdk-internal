[package]
name = "bitwarden-exporters"
description = """
Internal crate for the bitwarden crate. Do not use.
"""
exclude = ["/resources"]

version.workspace = true
authors.workspace = true
edition.workspace = true
rust-version.workspace = true
readme.workspace = true
homepage.workspace = true
repository.workspace = true
license-file.workspace = true
keywords.workspace = true

[features]
uniffi = ["dep:uniffi", "bitwarden-core/uniffi"] # Uniffi bindings
<<<<<<< HEAD
wasm = ["dep:tsify", "dep:wasm-bindgen"]    # WebAssembly bindings
=======
wasm = [
    "bitwarden-vault/wasm",
    "dep:tsify-next",
    "dep:wasm-bindgen"
] # WebAssembly bindings
>>>>>>> e1c5e7b0

[dependencies]
base64 = ">=0.22.1, <0.23"
bitwarden-core = { workspace = true }
bitwarden-crypto = { workspace = true }
bitwarden-error = { workspace = true }
bitwarden-fido = { workspace = true }
bitwarden-vault = { workspace = true }
chrono = { workspace = true, features = ["std"] }
credential-exchange-format = ">=0.1, <0.2"
csv = "1.3.0"
num-traits = ">=0.2, <0.3"
serde = { workspace = true }
serde_json = { workspace = true }
thiserror = { workspace = true }
tsify = { workspace = true, optional = true }
uniffi = { workspace = true, optional = true }
uuid = { workspace = true }
wasm-bindgen = { workspace = true, optional = true }

[lints]
workspace = true<|MERGE_RESOLUTION|>--- conflicted
+++ resolved
@@ -17,15 +17,11 @@
 
 [features]
 uniffi = ["dep:uniffi", "bitwarden-core/uniffi"] # Uniffi bindings
-<<<<<<< HEAD
-wasm = ["dep:tsify", "dep:wasm-bindgen"]    # WebAssembly bindings
-=======
 wasm = [
     "bitwarden-vault/wasm",
-    "dep:tsify-next",
+    "dep:tsify",
     "dep:wasm-bindgen"
 ] # WebAssembly bindings
->>>>>>> e1c5e7b0
 
 [dependencies]
 base64 = ">=0.22.1, <0.23"
