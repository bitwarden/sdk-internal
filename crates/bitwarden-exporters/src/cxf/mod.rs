//! Credential Exchange Format (CXF)
//!
//! This module implements support for the Credential Exchange standard as defined by the FIDO
//! Alliance.
//!
//! <https://fidoalliance.org/specifications-credential-exchange-specifications/>
mod error;
pub use error::CxfError;

mod export;
pub(crate) use export::build_cxf;
pub use export::Account;
mod import;
pub(crate) use import::parse_cxf;
mod api_key;
mod card;
mod editable_field;
mod identity;
mod login;
<<<<<<< HEAD
mod totp;
=======
mod note;
>>>>>>> 57f3dc51
mod wifi;<|MERGE_RESOLUTION|>--- conflicted
+++ resolved
@@ -17,9 +17,6 @@
 mod editable_field;
 mod identity;
 mod login;
-<<<<<<< HEAD
 mod totp;
-=======
 mod note;
->>>>>>> 57f3dc51
 mod wifi;