use chrono::{DateTime, Utc};
use credential_exchange_format::{
<<<<<<< HEAD
    BasicAuthCredential, Credential, CreditCardCredential, Header, Item, PasskeyCredential,
=======
    Account as CxfAccount, ApiKeyCredential, BasicAuthCredential, Credential, CreditCardCredential,
    Item, PasskeyCredential, WifiCredential,
>>>>>>> bceb681a
};

use crate::{
    cxf::{
        api_key::api_key_to_fields,
        login::{to_fields, to_login},
        wifi::wifi_to_fields,
        CxfError,
    },
    CipherType, ImportingCipher, SecureNote, SecureNoteType,
};

pub(crate) fn parse_cxf(payload: String) -> Result<Vec<ImportingCipher>, CxfError> {
    let header: Header = serde_json::from_str(&payload)?;

    let items: Vec<ImportingCipher> = header
        .accounts
        .into_iter()
        .flat_map(|account| account.items.into_iter().flat_map(parse_item))
        .collect();

    Ok(items)
}

/// Convert a CXF timestamp to a [`DateTime<Utc>`].
///
/// If the timestamp is None, the current time is used.
fn convert_date(ts: Option<u64>) -> DateTime<Utc> {
    ts.and_then(|ts| DateTime::from_timestamp(ts as i64, 0))
        .unwrap_or(Utc::now())
}

fn parse_item(value: Item) -> Vec<ImportingCipher> {
    let grouped = group_credentials_by_type(value.credentials);

    let creation_date = convert_date(value.creation_at);
    let revision_date = convert_date(value.modified_at);

    let mut output = vec![];

    let scope = value.scope.as_ref();

    // Login credentials
    if !grouped.basic_auth.is_empty() || !grouped.passkey.is_empty() {
        let basic_auth = grouped.basic_auth.first();
        let passkey = grouped.passkey.first();

        let login = to_login(creation_date, basic_auth, passkey, scope);

        output.push(ImportingCipher {
            folder_id: None, // TODO: Handle folders
            name: value.title.clone(),
            notes: None,
            r#type: CipherType::Login(Box::new(login)),
            favorite: false,
            reprompt: 0,
            fields: vec![],
            revision_date,
            creation_date,
            deleted_date: None,
        })
    }

    if !grouped.credit_card.is_empty() {
        let credit_card = grouped
            .credit_card
            .first()
            .expect("Credit card is not empty");

        output.push(ImportingCipher {
            folder_id: None, // TODO: Handle folders
            name: value.title.clone(),
            notes: None,
            r#type: CipherType::Card(Box::new(credit_card.into())),
            favorite: false,
            reprompt: 0,
            fields: scope.map(to_fields).unwrap_or_default(),
            revision_date,
            creation_date,
            deleted_date: None,
        })
    }

    // API Key credentials -> Secure Note
    if let Some(api_key) = grouped.api_key.first() {
        let fields = api_key_to_fields(api_key);

        output.push(ImportingCipher {
            folder_id: None, // TODO: Handle folders
            name: value.title.clone(),
            notes: None,
            r#type: CipherType::SecureNote(Box::new(SecureNote {
                r#type: SecureNoteType::Generic,
            })),
            favorite: false,
            reprompt: 0,
            fields,
            revision_date,
            creation_date,
            deleted_date: None,
        })
    }

    // WiFi credentials -> Secure Note
    if let Some(wifi) = grouped.wifi.first() {
        let fields = wifi_to_fields(wifi);

        output.push(ImportingCipher {
            folder_id: None, // TODO: Handle folders
            name: value.title.clone(),
            notes: None,
            r#type: CipherType::SecureNote(Box::new(SecureNote {
                r#type: SecureNoteType::Generic,
            })),
            favorite: false,
            reprompt: 0,
            fields,
            revision_date,
            creation_date,
            deleted_date: None,
        })
    }

    output
}

/// Group credentials by type.
///
/// The Credential Exchange protocol allows multiple identical credentials to be stored in a single
/// item. Currently we only support one of each type and grouping allows an easy way to fetch the
/// first of each type. Eventually we should add support for handling multiple credentials of the
/// same type.
fn group_credentials_by_type(credentials: Vec<Credential>) -> GroupedCredentials {
    fn filter_credentials<T>(
        credentials: &[Credential],
        f: impl Fn(&Credential) -> Option<&T>,
    ) -> Vec<T>
    where
        T: Clone,
    {
        credentials.iter().filter_map(f).cloned().collect()
    }

    GroupedCredentials {
        api_key: filter_credentials(&credentials, |c| match c {
            Credential::ApiKey(api_key) => Some(api_key.as_ref()),
            _ => None,
        }),
        basic_auth: filter_credentials(&credentials, |c| match c {
            Credential::BasicAuth(basic_auth) => Some(basic_auth.as_ref()),
            _ => None,
        }),
        passkey: filter_credentials(&credentials, |c| match c {
            Credential::Passkey(passkey) => Some(passkey.as_ref()),
            _ => None,
        }),
        credit_card: filter_credentials(&credentials, |c| match c {
            Credential::CreditCard(credit_card) => Some(credit_card.as_ref()),
            _ => None,
        }),
        wifi: filter_credentials(&credentials, |c| match c {
            Credential::Wifi(wifi) => Some(wifi.as_ref()),
            _ => None,
        }),
    }
}

struct GroupedCredentials {
    api_key: Vec<ApiKeyCredential>,
    basic_auth: Vec<BasicAuthCredential>,
    passkey: Vec<PasskeyCredential>,
    credit_card: Vec<CreditCardCredential>,
    wifi: Vec<WifiCredential>,
}

#[cfg(test)]
mod tests {
    use base64::{engine::general_purpose::URL_SAFE_NO_PAD, Engine};
    use chrono::{Duration, Month};
    use credential_exchange_format::{CreditCardCredential, EditableFieldYearMonth, Header};

    use super::*;

    fn load_sample_cxf() -> Result<Vec<ImportingCipher>, CxfError> {
        use std::fs;

        // Read the actual CXF example file
        let cxf_data = fs::read_to_string("resources/cxf_example.json")
            .expect("Should be able to read cxf_example.json");

        // Workaround for library bug: the example file has "integrityHash" but the library expects
        // "integrationHash"
        let fixed_cxf_data = cxf_data.replace("\"integrityHash\":", "\"integrationHash\":");

        let header: Header = serde_json::from_str(&fixed_cxf_data)?;

        let items: Vec<ImportingCipher> = header
            .accounts
            .into_iter()
            .flat_map(|account| account.items.into_iter().flat_map(parse_item))
            .collect();

        Ok(items)
    }

    #[test]
    fn test_load_cxf_example_without_crashing() {
        let result = load_sample_cxf();
        assert!(result.is_ok());
    }

    #[test]
    fn test_convert_date() {
        let timestamp: u64 = 1706613834;
        let datetime = convert_date(Some(timestamp));
        assert_eq!(
            datetime,
            "2024-01-30T11:23:54Z".parse::<DateTime<Utc>>().unwrap()
        );
    }

    #[test]
    fn test_convert_date_none() {
        let datetime = convert_date(None);
        assert!(datetime > Utc::now() - Duration::seconds(1));
        assert!(datetime <= Utc::now());
    }

    #[test]
    fn test_parse_empty_item() {
        let item = Item {
            id: [0, 1, 2, 3, 4, 5, 6].as_ref().into(),
            creation_at: Some(1706613834),
            modified_at: Some(1706623773),
            title: "Bitwarden".to_string(),
            subtitle: None,
            favorite: None,
            credentials: vec![],
            tags: None,
            extensions: None,
            scope: None,
        };

        let ciphers: Vec<ImportingCipher> = parse_item(item);
        assert_eq!(ciphers.len(), 0);
    }

    #[test]
    fn test_parse_passkey() {
        let item = Item {
            id: URL_SAFE_NO_PAD
                .decode("Njk1RERENTItNkQ0Ny00NERBLTlFN0EtNDM1MjNEQjYzNjVF")
                .unwrap()
                .as_slice()
                .into(),
            creation_at: Some(1732181986),
            modified_at: Some(1732182026),
            title: "opotonniee.github.io".to_string(),
            subtitle: None,
            favorite: None,
            credentials: vec![Credential::Passkey(Box::new(PasskeyCredential {
                credential_id: URL_SAFE_NO_PAD
                    .decode("6NiHiekW4ZY8vYHa-ucbvA")
                    .unwrap()
                    .as_slice()
                    .into(),
                rp_id: "opotonniee.github.io".to_string(),
                username: "alex muller".to_string(),
                user_display_name: "alex muller".to_string(),
                user_handle: URL_SAFE_NO_PAD
                    .decode("YWxleCBtdWxsZXI")
                    .unwrap()
                    .as_slice()
                    .into(),
                key: URL_SAFE_NO_PAD
                    .decode("MIGHAgEAMBMGByqGSM49AgEGCCqGSM49AwEHBG0wawIBAQQgPzvtWYWmIsvqqr3LsZB0K-cbjuhJSGTGziL1LksHAPShRANCAAT-vqHTyEDS9QBNNi2BNLyu6TunubJT_L3G3i7KLpEDhMD15hi24IjGBH0QylJIrvlT4JN2tdRGF436XGc-VoAl")
                    .unwrap()
                    .as_slice()
                    .into(),
                fido2_extensions: None,
            }))],
            tags: None,
            extensions: None,
            scope: None,
        };

        let ciphers: Vec<ImportingCipher> = parse_item(item);
        assert_eq!(ciphers.len(), 1);
        let cipher = ciphers.first().unwrap();

        assert_eq!(cipher.folder_id, None);
        assert_eq!(cipher.name, "opotonniee.github.io");

        let login = match &cipher.r#type {
            CipherType::Login(login) => login,
            _ => panic!("Expected login"),
        };

        assert_eq!(login.username, None);
        assert_eq!(login.password, None);
        assert_eq!(login.login_uris.len(), 0);
        assert_eq!(login.totp, None);

        let passkey = login.fido2_credentials.as_ref().unwrap().first().unwrap();
        assert_eq!(passkey.credential_id, "b64.6NiHiekW4ZY8vYHa-ucbvA");
        assert_eq!(passkey.key_type, "public-key");
        assert_eq!(passkey.key_algorithm, "ECDSA");
        assert_eq!(passkey.key_curve, "P-256");
        assert_eq!(
            passkey.key_value,
            "MIGHAgEAMBMGByqGSM49AgEGCCqGSM49AwEHBG0wawIBAQQgPzvtWYWmIsvqqr3LsZB0K-cbjuhJSGTGziL1LksHAPShRANCAAT-vqHTyEDS9QBNNi2BNLyu6TunubJT_L3G3i7KLpEDhMD15hi24IjGBH0QylJIrvlT4JN2tdRGF436XGc-VoAl"
        );
        assert_eq!(passkey.rp_id, "opotonniee.github.io");
        assert_eq!(
            passkey.user_handle.as_ref().map(|h| h.to_string()).unwrap(),
            "YWxleCBtdWxsZXI"
        );
        assert_eq!(passkey.user_name, Some("alex muller".to_string()));
        assert_eq!(passkey.counter, 0);
        assert_eq!(passkey.rp_name, Some("opotonniee.github.io".to_string()));
        assert_eq!(passkey.user_display_name, Some("alex muller".to_string()));
        assert_eq!(passkey.discoverable, "true");
        assert_eq!(
            passkey.creation_date,
            "2024-11-21T09:39:46Z".parse::<DateTime<Utc>>().unwrap()
        );
    }

    #[test]
    fn test_credit_card() {
        let item = Item {
            id: [0, 1, 2, 3, 4, 5, 6].as_ref().into(),
            creation_at: Some(1706613834),
            modified_at: Some(1706623773),
            title: "My MasterCard".to_string(),
            subtitle: None,
            favorite: None,
            credentials: vec![Credential::CreditCard(Box::new(CreditCardCredential {
                number: Some("1234 5678 9012 3456".to_string().into()),
                full_name: Some("John Doe".to_string().into()),
                card_type: Some("MasterCard".to_string().into()),
                verification_number: Some("123".to_string().into()),
                pin: None,
                expiry_date: Some(
                    EditableFieldYearMonth {
                        year: 2026,
                        month: Month::January,
                    }
                    .into(),
                ),
                valid_from: None,
            }))],
            tags: None,
            extensions: None,
            scope: None,
        };

        let ciphers: Vec<ImportingCipher> = parse_item(item);
        assert_eq!(ciphers.len(), 1);
        let cipher = ciphers.first().unwrap();

        assert_eq!(cipher.folder_id, None);
        assert_eq!(cipher.name, "My MasterCard");

        let card = match &cipher.r#type {
            CipherType::Card(card) => card,
            _ => panic!("Expected card"),
        };

        assert_eq!(card.cardholder_name, Some("John Doe".to_string()));
        assert_eq!(card.exp_month, Some("1".to_string()));
        assert_eq!(card.exp_year, Some("2026".to_string()));
        assert_eq!(card.code, Some("123".to_string()));
        assert_eq!(card.brand, Some("Mastercard".to_string()));
        assert_eq!(card.number, Some("1234 5678 9012 3456".to_string()));
    }
}<|MERGE_RESOLUTION|>--- conflicted
+++ resolved
@@ -1,11 +1,7 @@
 use chrono::{DateTime, Utc};
 use credential_exchange_format::{
-<<<<<<< HEAD
-    BasicAuthCredential, Credential, CreditCardCredential, Header, Item, PasskeyCredential,
-=======
     Account as CxfAccount, ApiKeyCredential, BasicAuthCredential, Credential, CreditCardCredential,
     Item, PasskeyCredential, WifiCredential,
->>>>>>> bceb681a
 };
 
 use crate::{
