use chrono::{DateTime, Utc};
use credential_exchange_format::{
<<<<<<< HEAD
    Account as CxfAccount, ApiKeyCredential, BasicAuthCredential, Credential, CreditCardCredential,
    Item, PasskeyCredential, TotpCredential, WifiCredential,
=======
    Account as CxfAccount, AddressCredential, ApiKeyCredential, BasicAuthCredential, Credential,
    CreditCardCredential, DriversLicenseCredential, IdentityDocumentCredential, Item,
    NoteCredential, PasskeyCredential, PassportCredential, PersonNameCredential, WifiCredential,
>>>>>>> 57f3dc51
};

use crate::{
    cxf::{
        api_key::api_key_to_fields,
        identity::{
            address_to_identity, drivers_license_to_identity, identity_document_to_identity,
            passport_to_identity, person_name_to_identity,
        },
        login::{to_fields, to_login},
        note::extract_note_content,
        wifi::wifi_to_fields,
        CxfError,
    },
    CipherType, Field, ImportingCipher, SecureNote, SecureNoteType,
};

/**
 * Parse CXF payload in the format compatible with Apple (At the Account-level)
 */
pub(crate) fn parse_cxf(payload: String) -> Result<Vec<ImportingCipher>, CxfError> {
    let account: CxfAccount = serde_json::from_str(&payload)?;

    let items: Vec<ImportingCipher> = account.items.into_iter().flat_map(parse_item).collect();

    Ok(items)
}

/**
 * Parse CXF payload in the format compatible with the CXF specification (At the
 * Header-level).
 */
#[allow(dead_code)]
pub(crate) fn parse_cxf_spec(payload: String) -> Result<Vec<ImportingCipher>, CxfError> {
    use credential_exchange_format::Header;

    let header: Header = serde_json::from_str(&payload)?;

    let items: Vec<ImportingCipher> = header
        .accounts
        .into_iter()
        .flat_map(|account| account.items.into_iter().flat_map(parse_item))
        .collect();

    Ok(items)
}

/// Convert a CXF timestamp to a [`DateTime<Utc>`].
///
/// If the timestamp is None, the current time is used.
fn convert_date(ts: Option<u64>) -> DateTime<Utc> {
    ts.and_then(|ts| DateTime::from_timestamp(ts as i64, 0))
        .unwrap_or(Utc::now())
}

pub(crate) fn parse_item(value: Item) -> Vec<ImportingCipher> {
    let grouped = group_credentials_by_type(value.credentials);

    let creation_date = convert_date(value.creation_at);
    let revision_date = convert_date(value.modified_at);

    let mut output = vec![];

    let scope = value.scope.as_ref();

<<<<<<< HEAD
    // Login credentials (including TOTP)
    if !grouped.basic_auth.is_empty() || !grouped.passkey.is_empty() || !grouped.totp.is_empty() {
=======
    // Extract note content if present (to be added to parent cipher)
    let note_content = grouped.note.first().map(extract_note_content);

    // Login credentials
    if !grouped.basic_auth.is_empty() || !grouped.passkey.is_empty() {
>>>>>>> 57f3dc51
        let basic_auth = grouped.basic_auth.first();
        let passkey = grouped.passkey.first();
        let totp = grouped.totp.first();

        let login = to_login(creation_date, basic_auth, passkey, totp, scope);

        output.push(ImportingCipher {
            folder_id: None, // TODO: Handle folders
            name: value.title.clone(),
            notes: note_content.clone(),
            r#type: CipherType::Login(Box::new(login)),
            favorite: false,
            reprompt: 0,
            fields: vec![],
            revision_date,
            creation_date,
            deleted_date: None,
        })
    }

    if let Some(credit_card) = grouped.credit_card.first() {
        output.push(ImportingCipher {
            folder_id: None, // TODO: Handle folders
            name: value.title.clone(),
            notes: note_content.clone(),
            r#type: CipherType::Card(Box::new(credit_card.into())),
            favorite: false,
            reprompt: 0,
            fields: scope.map(to_fields).unwrap_or_default(),
            revision_date,
            creation_date,
            deleted_date: None,
        })
    }

    // API Key credentials -> Secure Note
    if let Some(api_key) = grouped.api_key.first() {
        let fields = api_key_to_fields(api_key);

        output.push(ImportingCipher {
            folder_id: None, // TODO: Handle folders
            name: value.title.clone(),
            notes: note_content.clone(),
            r#type: CipherType::SecureNote(Box::new(SecureNote {
                r#type: SecureNoteType::Generic,
            })),
            favorite: false,
            reprompt: 0,
            fields,
            revision_date,
            creation_date,
            deleted_date: None,
        })
    }

    // WiFi credentials -> Secure Note
    if let Some(wifi) = grouped.wifi.first() {
        let fields = wifi_to_fields(wifi);

        output.push(ImportingCipher {
            folder_id: None, // TODO: Handle folders
            name: value.title.clone(),
            notes: note_content.clone(),
            r#type: CipherType::SecureNote(Box::new(SecureNote {
                r#type: SecureNoteType::Generic,
            })),
            favorite: false,
            reprompt: 0,
            fields,
            revision_date,
            creation_date,
            deleted_date: None,
        })
    }

    // Standalone Note credentials -> Secure Note (only if no other credentials exist)
    if !grouped.note.is_empty() && output.is_empty() {
        let note_content = grouped.note.first().map(extract_note_content);

        output.push(ImportingCipher {
            folder_id: None, // TODO: Handle folders
            name: value.title.clone(),
            notes: note_content,
            r#type: CipherType::SecureNote(Box::new(SecureNote {
                r#type: SecureNoteType::Generic,
            })),
            favorite: false,
            reprompt: 0,
            fields: vec![],
            revision_date,
            creation_date,
            deleted_date: None,
        })
    }

    let mut add_item = |t: CipherType, fields: Vec<Field>| {
        output.push(ImportingCipher {
            folder_id: None, // TODO: Handle folders
            name: value.title.clone(),
            notes: None,
            r#type: t,
            favorite: false,
            reprompt: 0,
            fields,
            revision_date,
            creation_date,
            deleted_date: None,
        })
    };

    // Address credentials
    if let Some(address) = grouped.address.first() {
        let (identity, custom_fields) = address_to_identity(address);
        add_item(CipherType::Identity(Box::new(identity)), custom_fields);
    }

    // Passport credentials
    if let Some(passport) = grouped.passport.first() {
        let (identity, custom_fields) = passport_to_identity(passport);

        add_item(CipherType::Identity(Box::new(identity)), custom_fields)
    }

    // Person name credentials
    if let Some(person_name) = grouped.person_name.first() {
        let (identity, custom_fields) = person_name_to_identity(person_name);

        add_item(CipherType::Identity(Box::new(identity)), custom_fields);
    }

    // Drivers license credentials
    if let Some(drivers_license) = grouped.drivers_license.first() {
        let (identity, custom_fields) = drivers_license_to_identity(drivers_license);

        add_item(CipherType::Identity(Box::new(identity)), custom_fields);
    }

    // Identity document credentials
    if let Some(identity_document) = grouped.identity_document.first() {
        let (identity, custom_fields) = identity_document_to_identity(identity_document);

        add_item(CipherType::Identity(Box::new(identity)), custom_fields);
    }

    output
}

/// Group credentials by type.
///
/// The Credential Exchange protocol allows multiple identical credentials to be stored in a single
/// item. Currently we only support one of each type and grouping allows an easy way to fetch the
/// first of each type. Eventually we should add support for handling multiple credentials of the
/// same type.
fn group_credentials_by_type(credentials: Vec<Credential>) -> GroupedCredentials {
    fn filter_credentials<T>(
        credentials: &[Credential],
        f: impl Fn(&Credential) -> Option<&T>,
    ) -> Vec<T>
    where
        T: Clone,
    {
        credentials.iter().filter_map(f).cloned().collect()
    }

    GroupedCredentials {
        api_key: filter_credentials(&credentials, |c| match c {
            Credential::ApiKey(api_key) => Some(api_key.as_ref()),
            _ => None,
        }),
        basic_auth: filter_credentials(&credentials, |c| match c {
            Credential::BasicAuth(basic_auth) => Some(basic_auth.as_ref()),
            _ => None,
        }),
        passkey: filter_credentials(&credentials, |c| match c {
            Credential::Passkey(passkey) => Some(passkey.as_ref()),
            _ => None,
        }),
        credit_card: filter_credentials(&credentials, |c| match c {
            Credential::CreditCard(credit_card) => Some(credit_card.as_ref()),
            _ => None,
        }),
        totp: filter_credentials(&credentials, |c| match c {
            Credential::Totp(totp) => Some(totp.as_ref()),
            _ => None,
        }),
        wifi: filter_credentials(&credentials, |c| match c {
            Credential::Wifi(wifi) => Some(wifi.as_ref()),
            _ => None,
        }),
        address: filter_credentials(&credentials, |c| match c {
            Credential::Address(address) => Some(address.as_ref()),
            _ => None,
        }),
        passport: filter_credentials(&credentials, |c| match c {
            Credential::Passport(passport) => Some(passport.as_ref()),
            _ => None,
        }),
        person_name: filter_credentials(&credentials, |c| match c {
            Credential::PersonName(person_name) => Some(person_name.as_ref()),
            _ => None,
        }),
        drivers_license: filter_credentials(&credentials, |c| match c {
            Credential::DriversLicense(drivers_license) => Some(drivers_license.as_ref()),
            _ => None,
        }),
        identity_document: filter_credentials(&credentials, |c| match c {
            Credential::IdentityDocument(identity_document) => Some(identity_document.as_ref()),
            _ => None,
        }),
        note: filter_credentials(&credentials, |c| match c {
            Credential::Note(note) => Some(note.as_ref()),
            _ => None,
        }),
    }
}

struct GroupedCredentials {
    api_key: Vec<ApiKeyCredential>,
    basic_auth: Vec<BasicAuthCredential>,
    passkey: Vec<PasskeyCredential>,
    credit_card: Vec<CreditCardCredential>,
    totp: Vec<TotpCredential>,
    wifi: Vec<WifiCredential>,
    address: Vec<AddressCredential>,
    passport: Vec<PassportCredential>,
    person_name: Vec<PersonNameCredential>,
    drivers_license: Vec<DriversLicenseCredential>,
    identity_document: Vec<IdentityDocumentCredential>,
    note: Vec<NoteCredential>,
}

#[cfg(test)]
mod tests {
    use base64::{engine::general_purpose::URL_SAFE_NO_PAD, Engine};
    use chrono::{Duration, Month};
    use credential_exchange_format::{CreditCardCredential, EditableFieldYearMonth};

    use super::*;

    fn load_sample_cxf() -> Result<Vec<ImportingCipher>, CxfError> {
        use std::fs;

        // Read the actual CXF example file
        let cxf_data = fs::read_to_string("resources/cxf_example.json")
            .expect("Should be able to read cxf_example.json");

        let items = parse_cxf_spec(cxf_data)?;

        Ok(items)
    }

    #[test]
    fn test_load_cxf_example_without_crashing() {
        let result = load_sample_cxf();
        assert!(result.is_ok());
    }

    #[test]
    fn test_convert_date() {
        let timestamp: u64 = 1706613834;
        let datetime = convert_date(Some(timestamp));
        assert_eq!(
            datetime,
            "2024-01-30T11:23:54Z".parse::<DateTime<Utc>>().unwrap()
        );
    }

    #[test]
    fn test_convert_date_none() {
        let datetime = convert_date(None);
        assert!(datetime > Utc::now() - Duration::seconds(1));
        assert!(datetime <= Utc::now());
    }

    #[test]
    fn test_parse_empty_item() {
        let item = Item {
            id: [0, 1, 2, 3, 4, 5, 6].as_ref().into(),
            creation_at: Some(1706613834),
            modified_at: Some(1706623773),
            title: "Bitwarden".to_string(),
            subtitle: None,
            favorite: None,
            credentials: vec![],
            tags: None,
            extensions: None,
            scope: None,
        };

        let ciphers: Vec<ImportingCipher> = parse_item(item);
        assert_eq!(ciphers.len(), 0);
    }

    #[test]
    fn test_parse_passkey() {
        let item = Item {
            id: URL_SAFE_NO_PAD
                .decode("Njk1RERENTItNkQ0Ny00NERBLTlFN0EtNDM1MjNEQjYzNjVF")
                .unwrap()
                .as_slice()
                .into(),
            creation_at: Some(1732181986),
            modified_at: Some(1732182026),
            title: "opotonniee.github.io".to_string(),
            subtitle: None,
            favorite: None,
            credentials: vec![Credential::Passkey(Box::new(PasskeyCredential {
                credential_id: URL_SAFE_NO_PAD
                    .decode("6NiHiekW4ZY8vYHa-ucbvA")
                    .unwrap()
                    .as_slice()
                    .into(),
                rp_id: "opotonniee.github.io".to_string(),
                username: "alex muller".to_string(),
                user_display_name: "alex muller".to_string(),
                user_handle: URL_SAFE_NO_PAD
                    .decode("YWxleCBtdWxsZXI")
                    .unwrap()
                    .as_slice()
                    .into(),
                key: URL_SAFE_NO_PAD
                    .decode("MIGHAgEAMBMGByqGSM49AgEGCCqGSM49AwEHBG0wawIBAQQgPzvtWYWmIsvqqr3LsZB0K-cbjuhJSGTGziL1LksHAPShRANCAAT-vqHTyEDS9QBNNi2BNLyu6TunubJT_L3G3i7KLpEDhMD15hi24IjGBH0QylJIrvlT4JN2tdRGF436XGc-VoAl")
                    .unwrap()
                    .as_slice()
                    .into(),
                fido2_extensions: None,
            }))],
            tags: None,
            extensions: None,
            scope: None,
        };

        let ciphers: Vec<ImportingCipher> = parse_item(item);
        assert_eq!(ciphers.len(), 1);
        let cipher = ciphers.first().unwrap();

        assert_eq!(cipher.folder_id, None);
        assert_eq!(cipher.name, "opotonniee.github.io");

        let login = match &cipher.r#type {
            CipherType::Login(login) => login,
            _ => panic!("Expected login"),
        };

        assert_eq!(login.username, None);
        assert_eq!(login.password, None);
        assert_eq!(login.login_uris.len(), 0);
        assert_eq!(login.totp, None);

        let passkey = login.fido2_credentials.as_ref().unwrap().first().unwrap();
        assert_eq!(passkey.credential_id, "b64.6NiHiekW4ZY8vYHa-ucbvA");
        assert_eq!(passkey.key_type, "public-key");
        assert_eq!(passkey.key_algorithm, "ECDSA");
        assert_eq!(passkey.key_curve, "P-256");
        assert_eq!(
            passkey.key_value,
            "MIGHAgEAMBMGByqGSM49AgEGCCqGSM49AwEHBG0wawIBAQQgPzvtWYWmIsvqqr3LsZB0K-cbjuhJSGTGziL1LksHAPShRANCAAT-vqHTyEDS9QBNNi2BNLyu6TunubJT_L3G3i7KLpEDhMD15hi24IjGBH0QylJIrvlT4JN2tdRGF436XGc-VoAl"
        );
        assert_eq!(passkey.rp_id, "opotonniee.github.io");
        assert_eq!(
            passkey.user_handle.as_ref().map(|h| h.to_string()).unwrap(),
            "YWxleCBtdWxsZXI"
        );
        assert_eq!(passkey.user_name, Some("alex muller".to_string()));
        assert_eq!(passkey.counter, 0);
        assert_eq!(passkey.rp_name, Some("opotonniee.github.io".to_string()));
        assert_eq!(passkey.user_display_name, Some("alex muller".to_string()));
        assert_eq!(passkey.discoverable, "true");
        assert_eq!(
            passkey.creation_date,
            "2024-11-21T09:39:46Z".parse::<DateTime<Utc>>().unwrap()
        );
    }

    #[test]
    fn test_credit_card() {
        let item = Item {
            id: [0, 1, 2, 3, 4, 5, 6].as_ref().into(),
            creation_at: Some(1706613834),
            modified_at: Some(1706623773),
            title: "My MasterCard".to_string(),
            subtitle: None,
            favorite: None,
            credentials: vec![Credential::CreditCard(Box::new(CreditCardCredential {
                number: Some("1234 5678 9012 3456".to_string().into()),
                full_name: Some("John Doe".to_string().into()),
                card_type: Some("MasterCard".to_string().into()),
                verification_number: Some("123".to_string().into()),
                pin: None,
                expiry_date: Some(
                    EditableFieldYearMonth {
                        year: 2026,
                        month: Month::January,
                    }
                    .into(),
                ),
                valid_from: None,
            }))],
            tags: None,
            extensions: None,
            scope: None,
        };

        let ciphers: Vec<ImportingCipher> = parse_item(item);
        assert_eq!(ciphers.len(), 1);
        let cipher = ciphers.first().unwrap();

        assert_eq!(cipher.folder_id, None);
        assert_eq!(cipher.name, "My MasterCard");

        let card = match &cipher.r#type {
            CipherType::Card(card) => card,
            _ => panic!("Expected card"),
        };

        assert_eq!(card.cardholder_name, Some("John Doe".to_string()));
        assert_eq!(card.exp_month, Some("1".to_string()));
        assert_eq!(card.exp_year, Some("2026".to_string()));
        assert_eq!(card.code, Some("123".to_string()));
        assert_eq!(card.brand, Some("Mastercard".to_string()));
        assert_eq!(card.number, Some("1234 5678 9012 3456".to_string()));
    }

    #[test]
    fn test_totp() {
        use credential_exchange_format::{OTPHashAlgorithm, TotpCredential};

        let item = Item {
            id: [0, 1, 2, 3, 4, 5, 6].as_ref().into(),
            creation_at: Some(1706613834),
            modified_at: Some(1706623773),
            title: "My TOTP".to_string(),
            subtitle: None,
            favorite: None,
            credentials: vec![Credential::Totp(Box::new(TotpCredential {
                secret: "Hello World!".as_bytes().to_vec().into(),
                period: 30,
                digits: 6,
                username: Some("test@example.com".to_string()),
                algorithm: OTPHashAlgorithm::Sha1,
                issuer: Some("Example Service".to_string()),
            }))],
            tags: None,
            extensions: None,
            scope: None,
        };

        let ciphers: Vec<ImportingCipher> = parse_item(item);
        assert_eq!(ciphers.len(), 1);
        let cipher = ciphers.first().unwrap();

        assert_eq!(cipher.folder_id, None);
        assert_eq!(cipher.name, "My TOTP");
        assert_eq!(cipher.notes, None);
        assert!(!cipher.favorite);
        assert_eq!(cipher.reprompt, 0);
        assert_eq!(cipher.fields, vec![]);

        let login = match &cipher.r#type {
            CipherType::Login(login) => login,
            _ => panic!("Expected login cipher for TOTP"),
        };

        // TOTP should be mapped to login.totp as otpauth URI
        assert!(login.totp.is_some());
        let otpauth = login.totp.as_ref().unwrap();

        // Verify the otpauth URI format and content
        assert!(
            otpauth.starts_with("otpauth://totp/Example%20Service:test%40example%2Ecom?secret=")
        );
        assert!(otpauth.contains("&issuer=Example%20Service"));

        // Default values should not be present in URI
        assert!(!otpauth.contains("&period=30"));
        assert!(!otpauth.contains("&digits=6"));
        assert!(!otpauth.contains("&algorithm=SHA1"));

        // Other login fields should be None since only TOTP was provided
        assert_eq!(login.username, None);
        assert_eq!(login.password, None);
        assert_eq!(login.login_uris, vec![]);
    }

    #[test]
    fn test_totp_combined_with_basic_auth() {
        use credential_exchange_format::{BasicAuthCredential, OTPHashAlgorithm, TotpCredential};

        let item = Item {
            id: [0, 1, 2, 3, 4, 5, 6].as_ref().into(),
            creation_at: Some(1706613834),
            modified_at: Some(1706623773),
            title: "Login with TOTP".to_string(),
            subtitle: None,
            favorite: None,
            credentials: vec![
                Credential::BasicAuth(Box::new(BasicAuthCredential {
                    username: Some("myuser".to_string().into()),
                    password: Some("mypass".to_string().into()),
                })),
                Credential::Totp(Box::new(TotpCredential {
                    secret: "totpkey".as_bytes().to_vec().into(),
                    period: 30,
                    digits: 6,
                    username: Some("totpuser".to_string()),
                    algorithm: OTPHashAlgorithm::Sha1,
                    issuer: Some("Service".to_string()),
                })),
            ],
            tags: None,
            extensions: None,
            scope: None,
        };

        let ciphers: Vec<ImportingCipher> = parse_item(item);
        assert_eq!(ciphers.len(), 1);
        let cipher = ciphers.first().unwrap();

        let login = match &cipher.r#type {
            CipherType::Login(login) => login,
            _ => panic!("Expected login cipher"),
        };

        // Should have both basic auth and TOTP
        assert_eq!(login.username, Some("myuser".to_string()));
        assert_eq!(login.password, Some("mypass".to_string()));
        assert!(login.totp.is_some());

        let otpauth = login.totp.as_ref().unwrap();
        assert!(otpauth.starts_with("otpauth://totp/Service:totpuser?secret="));
        assert!(otpauth.contains("&issuer=Service"));
    }
}<|MERGE_RESOLUTION|>--- conflicted
+++ resolved
@@ -1,13 +1,8 @@
 use chrono::{DateTime, Utc};
 use credential_exchange_format::{
-<<<<<<< HEAD
-    Account as CxfAccount, ApiKeyCredential, BasicAuthCredential, Credential, CreditCardCredential,
-    Item, PasskeyCredential, TotpCredential, WifiCredential,
-=======
     Account as CxfAccount, AddressCredential, ApiKeyCredential, BasicAuthCredential, Credential,
     CreditCardCredential, DriversLicenseCredential, IdentityDocumentCredential, Item,
-    NoteCredential, PasskeyCredential, PassportCredential, PersonNameCredential, WifiCredential,
->>>>>>> 57f3dc51
+    NoteCredential, PasskeyCredential, PassportCredential, PersonNameCredential, TotpCredential, WifiCredential,´´
 };
 
 use crate::{
@@ -73,16 +68,11 @@
 
     let scope = value.scope.as_ref();
 
-<<<<<<< HEAD
-    // Login credentials (including TOTP)
-    if !grouped.basic_auth.is_empty() || !grouped.passkey.is_empty() || !grouped.totp.is_empty() {
-=======
     // Extract note content if present (to be added to parent cipher)
     let note_content = grouped.note.first().map(extract_note_content);
 
     // Login credentials
-    if !grouped.basic_auth.is_empty() || !grouped.passkey.is_empty() {
->>>>>>> 57f3dc51
+    if !grouped.basic_auth.is_empty() || !grouped.passkey.is_empty() || !grouped.totp.is_empty() {
         let basic_auth = grouped.basic_auth.first();
         let passkey = grouped.passkey.first();
         let totp = grouped.totp.first();
