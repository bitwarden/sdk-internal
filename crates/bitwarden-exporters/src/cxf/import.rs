--- conflicted
+++ resolved
@@ -1,23 +1,14 @@
 use chrono::{DateTime, Utc};
 use credential_exchange_format::{
-<<<<<<< HEAD
-    Account as CxfAccount, ApiKeyCredential, BasicAuthCredential, Credential, CreditCardCredential,
-    Item, PasskeyCredential, SshKeyCredential, WifiCredential,
-=======
     Account as CxfAccount, AddressCredential, ApiKeyCredential, BasicAuthCredential, Credential,
     CreditCardCredential, DriversLicenseCredential, IdentityDocumentCredential, Item,
-    NoteCredential, PasskeyCredential, PassportCredential, PersonNameCredential, TotpCredential,
-    WifiCredential,
->>>>>>> 04fad914
+    NoteCredential, PasskeyCredential, PassportCredential, PersonNameCredential, SshKeyCredential,
+    TotpCredential, WifiCredential,
 };
 
 use crate::{
     cxf::{
         api_key::api_key_to_fields,
-<<<<<<< HEAD
-        login::{to_fields, to_login},
-        ssh::to_ssh,
-=======
         card::to_card,
         identity::{
             address_to_identity, drivers_license_to_identity, identity_document_to_identity,
@@ -25,7 +16,7 @@
         },
         login::to_login,
         note::extract_note_content,
->>>>>>> 04fad914
+        ssh::to_ssh,
         wifi::wifi_to_fields,
         CxfError,
     },
@@ -136,6 +127,16 @@
         add_item(CipherType::Identity(Box::new(identity)), custom_fields);
     });
 
+    // SSH Key credentials
+    if let Some(ssh) = grouped.ssh.first() {
+        match to_ssh(ssh) {
+            Ok((ssh_key, fields)) => add_item(CipherType::SshKey(Box::new(ssh_key)), fields),
+            Err(_) => {
+                // Include information about the failed items, or import as note?
+            }
+        }
+    }
+
     // Standalone Note credentials -> Secure Note (only if no other credentials exist)
     if !grouped.note.is_empty() && output.is_empty() {
         let standalone_note_content = grouped.note.first().map(extract_note_content);
@@ -153,29 +154,6 @@
         });
     }
 
-    // SSH Key credentials
-    if let Some(ssh) = grouped.ssh.first() {
-        match to_ssh(ssh) {
-            Ok((ssh_key, fields)) => {
-                output.push(ImportingCipher {
-                    folder_id: None, // TODO: Handle folders
-                    name: value.title.clone(),
-                    notes: None,
-                    r#type: CipherType::SshKey(Box::new(ssh_key)),
-                    favorite: false,
-                    reprompt: 0,
-                    fields: [fields, scope.map(to_fields).unwrap_or_default()].concat(),
-                    revision_date,
-                    creation_date,
-                    deleted_date: None,
-                })
-            }
-            Err(_) => {
-                // Include information about the failed items, or import as note?
-            }
-        }
-    }
-
     output
 }
 
@@ -253,22 +231,19 @@
 }
 
 struct GroupedCredentials {
+    address: Vec<AddressCredential>,
     api_key: Vec<ApiKeyCredential>,
     basic_auth: Vec<BasicAuthCredential>,
     credit_card: Vec<CreditCardCredential>,
-<<<<<<< HEAD
-    passkey: Vec<PasskeyCredential>,
-    ssh: Vec<SshKeyCredential>,
-=======
-    totp: Vec<TotpCredential>,
->>>>>>> 04fad914
-    wifi: Vec<WifiCredential>,
-    address: Vec<AddressCredential>,
-    passport: Vec<PassportCredential>,
-    person_name: Vec<PersonNameCredential>,
     drivers_license: Vec<DriversLicenseCredential>,
     identity_document: Vec<IdentityDocumentCredential>,
     note: Vec<NoteCredential>,
+    passkey: Vec<PasskeyCredential>,
+    passport: Vec<PassportCredential>,
+    person_name: Vec<PersonNameCredential>,
+    ssh: Vec<SshKeyCredential>,
+    totp: Vec<TotpCredential>,
+    wifi: Vec<WifiCredential>,
 }
 
 #[cfg(test)]
