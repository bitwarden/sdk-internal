use chrono::{DateTime, Utc};
use credential_exchange_format::{
    Account as CxfAccount, AddressCredential, ApiKeyCredential, BasicAuthCredential, Credential,
    CreditCardCredential, DriversLicenseCredential, IdentityDocumentCredential, Item,
    NoteCredential, PasskeyCredential, PassportCredential, PersonNameCredential, TotpCredential,
    WifiCredential,
};

use crate::{
    cxf::{
        api_key::api_key_to_fields,
<<<<<<< HEAD
        card::to_card,
=======
        identity::{
            address_to_identity, drivers_license_to_identity, identity_document_to_identity,
            passport_to_identity, person_name_to_identity,
        },
>>>>>>> b6ce8732
        login::{to_fields, to_login},
        note::extract_note_content,
        wifi::wifi_to_fields,
        CxfError,
    },
    CipherType, Field, ImportingCipher, SecureNote, SecureNoteType,
};

/**
 * Parse CXF payload in the format compatible with Apple (At the Account-level)
 */
pub(crate) fn parse_cxf(payload: String) -> Result<Vec<ImportingCipher>, CxfError> {
    let account: CxfAccount = serde_json::from_str(&payload)?;

    let items: Vec<ImportingCipher> = account.items.into_iter().flat_map(parse_item).collect();

    Ok(items)
}

/// Convert a CXF timestamp to a [`DateTime<Utc>`].
///
/// If the timestamp is None, the current time is used.
fn convert_date(ts: Option<u64>) -> DateTime<Utc> {
    ts.and_then(|ts| DateTime::from_timestamp(ts as i64, 0))
        .unwrap_or(Utc::now())
}

pub(super) fn parse_item(value: Item) -> Vec<ImportingCipher> {
    let grouped = group_credentials_by_type(value.credentials);

    let creation_date = convert_date(value.creation_at);
    let revision_date = convert_date(value.modified_at);

    let mut output = vec![];

    let scope = value.scope.as_ref();

    // Extract note content if present (to be added to parent cipher)
    let note_content = grouped.note.first().map(extract_note_content);

    // Helper to add ciphers with consistent boilerplate
    let mut add_item = |t: CipherType, fields: Vec<Field>| {
        output.push(ImportingCipher {
            folder_id: None, // TODO: Handle folders
            name: value.title.clone(),
            notes: note_content.clone(),
            r#type: t,
            favorite: false,
            reprompt: 0,
            fields,
            revision_date,
            creation_date,
            deleted_date: None,
        })
    };

    // Login credentials
    if !grouped.basic_auth.is_empty() || !grouped.passkey.is_empty() || !grouped.totp.is_empty() {
        let basic_auth = grouped.basic_auth.first();
        let passkey = grouped.passkey.first();
        let totp = grouped.totp.first();

<<<<<<< HEAD
        let (card, fields) = to_card(credit_card);

        output.push(ImportingCipher {
            folder_id: None, // TODO: Handle folders
            name: value.title.clone(),
            notes: None,
            r#type: CipherType::Card(Box::new(card)),
            favorite: false,
            reprompt: 0,
            fields: [fields, scope.map(to_fields).unwrap_or_default()].concat(),
            revision_date,
            creation_date,
            deleted_date: None,
        })
=======
        let login = to_login(creation_date, basic_auth, passkey, totp, scope);
        add_item(CipherType::Login(Box::new(login)), vec![]);
>>>>>>> b6ce8732
    }

    // Credit Card credentials
    if let Some(credit_card) = grouped.credit_card.first() {
        add_item(
            CipherType::Card(Box::new(credit_card.into())),
            scope.map(to_fields).unwrap_or_default(),
        );
    }

    // Helper for creating SecureNote cipher type
    let secure_note_type = || {
        CipherType::SecureNote(Box::new(SecureNote {
            r#type: SecureNoteType::Generic,
        }))
    };

    // API Key credentials -> Secure Note
    if let Some(api_key) = grouped.api_key.first() {
        let fields = api_key_to_fields(api_key);
        add_item(secure_note_type(), fields);
    }

    // WiFi credentials -> Secure Note
    if let Some(wifi) = grouped.wifi.first() {
        let fields = wifi_to_fields(wifi);
        add_item(secure_note_type(), fields);
    }

    // Identity credentials (address, passport, person name, drivers license, identity document)
    [
        grouped.address.first().map(address_to_identity),
        grouped.passport.first().map(passport_to_identity),
        grouped.person_name.first().map(person_name_to_identity),
        grouped
            .drivers_license
            .first()
            .map(drivers_license_to_identity),
        grouped
            .identity_document
            .first()
            .map(identity_document_to_identity),
    ]
    .into_iter()
    .flatten()
    .for_each(|(identity, custom_fields)| {
        add_item(CipherType::Identity(Box::new(identity)), custom_fields);
    });

    // Standalone Note credentials -> Secure Note (only if no other credentials exist)
    if !grouped.note.is_empty() && output.is_empty() {
        let standalone_note_content = grouped.note.first().map(extract_note_content);
        output.push(ImportingCipher {
            folder_id: None, // TODO: Handle folders
            name: value.title.clone(),
            notes: standalone_note_content,
            r#type: secure_note_type(),
            favorite: false,
            reprompt: 0,
            fields: vec![],
            revision_date,
            creation_date,
            deleted_date: None,
        });
    }

    output
}

/// Group credentials by type.
///
/// The Credential Exchange protocol allows multiple identical credentials to be stored in a single
/// item. Currently we only support one of each type and grouping allows an easy way to fetch the
/// first of each type. Eventually we should add support for handling multiple credentials of the
/// same type.
fn group_credentials_by_type(credentials: Vec<Credential>) -> GroupedCredentials {
    fn filter_credentials<T>(
        credentials: &[Credential],
        f: impl Fn(&Credential) -> Option<&T>,
    ) -> Vec<T>
    where
        T: Clone,
    {
        credentials.iter().filter_map(f).cloned().collect()
    }

    GroupedCredentials {
        api_key: filter_credentials(&credentials, |c| match c {
            Credential::ApiKey(api_key) => Some(api_key.as_ref()),
            _ => None,
        }),
        basic_auth: filter_credentials(&credentials, |c| match c {
            Credential::BasicAuth(basic_auth) => Some(basic_auth.as_ref()),
            _ => None,
        }),
        passkey: filter_credentials(&credentials, |c| match c {
            Credential::Passkey(passkey) => Some(passkey.as_ref()),
            _ => None,
        }),
        credit_card: filter_credentials(&credentials, |c| match c {
            Credential::CreditCard(credit_card) => Some(credit_card.as_ref()),
            _ => None,
        }),
        totp: filter_credentials(&credentials, |c| match c {
            Credential::Totp(totp) => Some(totp.as_ref()),
            _ => None,
        }),
        wifi: filter_credentials(&credentials, |c| match c {
            Credential::Wifi(wifi) => Some(wifi.as_ref()),
            _ => None,
        }),
        address: filter_credentials(&credentials, |c| match c {
            Credential::Address(address) => Some(address.as_ref()),
            _ => None,
        }),
        passport: filter_credentials(&credentials, |c| match c {
            Credential::Passport(passport) => Some(passport.as_ref()),
            _ => None,
        }),
        person_name: filter_credentials(&credentials, |c| match c {
            Credential::PersonName(person_name) => Some(person_name.as_ref()),
            _ => None,
        }),
        drivers_license: filter_credentials(&credentials, |c| match c {
            Credential::DriversLicense(drivers_license) => Some(drivers_license.as_ref()),
            _ => None,
        }),
        identity_document: filter_credentials(&credentials, |c| match c {
            Credential::IdentityDocument(identity_document) => Some(identity_document.as_ref()),
            _ => None,
        }),
        note: filter_credentials(&credentials, |c| match c {
            Credential::Note(note) => Some(note.as_ref()),
            _ => None,
        }),
    }
}

struct GroupedCredentials {
    api_key: Vec<ApiKeyCredential>,
    basic_auth: Vec<BasicAuthCredential>,
    passkey: Vec<PasskeyCredential>,
    credit_card: Vec<CreditCardCredential>,
    totp: Vec<TotpCredential>,
    wifi: Vec<WifiCredential>,
    address: Vec<AddressCredential>,
    passport: Vec<PassportCredential>,
    person_name: Vec<PersonNameCredential>,
    drivers_license: Vec<DriversLicenseCredential>,
    identity_document: Vec<IdentityDocumentCredential>,
    note: Vec<NoteCredential>,
}

#[cfg(test)]
mod tests {
    use base64::{engine::general_purpose::URL_SAFE_NO_PAD, Engine};
    use chrono::{Duration, Month};
    use credential_exchange_format::{CreditCardCredential, EditableFieldYearMonth};

    use super::*;

    /**
     * Parse CXF payload in the format compatible with the CXF specification (At the
     * Header-level).
     */
    fn parse_cxf_spec(payload: String) -> Result<Vec<ImportingCipher>, CxfError> {
        use credential_exchange_format::Header;

        let header: Header = serde_json::from_str(&payload)?;

        let items: Vec<ImportingCipher> = header
            .accounts
            .into_iter()
            .flat_map(|account| account.items.into_iter().flat_map(parse_item))
            .collect();

        Ok(items)
    }

    fn load_sample_cxf() -> Result<Vec<ImportingCipher>, CxfError> {
        use std::fs;

        // Read the actual CXF example file
        let cxf_data = fs::read_to_string("resources/cxf_example.json")
            .expect("Should be able to read cxf_example.json");

        let items = parse_cxf_spec(cxf_data)?;

        Ok(items)
    }

    #[test]
    fn test_load_cxf_example_without_crashing() {
        let result = load_sample_cxf();
        assert!(result.is_ok());
    }

    #[test]
    fn test_convert_date() {
        let timestamp: u64 = 1706613834;
        let datetime = convert_date(Some(timestamp));
        assert_eq!(
            datetime,
            "2024-01-30T11:23:54Z".parse::<DateTime<Utc>>().unwrap()
        );
    }

    #[test]
    fn test_convert_date_none() {
        let datetime = convert_date(None);
        assert!(datetime > Utc::now() - Duration::seconds(1));
        assert!(datetime <= Utc::now());
    }

    #[test]
    fn test_parse_empty_item() {
        let item = Item {
            id: [0, 1, 2, 3, 4, 5, 6].as_ref().into(),
            creation_at: Some(1706613834),
            modified_at: Some(1706623773),
            title: "Bitwarden".to_string(),
            subtitle: None,
            favorite: None,
            credentials: vec![],
            tags: None,
            extensions: None,
            scope: None,
        };

        let ciphers: Vec<ImportingCipher> = parse_item(item);
        assert_eq!(ciphers.len(), 0);
    }

    #[test]
    fn test_parse_passkey() {
        let item = Item {
            id: URL_SAFE_NO_PAD
                .decode("Njk1RERENTItNkQ0Ny00NERBLTlFN0EtNDM1MjNEQjYzNjVF")
                .unwrap()
                .as_slice()
                .into(),
            creation_at: Some(1732181986),
            modified_at: Some(1732182026),
            title: "opotonniee.github.io".to_string(),
            subtitle: None,
            favorite: None,
            credentials: vec![Credential::Passkey(Box::new(PasskeyCredential {
                credential_id: URL_SAFE_NO_PAD
                    .decode("6NiHiekW4ZY8vYHa-ucbvA")
                    .unwrap()
                    .as_slice()
                    .into(),
                rp_id: "opotonniee.github.io".to_string(),
                username: "alex muller".to_string(),
                user_display_name: "alex muller".to_string(),
                user_handle: URL_SAFE_NO_PAD
                    .decode("YWxleCBtdWxsZXI")
                    .unwrap()
                    .as_slice()
                    .into(),
                key: URL_SAFE_NO_PAD
                    .decode("MIGHAgEAMBMGByqGSM49AgEGCCqGSM49AwEHBG0wawIBAQQgPzvtWYWmIsvqqr3LsZB0K-cbjuhJSGTGziL1LksHAPShRANCAAT-vqHTyEDS9QBNNi2BNLyu6TunubJT_L3G3i7KLpEDhMD15hi24IjGBH0QylJIrvlT4JN2tdRGF436XGc-VoAl")
                    .unwrap()
                    .as_slice()
                    .into(),
                fido2_extensions: None,
            }))],
            tags: None,
            extensions: None,
            scope: None,
        };

        let ciphers: Vec<ImportingCipher> = parse_item(item);
        assert_eq!(ciphers.len(), 1);
        let cipher = ciphers.first().unwrap();

        assert_eq!(cipher.folder_id, None);
        assert_eq!(cipher.name, "opotonniee.github.io");

        let login = match &cipher.r#type {
            CipherType::Login(login) => login,
            _ => panic!("Expected login"),
        };

        assert_eq!(login.username, None);
        assert_eq!(login.password, None);
        assert_eq!(login.login_uris.len(), 0);
        assert_eq!(login.totp, None);

        let passkey = login.fido2_credentials.as_ref().unwrap().first().unwrap();
        assert_eq!(passkey.credential_id, "b64.6NiHiekW4ZY8vYHa-ucbvA");
        assert_eq!(passkey.key_type, "public-key");
        assert_eq!(passkey.key_algorithm, "ECDSA");
        assert_eq!(passkey.key_curve, "P-256");
        assert_eq!(
            passkey.key_value,
            "MIGHAgEAMBMGByqGSM49AgEGCCqGSM49AwEHBG0wawIBAQQgPzvtWYWmIsvqqr3LsZB0K-cbjuhJSGTGziL1LksHAPShRANCAAT-vqHTyEDS9QBNNi2BNLyu6TunubJT_L3G3i7KLpEDhMD15hi24IjGBH0QylJIrvlT4JN2tdRGF436XGc-VoAl"
        );
        assert_eq!(passkey.rp_id, "opotonniee.github.io");
        assert_eq!(
            passkey.user_handle.as_ref().map(|h| h.to_string()).unwrap(),
            "YWxleCBtdWxsZXI"
        );
        assert_eq!(passkey.user_name, Some("alex muller".to_string()));
        assert_eq!(passkey.counter, 0);
        assert_eq!(passkey.rp_name, Some("opotonniee.github.io".to_string()));
        assert_eq!(passkey.user_display_name, Some("alex muller".to_string()));
        assert_eq!(passkey.discoverable, "true");
        assert_eq!(
            passkey.creation_date,
            "2024-11-21T09:39:46Z".parse::<DateTime<Utc>>().unwrap()
        );
    }

    #[test]
    fn test_credit_card() {
        let item = Item {
            id: [0, 1, 2, 3, 4, 5, 6].as_ref().into(),
            creation_at: Some(1706613834),
            modified_at: Some(1706623773),
            title: "My MasterCard".to_string(),
            subtitle: None,
            favorite: None,
            credentials: vec![Credential::CreditCard(Box::new(CreditCardCredential {
                number: Some("1234 5678 9012 3456".to_string().into()),
                full_name: Some("John Doe".to_string().into()),
                card_type: Some("MasterCard".to_string().into()),
                verification_number: Some("123".to_string().into()),
                pin: None,
                expiry_date: Some(
                    EditableFieldYearMonth {
                        year: 2026,
                        month: Month::January,
                    }
                    .into(),
                ),
                valid_from: None,
            }))],
            tags: None,
            extensions: None,
            scope: None,
        };

        let ciphers: Vec<ImportingCipher> = parse_item(item);
        assert_eq!(ciphers.len(), 1);
        let cipher = ciphers.first().unwrap();

        assert_eq!(cipher.folder_id, None);
        assert_eq!(cipher.name, "My MasterCard");

        let card = match &cipher.r#type {
            CipherType::Card(card) => card,
            _ => panic!("Expected card"),
        };

        assert_eq!(card.cardholder_name, Some("John Doe".to_string()));
        assert_eq!(card.exp_month, Some("1".to_string()));
        assert_eq!(card.exp_year, Some("2026".to_string()));
        assert_eq!(card.code, Some("123".to_string()));
        assert_eq!(card.brand, Some("Mastercard".to_string()));
        assert_eq!(card.number, Some("1234 5678 9012 3456".to_string()));
    }

    #[test]
    fn test_totp() {
        use credential_exchange_format::{OTPHashAlgorithm, TotpCredential};

        let item = Item {
            id: [0, 1, 2, 3, 4, 5, 6].as_ref().into(),
            creation_at: Some(1706613834),
            modified_at: Some(1706623773),
            title: "My TOTP".to_string(),
            subtitle: None,
            favorite: None,
            credentials: vec![Credential::Totp(Box::new(TotpCredential {
                secret: "Hello World!".as_bytes().to_vec().into(),
                period: 30,
                digits: 6,
                username: Some("test@example.com".to_string()),
                algorithm: OTPHashAlgorithm::Sha1,
                issuer: Some("Example Service".to_string()),
            }))],
            tags: None,
            extensions: None,
            scope: None,
        };

        let ciphers: Vec<ImportingCipher> = parse_item(item);
        assert_eq!(ciphers.len(), 1);
        let cipher = ciphers.first().unwrap();

        assert_eq!(cipher.folder_id, None);
        assert_eq!(cipher.name, "My TOTP");
        assert_eq!(cipher.notes, None);
        assert!(!cipher.favorite);
        assert_eq!(cipher.reprompt, 0);
        assert_eq!(cipher.fields, vec![]);

        let login = match &cipher.r#type {
            CipherType::Login(login) => login,
            _ => panic!("Expected login cipher for TOTP"),
        };

        // TOTP should be mapped to login.totp as otpauth URI
        assert!(login.totp.is_some());
        let otpauth = login.totp.as_ref().unwrap();

        // Verify the otpauth URI format and content
        assert!(
            otpauth.starts_with("otpauth://totp/Example%20Service:test%40example%2Ecom?secret=")
        );
        assert!(otpauth.contains("&issuer=Example%20Service"));

        // Default values should not be present in URI
        assert!(!otpauth.contains("&period=30"));
        assert!(!otpauth.contains("&digits=6"));
        assert!(!otpauth.contains("&algorithm=SHA1"));

        // Other login fields should be None since only TOTP was provided
        assert_eq!(login.username, None);
        assert_eq!(login.password, None);
        assert_eq!(login.login_uris, vec![]);
    }

    #[test]
    fn test_totp_combined_with_basic_auth() {
        use credential_exchange_format::{BasicAuthCredential, OTPHashAlgorithm, TotpCredential};

        let item = Item {
            id: [0, 1, 2, 3, 4, 5, 6].as_ref().into(),
            creation_at: Some(1706613834),
            modified_at: Some(1706623773),
            title: "Login with TOTP".to_string(),
            subtitle: None,
            favorite: None,
            credentials: vec![
                Credential::BasicAuth(Box::new(BasicAuthCredential {
                    username: Some("myuser".to_string().into()),
                    password: Some("mypass".to_string().into()),
                })),
                Credential::Totp(Box::new(TotpCredential {
                    secret: "totpkey".as_bytes().to_vec().into(),
                    period: 30,
                    digits: 6,
                    username: Some("totpuser".to_string()),
                    algorithm: OTPHashAlgorithm::Sha1,
                    issuer: Some("Service".to_string()),
                })),
            ],
            tags: None,
            extensions: None,
            scope: None,
        };

        let ciphers: Vec<ImportingCipher> = parse_item(item);
        assert_eq!(ciphers.len(), 1);
        let cipher = ciphers.first().unwrap();

        let login = match &cipher.r#type {
            CipherType::Login(login) => login,
            _ => panic!("Expected login cipher"),
        };

        // Should have both basic auth and TOTP
        assert_eq!(login.username, Some("myuser".to_string()));
        assert_eq!(login.password, Some("mypass".to_string()));
        assert!(login.totp.is_some());

        let otpauth = login.totp.as_ref().unwrap();
        assert!(otpauth.starts_with("otpauth://totp/Service:totpuser?secret="));
        assert!(otpauth.contains("&issuer=Service"));
    }

    // Sample file integration tests - testing with cxf_example.json

    #[test]
    fn test_cxf_sample_totp_mapping() {
        let items = load_sample_cxf().expect("Should load sample CXF data");

        // Find the item with TOTP - should be the "GitHub Login" item
        let totp_item = items
            .iter()
            .find(|item| item.name == "GitHub Login")
            .expect("Should find GitHub Login item");

        // Verify it's a Login type with TOTP
        match &totp_item.r#type {
            CipherType::Login(login) => {
                // Verify the TOTP field is properly mapped
                assert!(login.totp.is_some());
                let totp_uri = login.totp.as_ref().unwrap();

                // Verify it's a proper otpauth URI
                assert!(totp_uri.starts_with("otpauth://totp/"));

                // Verify it contains the expected components from the CXF sample:
                // - secret: "JBSWY3DPEHPK3PXP"
                // - issuer: "Google"
                // - algorithm: "sha256" (non-default, should appear as SHA256)
                // - username: "jane.smith@example.com" (in the URI label)
                // - period: 30 (default, so should NOT appear in URI)
                // - digits: 6 (default, so should NOT appear in URI)
                assert!(totp_uri.contains("secret=JBSWY3DPEHPK3PXP"));
                assert!(totp_uri.contains("issuer=Google"));
                assert!(totp_uri.contains("algorithm=SHA256"));
                assert!(totp_uri.contains("Google:jane%2Esmith%40example%2Ecom"));

                // Should NOT contain default values
                assert!(!totp_uri.contains("period=30"));
                assert!(!totp_uri.contains("digits=6"));

                // Verify the Login structure is complete
                assert!(login.username.is_some()); // From basic auth credential
                assert!(login.password.is_some()); // From basic auth credential
                assert!(!login.login_uris.is_empty()); // From item scope
                assert!(login.totp.is_some()); // From TOTP credential

                // Expected URI format using official Bitwarden TOTP implementation:
                // otpauth://totp/Google:jane%2Esmith%40example%2Ecom?secret=JBSWY3DPEHPK3PXP&
                // issuer=Google&algorithm=SHA256
            }
            _ => panic!("GitHub Login item should be a Login type"),
        }
    }

    #[test]
    fn test_cxf_sample_note_integration() {
        let items = load_sample_cxf().expect("Should load sample CXF data");

        // Find the note item (Home alarm)
        let note_cipher = items
            .iter()
            .find(|cipher| cipher.name == "Home alarm")
            .expect("Should find Home alarm note item");

        // Validate it's a SecureNote cipher
        match &note_cipher.r#type {
            CipherType::SecureNote(_) => (), // Successfully identified as SecureNote
            _ => panic!("Expected SecureNote for standalone note credential"),
        }

        // Validate the note content
        assert_eq!(
            note_cipher.notes,
            Some("some instructionts to enable/disable the alarm".to_string())
        );

        // Should have no custom fields since it's a standalone note
        assert_eq!(note_cipher.fields.len(), 0);

        // Validate basic properties
        assert_eq!(note_cipher.name, "Home alarm");
        assert_eq!(note_cipher.folder_id, None);
        assert!(!note_cipher.favorite);
    }

    #[test]
    fn test_cxf_sample_address_complete_mapping() {
        let ciphers = load_sample_cxf().expect("Should load sample CXF data");

        // Find the address cipher from cxf_example.json
        let address_cipher = ciphers
            .iter()
            .find(|c| c.name == "House Address")
            .expect("Should find House Address item");

        // Verify it's an Identity cipher
        let identity = match &address_cipher.r#type {
            CipherType::Identity(identity) => identity,
            _ => panic!("Expected Identity cipher for address"),
        };

        // Verify all address field mappings from cxf_example.json
        assert_eq!(identity.address1, Some("123 Main Street".to_string()));
        assert_eq!(identity.city, Some("Springfield".to_string()));
        assert_eq!(identity.state, Some("CA".to_string()));
        assert_eq!(identity.country, Some("US".to_string()));
        assert_eq!(identity.phone, Some("+1-555-123-4567".to_string()));
        assert_eq!(identity.postal_code, Some("12345".to_string()));

        // Verify no unmapped fields (address has no custom fields)
        assert_eq!(address_cipher.fields.len(), 0);

        // Verify unused Identity fields remain None
        assert_eq!(identity.first_name, None);
        assert_eq!(identity.passport_number, None);
        assert_eq!(identity.license_number, None);
    }

    #[test]
    fn test_cxf_sample_passport_complete_mapping() {
        let ciphers = load_sample_cxf().expect("Should load sample CXF data");

        // Find the passport cipher from cxf_example.json
        let passport_cipher = ciphers
            .iter()
            .find(|c| c.name == "Passport")
            .expect("Should find Passport item");

        // Verify it's an Identity cipher
        let identity = match &passport_cipher.r#type {
            CipherType::Identity(identity) => identity,
            _ => panic!("Expected Identity cipher for passport"),
        };

        // Verify Identity field mappings from cxf_example.json
        assert_eq!(identity.passport_number, Some("A12345678".to_string()));
        assert_eq!(identity.first_name, Some("John".to_string()));
        assert_eq!(identity.last_name, Some("Doe".to_string()));
        assert_eq!(identity.ssn, Some("ID123456789".to_string()));
        assert_eq!(identity.country, None); // Now custom field per mapping

        // Verify custom fields preserve all unmapped data
        assert!(
            passport_cipher.fields.len() >= 4,
            "Should have multiple custom fields"
        );

        // Check specific custom fields
        let issuing_country = passport_cipher
            .fields
            .iter()
            .find(|f| f.name.as_deref() == Some("Issuing Country"))
            .expect("Should have Issuing Country");
        assert_eq!(issuing_country.value, Some("US".to_string()));

        let nationality = passport_cipher
            .fields
            .iter()
            .find(|f| f.name.as_deref() == Some("Nationality"))
            .expect("Should have Nationality");
        assert_eq!(nationality.value, Some("American".to_string()));

        // Verify unused Identity fields remain None
        assert_eq!(identity.address1, None);
        assert_eq!(identity.license_number, None);
    }

    #[test]
    fn test_cxf_sample_person_name_complete_mapping() {
        let ciphers = load_sample_cxf().expect("Should load sample CXF data");

        // Find the person name cipher from cxf_example.json
        let person_name_cipher = ciphers
            .iter()
            .find(|c| c.name == "John Doe")
            .expect("Should find John Doe item");

        // Verify it's an Identity cipher
        let identity = match &person_name_cipher.r#type {
            CipherType::Identity(identity) => identity,
            _ => panic!("Expected Identity cipher for person name"),
        };

        // Verify Identity field mappings from cxf_example.json
        assert_eq!(identity.title, Some("Dr.".to_string()));
        assert_eq!(identity.first_name, Some("John".to_string()));
        assert_eq!(identity.middle_name, Some("Michael".to_string()));
        assert_eq!(identity.last_name, Some("van Doe Smith".to_string())); // Combined surname
        assert_eq!(identity.company, Some("PhD".to_string())); // credentials → company

        // Verify custom fields preserve unmapped data
        assert!(
            person_name_cipher.fields.len() >= 2,
            "Should have custom fields"
        );

        let informal_given = person_name_cipher
            .fields
            .iter()
            .find(|f| f.name.as_deref() == Some("Informal Given Name"))
            .expect("Should have Informal Given Name");
        assert_eq!(informal_given.value, Some("Johnny".to_string()));

        let generation = person_name_cipher
            .fields
            .iter()
            .find(|f| f.name.as_deref() == Some("Generation"))
            .expect("Should have Generation");
        assert_eq!(generation.value, Some("III".to_string()));

        // Verify unused Identity fields remain None
        assert_eq!(identity.address1, None);
        assert_eq!(identity.passport_number, None);
        assert_eq!(identity.license_number, None);
    }

    #[test]
    fn test_cxf_sample_drivers_license_complete_mapping() {
        let ciphers = load_sample_cxf().expect("Should load sample CXF data");

        // Find the drivers license cipher from cxf_example.json
        let drivers_license_cipher = ciphers
            .iter()
            .find(|c| c.name == "Driver License")
            .expect("Should find Driver License item");

        // Verify it's an Identity cipher
        let identity = match &drivers_license_cipher.r#type {
            CipherType::Identity(identity) => identity,
            _ => panic!("Expected Identity cipher for drivers license"),
        };

        // Verify Identity field mappings from cxf_example.json
        assert_eq!(identity.license_number, Some("D12345678".to_string()));
        assert_eq!(identity.first_name, Some("John".to_string()));
        assert_eq!(identity.last_name, Some("Doe".to_string()));
        assert_eq!(identity.state, Some("CA".to_string()));
        assert_eq!(identity.country, Some("US".to_string()));
        assert_eq!(identity.company, None); // issuingAuthority is now custom field

        // Verify custom fields preserve unmapped data
        assert!(
            drivers_license_cipher.fields.len() >= 3,
            "Should have multiple custom fields"
        );

        let issuing_authority = drivers_license_cipher
            .fields
            .iter()
            .find(|f| f.name.as_deref() == Some("Issuing Authority"))
            .expect("Should have Issuing Authority");
        assert_eq!(
            issuing_authority.value,
            Some("Department of Motor Vehicles".to_string())
        );

        let license_class = drivers_license_cipher
            .fields
            .iter()
            .find(|f| f.name.as_deref() == Some("License Class"))
            .expect("Should have License Class");
        assert_eq!(license_class.value, Some("C".to_string()));

        // Verify unused Identity fields remain None
        assert_eq!(identity.title, None);
        assert_eq!(identity.address1, None);
        assert_eq!(identity.passport_number, None);
    }

    #[test]
    fn test_cxf_sample_identity_document_complete_mapping() {
        let ciphers = load_sample_cxf().expect("Should load sample CXF data");

        // Find the identity document cipher from cxf_example.json
        let identity_document_cipher = ciphers
            .iter()
            .find(|c| c.name == "ID card")
            .expect("Should find ID card item");

        // Verify it's an Identity cipher
        let identity = match &identity_document_cipher.r#type {
            CipherType::Identity(identity) => identity,
            _ => panic!("Expected Identity cipher for identity document"),
        };

        // Verify Identity field mappings from cxf_example.json
        assert_eq!(identity.passport_number, Some("123456789".to_string())); // documentNumber → passport_number
        assert_eq!(identity.first_name, Some("Jane".to_string())); // fullName split
        assert_eq!(identity.last_name, Some("Doe".to_string())); // fullName split
        assert_eq!(identity.ssn, Some("ID123456789".to_string())); // identificationNumber → ssn
        assert_eq!(identity.country, None); // issuingCountry goes to custom fields

        // Verify custom fields preserve unmapped data
        assert!(
            identity_document_cipher.fields.len() >= 6,
            "Should have multiple custom fields"
        );

        // Check specific custom fields
        let issuing_country = identity_document_cipher
            .fields
            .iter()
            .find(|f| f.name.as_deref() == Some("Issuing Country"))
            .expect("Should have Issuing Country");
        assert_eq!(issuing_country.value, Some("US".to_string()));

        let nationality = identity_document_cipher
            .fields
            .iter()
            .find(|f| f.name.as_deref() == Some("Nationality"))
            .expect("Should have Nationality");
        assert_eq!(nationality.value, Some("American".to_string()));

        let birth_place = identity_document_cipher
            .fields
            .iter()
            .find(|f| f.name.as_deref() == Some("Birth Place"))
            .expect("Should have Birth Place");
        assert_eq!(birth_place.value, Some("New York, USA".to_string()));

        let issuing_authority = identity_document_cipher
            .fields
            .iter()
            .find(|f| f.name.as_deref() == Some("Issuing Authority"))
            .expect("Should have Issuing Authority");
        assert_eq!(
            issuing_authority.value,
            Some("Department of State".to_string())
        );

        // Verify unused Identity fields remain None
        assert_eq!(identity.title, None);
        assert_eq!(identity.address1, None);
        assert_eq!(identity.license_number, None);
        assert_eq!(identity.company, None);
    }

    // Note integration tests

    #[test]
    fn test_note_as_part_of_login() {
        use credential_exchange_format::{BasicAuthCredential, Credential, Item, NoteCredential};

        let item = Item {
            id: [0, 1, 2, 3, 4, 5, 6].as_ref().into(),
            creation_at: Some(1706613834),
            modified_at: Some(1706623773),
            title: "Login with Note".to_string(),
            subtitle: None,
            favorite: None,
            credentials: vec![
                Credential::BasicAuth(Box::new(BasicAuthCredential {
                    username: Some("testuser".to_string().into()),
                    password: Some("testpass".to_string().into()),
                })),
                Credential::Note(Box::new(NoteCredential {
                    content: "This note should be added to the login cipher."
                        .to_string()
                        .into(),
                })),
            ],
            tags: None,
            extensions: None,
            scope: None,
        };

        let ciphers: Vec<ImportingCipher> = parse_item(item);
        assert_eq!(ciphers.len(), 1); // Should create only one cipher (Login with note content)
        let cipher = ciphers.first().unwrap();

        assert_eq!(cipher.name, "Login with Note");
        assert_eq!(
            cipher.notes,
            Some("This note should be added to the login cipher.".to_string())
        );

        match &cipher.r#type {
            CipherType::Login(_) => (), // Should be a Login cipher
            _ => panic!("Expected Login cipher with note content"),
        };
    }

    #[test]
    fn test_note_as_part_of_api_key() {
        use credential_exchange_format::{ApiKeyCredential, Credential, Item, NoteCredential};

        let item = Item {
            id: [0, 1, 2, 3, 4, 5, 6].as_ref().into(),
            creation_at: Some(1706613834),
            modified_at: Some(1706623773),
            title: "API Key with Note".to_string(),
            subtitle: None,
            favorite: None,
            credentials: vec![
                Credential::ApiKey(Box::new(ApiKeyCredential {
                    key: Some("api-key-12345".to_string().into()),
                    username: Some("api-user".to_string().into()),
                    key_type: Some("Bearer".to_string().into()),
                    url: None,
                    valid_from: None,
                    expiry_date: None,
                })),
                Credential::Note(Box::new(NoteCredential {
                    content: "This note should be added to the API key cipher."
                        .to_string()
                        .into(),
                })),
            ],
            tags: None,
            extensions: None,
            scope: None,
        };

        let ciphers: Vec<ImportingCipher> = parse_item(item);
        assert_eq!(ciphers.len(), 1); // Should create only one cipher (SecureNote with note content)
        let cipher = ciphers.first().unwrap();

        assert_eq!(cipher.name, "API Key with Note");
        assert_eq!(
            cipher.notes,
            Some("This note should be added to the API key cipher.".to_string())
        );

        match &cipher.r#type {
            CipherType::SecureNote(_) => (), // Should be a SecureNote cipher
            _ => panic!("Expected SecureNote cipher with note content"),
        };

        // Should have API key fields
        assert!(!cipher.fields.is_empty());
    }

    #[test]
    fn test_note_as_part_of_credit_card() {
        use chrono::Month;
        use credential_exchange_format::{Credential, CreditCardCredential, Item, NoteCredential};

        let item = Item {
            id: [0, 1, 2, 3, 4, 5, 6].as_ref().into(),
            creation_at: Some(1706613834),
            modified_at: Some(1706623773),
            title: "Credit Card with Note".to_string(),
            subtitle: None,
            favorite: None,
            credentials: vec![
                Credential::CreditCard(Box::new(CreditCardCredential {
                    number: Some("1234 5678 9012 3456".to_string().into()),
                    full_name: Some("John Doe".to_string().into()),
                    card_type: Some("Visa".to_string().into()),
                    verification_number: Some("123".to_string().into()),
                    pin: None,
                    expiry_date: Some(
                        credential_exchange_format::EditableFieldYearMonth {
                            year: 2026,
                            month: Month::December,
                        }
                        .into(),
                    ),
                    valid_from: None,
                })),
                Credential::Note(Box::new(NoteCredential {
                    content: "This note should be added to the credit card cipher."
                        .to_string()
                        .into(),
                })),
            ],
            tags: None,
            extensions: None,
            scope: None,
        };

        let ciphers: Vec<ImportingCipher> = parse_item(item);
        assert_eq!(ciphers.len(), 1); // Should create only one cipher (Card with note content)
        let cipher = ciphers.first().unwrap();

        assert_eq!(cipher.name, "Credit Card with Note");
        assert_eq!(
            cipher.notes,
            Some("This note should be added to the credit card cipher.".to_string())
        );

        match &cipher.r#type {
            CipherType::Card(_) => (), // Should be a Card cipher
            _ => panic!("Expected Card cipher with note content"),
        };
    }

    #[test]
    fn test_note_as_part_of_wifi() {
        use credential_exchange_format::{
            Credential, EditableFieldWifiNetworkSecurityType, Item, NoteCredential, WifiCredential,
        };

        let item = Item {
            id: [0, 1, 2, 3, 4, 5, 6].as_ref().into(),
            creation_at: Some(1706613834),
            modified_at: Some(1706623773),
            title: "WiFi with Note".to_string(),
            subtitle: None,
            favorite: None,
            credentials: vec![
                Credential::Wifi(Box::new(WifiCredential {
                    ssid: Some("MyNetwork".to_string().into()),
                    passphrase: Some("password123".to_string().into()),
                    network_security_type: Some(
                        EditableFieldWifiNetworkSecurityType::Wpa3Personal.into(),
                    ),
                    hidden: Some(false.into()),
                })),
                Credential::Note(Box::new(NoteCredential {
                    content: "This note should be added to the WiFi cipher."
                        .to_string()
                        .into(),
                })),
            ],
            tags: None,
            extensions: None,
            scope: None,
        };

        let ciphers: Vec<ImportingCipher> = parse_item(item);
        assert_eq!(ciphers.len(), 1); // Should create only one cipher (SecureNote with note content)
        let cipher = ciphers.first().unwrap();

        assert_eq!(cipher.name, "WiFi with Note");
        assert_eq!(
            cipher.notes,
            Some("This note should be added to the WiFi cipher.".to_string())
        );

        match &cipher.r#type {
            CipherType::SecureNote(_) => (), // Should be a SecureNote cipher
            _ => panic!("Expected SecureNote cipher with note content"),
        };

        // Should have WiFi fields
        assert!(!cipher.fields.is_empty());
    }

    #[test]
    fn test_note_as_part_of_identity() {
        use credential_exchange_format::{AddressCredential, Credential, Item, NoteCredential};

        let item = Item {
            id: [0, 1, 2, 3, 4, 5, 6].as_ref().into(),
            creation_at: Some(1706613834),
            modified_at: Some(1706623773),
            title: "Address with Note".to_string(),
            subtitle: None,
            favorite: None,
            credentials: vec![
                Credential::Address(Box::new(AddressCredential {
                    street_address: Some("123 Main St".to_string().into()),
                    city: Some("Springfield".to_string().into()),
                    territory: Some("CA".to_string().into()),
                    postal_code: Some("12345".to_string().into()),
                    country: Some("US".to_string().into()),
                    tel: Some("+1-555-123-4567".to_string().into()),
                })),
                Credential::Note(Box::new(NoteCredential {
                    content: "This note should be added to the address identity cipher."
                        .to_string()
                        .into(),
                })),
            ],
            tags: None,
            extensions: None,
            scope: None,
        };

        let ciphers: Vec<ImportingCipher> = parse_item(item);
        assert_eq!(ciphers.len(), 1); // Should create only one cipher (Identity with note content)
        let cipher = ciphers.first().unwrap();

        assert_eq!(cipher.name, "Address with Note");
        assert_eq!(
            cipher.notes,
            Some("This note should be added to the address identity cipher.".to_string())
        );

        match &cipher.r#type {
            CipherType::Identity(_) => (), // Should be an Identity cipher
            _ => panic!("Expected Identity cipher"),
        };
    }
}<|MERGE_RESOLUTION|>--- conflicted
+++ resolved
@@ -9,14 +9,11 @@
 use crate::{
     cxf::{
         api_key::api_key_to_fields,
-<<<<<<< HEAD
         card::to_card,
-=======
         identity::{
             address_to_identity, drivers_license_to_identity, identity_document_to_identity,
             passport_to_identity, person_name_to_identity,
         },
->>>>>>> b6ce8732
         login::{to_fields, to_login},
         note::extract_note_content,
         wifi::wifi_to_fields,
@@ -79,33 +76,15 @@
         let passkey = grouped.passkey.first();
         let totp = grouped.totp.first();
 
-<<<<<<< HEAD
-        let (card, fields) = to_card(credit_card);
-
-        output.push(ImportingCipher {
-            folder_id: None, // TODO: Handle folders
-            name: value.title.clone(),
-            notes: None,
-            r#type: CipherType::Card(Box::new(card)),
-            favorite: false,
-            reprompt: 0,
-            fields: [fields, scope.map(to_fields).unwrap_or_default()].concat(),
-            revision_date,
-            creation_date,
-            deleted_date: None,
-        })
-=======
         let login = to_login(creation_date, basic_auth, passkey, totp, scope);
         add_item(CipherType::Login(Box::new(login)), vec![]);
->>>>>>> b6ce8732
     }
 
     // Credit Card credentials
     if let Some(credit_card) = grouped.credit_card.first() {
-        add_item(
-            CipherType::Card(Box::new(credit_card.into())),
-            scope.map(to_fields).unwrap_or_default(),
-        );
+        let (card, fields) = to_card(credit_card);
+
+        add_item(CipherType::Card(Box::new(card)), fields);
     }
 
     // Helper for creating SecureNote cipher type
