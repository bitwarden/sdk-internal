use bitwarden_vault::{Totp, TotpAlgorithm};
use credential_exchange_types::format::{
    Account as CxfAccount, Credential, Item, ItemType, NoteCredential, OTPHashAlgorithm,
    TotpCredential,
};
use uuid::Uuid;

use crate::{cxf::CxfError, Cipher, CipherType, Login};

/// Temporary struct to hold metadata related to current account
///
/// Eventually the SDK itself should have this state and we get rid of this struct.
#[derive(Debug)]
#[cfg_attr(feature = "uniffi", derive(uniffi::Record))]
pub struct Account {
    id: Uuid,
    email: String,
    name: Option<String>,
}

/// Builds a Credential Exchange Format (CXF) payload
pub(crate) fn build_cxf(account: Account, ciphers: Vec<Cipher>) -> Result<String, CxfError> {
    let items: Vec<Item> = ciphers
        .into_iter()
        .flat_map(|cipher| cipher.try_into())
        .collect();

    let account = CxfAccount {
        id: account.id.as_bytes().as_slice().into(),
        user_name: "".to_owned(),
        email: account.email,
        full_name: account.name,
        icon: None,
        collections: vec![], // TODO: Add support for folders
        items,
        extensions: None,
    };

    Ok(serde_json::to_string(&account)?)
}

impl TryFrom<Cipher> for Item {
    type Error = CxfError;

    fn try_from(value: Cipher) -> Result<Self, Self::Error> {
        let mut credentials: Vec<Credential> = value.r#type.clone().into();

        if let Some(note) = value.notes {
            credentials.push(Credential::Note(Box::new(NoteCredential { content: note })));
        }

        Ok(Self {
            id: value.id.as_bytes().as_slice().into(),
            creation_at: Some(value.creation_date.timestamp() as u64),
            modified_at: Some(value.revision_date.timestamp() as u64),
            ty: value.r#type.try_into()?,
            title: value.name,
            subtitle: None,
            favorite: Some(value.favorite),
            credentials,
            tags: None,
            extensions: None,
        })
    }
}

impl TryFrom<CipherType> for ItemType {
    type Error = CxfError;

    fn try_from(value: CipherType) -> Result<Self, Self::Error> {
        match value {
            CipherType::Login(_) => Ok(ItemType::Login),
            CipherType::Card(_) => Ok(ItemType::Identity),
            CipherType::Identity(_) => Ok(ItemType::Identity),
            CipherType::SecureNote(_) => Ok(ItemType::Document),
            CipherType::SshKey(_) => {
                // TODO(PM-15448): Add support for SSH Keys
                Err(CxfError::Internal("Unsupported CipherType: SshKey".into()))
            }
        }
    }
}

impl From<CipherType> for Vec<Credential> {
    fn from(value: CipherType) -> Self {
        match value {
            CipherType::Login(login) => (*login).into(),
            // TODO(PM-15450): Add support for credit cards.
            CipherType::Card(card) => (*card).into(),
            // TODO(PM-15451): Add support for identities.
            CipherType::Identity(_) => vec![],
            // Secure Notes only contains a note field which is handled by `TryFrom<Cipher> for
            // Item`.
            CipherType::SecureNote(_) => vec![],
            // TODO(PM-15448): Add support for SSH Keys.
            CipherType::SshKey(_) => vec![],
        }
    }
}

/// Convert a `Login` struct into the appropriate `Credential`s.
impl From<Login> for Vec<Credential> {
    fn from(login: Login) -> Self {
        let mut credentials = vec![];

        if login.username.is_some() || login.password.is_some() || !login.login_uris.is_empty() {
            credentials.push(Credential::BasicAuth(Box::new(login.clone().into())));
        }

        if let Some(totp) = login.totp.and_then(|t| t.parse::<Totp>().ok()) {
            credentials.push(Credential::Totp(Box::new(convert_totp(totp))));
        }

        if let Some(fido2_credentials) = login.fido2_credentials {
            credentials.extend(
                fido2_credentials
                    .into_iter()
                    .filter_map(|fido2_credential| fido2_credential.try_into().ok())
                    .map(|c| Credential::Passkey(Box::new(c))),
            );
        }

        credentials
    }
}

/// Convert a `Totp` struct into a `TotpCredential` struct
fn convert_totp(totp: Totp) -> TotpCredential {
    // TODO(PM-15389): Properly set username/issuer.
    TotpCredential {
        secret: totp.secret.into(),
        period: totp.period as u8,
        digits: totp.digits as u8,
        username: totp.account.unwrap_or("".to_string()),
        algorithm: match totp.algorithm {
            TotpAlgorithm::Sha1 => OTPHashAlgorithm::Sha1,
            TotpAlgorithm::Sha256 => OTPHashAlgorithm::Sha256,
            TotpAlgorithm::Sha512 => OTPHashAlgorithm::Sha512,
            TotpAlgorithm::Steam => OTPHashAlgorithm::Unknown("steam".to_string()),
        },
        issuer: totp.issuer,
    }
}

#[cfg(test)]
mod tests {
    use credential_exchange_types::format::FieldType;

    use super::*;
    use crate::{Fido2Credential, Field, LoginUri};

    #[test]
    fn test_convert_totp() {
        let totp = Totp {
<<<<<<< HEAD
            account: None,
            algorithm: TotpAlgorithm::Sha1,
            digits: 4,
            issuer: None,
=======
            account: Some("test-account@example.com".to_string()),
            algorithm: TotpAlgorithm::Sha1,
            digits: 4,
            issuer: Some("test-issuer".to_string()),
>>>>>>> c147a7a5
            period: 60,
            secret: "secret".as_bytes().to_vec(),
        };

        let credential = convert_totp(totp);
        assert_eq!(String::from(credential.secret), "ONSWG4TFOQ");
        assert_eq!(credential.period, 60);
        assert_eq!(credential.digits, 4);
        assert_eq!(credential.username, "test-account@example.com");
        assert_eq!(credential.algorithm, OTPHashAlgorithm::Sha1);
        assert_eq!(credential.issuer, Some("test-issuer".to_string()));
    }

    #[test]
    fn test_login_to_item() {
        let cipher = Cipher {
            id: "25c8c414-b446-48e9-a1bd-b10700bbd740".parse().unwrap(),
            folder_id: Some("942e2984-1b9a-453b-b039-b107012713b9".parse().unwrap()),

            name: "Bitwarden".to_string(),
            notes: Some("My note".to_string()),

            r#type: CipherType::Login(Box::new(Login {
                username: Some("test@bitwarden.com".to_string()),
                password: Some("asdfasdfasdf".to_string()),
                login_uris: vec![LoginUri {
                    uri: Some("https://vault.bitwarden.com".to_string()),
                    r#match: None,
                }],
                totp: Some("JBSWY3DPEHPK3PXP".to_string()),
                fido2_credentials: Some(vec![Fido2Credential {
                    credential_id: "e8d88789-e916-e196-3cbd-81dafae71bbc".to_string(),
                    key_type: "public-key".to_string(),
                    key_algorithm: "ECDSA".to_string(),
                    key_curve: "P-256".to_string(),
                    key_value: "AAECAwQFBg".to_string(),
                    rp_id: "123".to_string(),
                    user_handle: Some("AAECAwQFBg".to_string()),
                    user_name: None,
                    counter: 0,
                    rp_name: None,
                    user_display_name: None,
                    discoverable: "true".to_string(),
                    creation_date: "2024-06-07T14:12:36.150Z".parse().unwrap(),
                }]),
            })),

            favorite: true,
            reprompt: 0,

            fields: vec![
                Field {
                    name: Some("Text".to_string()),
                    value: Some("A".to_string()),
                    r#type: 0,
                    linked_id: None,
                },
                Field {
                    name: Some("Hidden".to_string()),
                    value: Some("B".to_string()),
                    r#type: 1,
                    linked_id: None,
                },
                Field {
                    name: Some("Boolean (true)".to_string()),
                    value: Some("true".to_string()),
                    r#type: 2,
                    linked_id: None,
                },
                Field {
                    name: Some("Boolean (false)".to_string()),
                    value: Some("false".to_string()),
                    r#type: 2,
                    linked_id: None,
                },
                Field {
                    name: Some("Linked".to_string()),
                    value: None,
                    r#type: 3,
                    linked_id: Some(101),
                },
            ],

            revision_date: "2024-01-30T14:09:33.753Z".parse().unwrap(),
            creation_date: "2024-01-30T11:23:54.416Z".parse().unwrap(),
            deleted_date: None,
        };

        let item: Item = cipher.try_into().unwrap();

        assert_eq!(item.id.to_string(), "JcjEFLRGSOmhvbEHALvXQA");
        assert_eq!(item.creation_at, Some(1706613834));
        assert_eq!(item.modified_at, Some(1706623773));
        assert_eq!(item.ty, ItemType::Login);
        assert_eq!(item.title, "Bitwarden");
        assert_eq!(item.subtitle, None);
        assert_eq!(item.tags, None);
        assert!(item.extensions.is_none());

        assert_eq!(item.credentials.len(), 4);

        let credential = &item.credentials[0];

        match credential {
            Credential::BasicAuth(basic_auth) => {
                let username = basic_auth.username.as_ref().unwrap();
                assert_eq!(username.field_type, FieldType::String);
                assert_eq!(username.value, "test@bitwarden.com");
                assert!(username.label.is_none());

                let password = basic_auth.password.as_ref().unwrap();
                assert_eq!(password.field_type, FieldType::ConcealedString);
                assert_eq!(password.value, "asdfasdfasdf");
                assert!(password.label.is_none());

                assert_eq!(
                    basic_auth.urls,
                    vec!["https://vault.bitwarden.com".to_string()]
                );
            }
            _ => panic!("Expected Credential::BasicAuth"),
        }

        let credential = &item.credentials[1];

        match credential {
            Credential::Totp(totp) => {
                assert_eq!(String::from(totp.secret.clone()), "JBSWY3DPEHPK3PXP");
                assert_eq!(totp.period, 30);
                assert_eq!(totp.digits, 6);
                assert_eq!(totp.username, "");
                assert_eq!(totp.algorithm, OTPHashAlgorithm::Sha1);
                assert!(totp.issuer.is_none());
            }
            _ => panic!("Expected Credential::Passkey"),
        }

        let credential = &item.credentials[2];

        match credential {
            Credential::Passkey(passkey) => {
                assert_eq!(passkey.credential_id.to_string(), "6NiHiekW4ZY8vYHa-ucbvA");
                assert_eq!(passkey.rp_id, "123");
                assert_eq!(passkey.user_name, "");
                assert_eq!(passkey.user_display_name, "");
                assert_eq!(String::from(passkey.user_handle.clone()), "AAECAwQFBg");
                assert_eq!(String::from(passkey.key.clone()), "AAECAwQFBg");
                assert!(passkey.fido2_extensions.is_none());
            }
            _ => panic!("Expected Credential::Passkey"),
        }

        let credential = &item.credentials[3];

        match credential {
            Credential::Note(n) => {
                assert_eq!(n.content, "My note");
            }
            _ => panic!("Expected Credential::Passkey"),
        }
    }
}<|MERGE_RESOLUTION|>--- conflicted
+++ resolved
@@ -152,17 +152,10 @@
     #[test]
     fn test_convert_totp() {
         let totp = Totp {
-<<<<<<< HEAD
-            account: None,
-            algorithm: TotpAlgorithm::Sha1,
-            digits: 4,
-            issuer: None,
-=======
             account: Some("test-account@example.com".to_string()),
             algorithm: TotpAlgorithm::Sha1,
             digits: 4,
             issuer: Some("test-issuer".to_string()),
->>>>>>> c147a7a5
             period: 60,
             secret: "secret".as_bytes().to_vec(),
         };
