[package]
name = "bitwarden-wasm-internal"
version = "0.1.0"
publish = false

authors.workspace = true
edition.workspace = true
rust-version.workspace = true
readme.workspace = true
homepage.workspace = true
repository.workspace = true
license-file.workspace = true
keywords.workspace = true

[lib]
crate-type = ["cdylib"]

[dependencies]
bitwarden-core = { workspace = true, features = ["wasm", "internal"] }
bitwarden-crypto = { workspace = true, features = ["wasm"] }
<<<<<<< HEAD
bitwarden-error = { version = "1.0.0", path = "../bitwarden-error" }
bitwarden-ipc = { workspace = true, features = ["wasm"] }
=======
bitwarden-error = { workspace = true }
>>>>>>> 66e62319
bitwarden-ssh = { workspace = true, features = ["wasm"] }
bitwarden-vault = { workspace = true, features = ["wasm"] }
chrono = { workspace = true }
console_error_panic_hook = "0.1.7"
console_log = { version = "1.0.0", features = ["color"] }
js-sys = "0.3.68"
log = "0.4.20"
serde_json = ">=1.0.96, <2.0"
# When upgrading wasm-bindgen, make sure to update the version in the workflows!
wasm-bindgen = { version = "=0.2.100", features = ["serde-serialize"] }
wasm-bindgen-futures = "0.4.41"

[lints]
workspace = true<|MERGE_RESOLUTION|>--- conflicted
+++ resolved
@@ -18,12 +18,8 @@
 [dependencies]
 bitwarden-core = { workspace = true, features = ["wasm", "internal"] }
 bitwarden-crypto = { workspace = true, features = ["wasm"] }
-<<<<<<< HEAD
-bitwarden-error = { version = "1.0.0", path = "../bitwarden-error" }
 bitwarden-ipc = { workspace = true, features = ["wasm"] }
-=======
 bitwarden-error = { workspace = true }
->>>>>>> 66e62319
 bitwarden-ssh = { workspace = true, features = ["wasm"] }
 bitwarden-vault = { workspace = true, features = ["wasm"] }
 chrono = { workspace = true }
