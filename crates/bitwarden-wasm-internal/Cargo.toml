--- conflicted
+++ resolved
@@ -18,13 +18,9 @@
 [dependencies]
 bitwarden-core = { workspace = true, features = ["wasm", "internal"] }
 bitwarden-crypto = { workspace = true, features = ["wasm"] }
-<<<<<<< HEAD
-bitwarden-error = { version = "1.0.0", path = "../bitwarden-error" }
+bitwarden-error = { workspace = true }
 bitwarden-generators = { workspace = true, features = ["wasm"] }
-=======
-bitwarden-error = { workspace = true }
 bitwarden-ipc = { workspace = true, features = ["wasm"] }
->>>>>>> 45a2e8b9
 bitwarden-ssh = { workspace = true, features = ["wasm"] }
 bitwarden-vault = { workspace = true, features = ["wasm"] }
 chrono = { workspace = true }
