--- conflicted
+++ resolved
@@ -1,10 +1,6 @@
 use bitwarden_vault::{
-<<<<<<< HEAD
-    Cipher, CipherListView, CipherView, DecryptError, EncryptError, Fido2CredentialView,
-=======
     Cipher, CipherError, CipherListView, CipherView, DecryptError, EncryptError,
-    Fido2CredentialView, VaultClientExt,
->>>>>>> c2434ae3
+    Fido2CredentialView,
 };
 use wasm_bindgen::prelude::wasm_bindgen;
 
@@ -85,9 +81,6 @@
         &self,
         cipher_view: CipherView,
     ) -> Result<String, CipherError> {
-        self.0
-            .vault()
-            .ciphers()
-            .decrypt_fido2_private_key(cipher_view)
+        self.0.decrypt_fido2_private_key(cipher_view)
     }
 }