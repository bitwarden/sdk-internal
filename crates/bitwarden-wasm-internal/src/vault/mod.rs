pub mod ciphers;
pub mod folders;
pub mod totp;

<<<<<<< HEAD
=======
use std::rc::Rc;

use bitwarden_core::Client;
use ciphers::ClientCiphers;
>>>>>>> f28b4efe
use totp::ClientTotp;
use wasm_bindgen::prelude::*;

use crate::ClientFolders;

#[wasm_bindgen]
pub struct VaultClient(bitwarden_vault::VaultClient);

impl VaultClient {
    pub fn new(client: bitwarden_vault::VaultClient) -> Self {
        Self(client)
    }
}

#[wasm_bindgen]
impl VaultClient {
    pub fn ciphers(&self) -> ClientCiphers {
        ClientCiphers::new(self.0.clone())
    }

    pub fn folders(&self) -> ClientFolders {
        ClientFolders::new(self.0.folders())
    }

    pub fn totp(&self) -> ClientTotp {
        ClientTotp::new(self.0.clone())
    }
}<|MERGE_RESOLUTION|>--- conflicted
+++ resolved
@@ -2,13 +2,7 @@
 pub mod folders;
 pub mod totp;
 
-<<<<<<< HEAD
-=======
-use std::rc::Rc;
-
-use bitwarden_core::Client;
 use ciphers::ClientCiphers;
->>>>>>> f28b4efe
 use totp::ClientTotp;
 use wasm_bindgen::prelude::*;
 
@@ -26,7 +20,7 @@
 #[wasm_bindgen]
 impl VaultClient {
     pub fn ciphers(&self) -> ClientCiphers {
-        ClientCiphers::new(self.0.clone())
+        ClientCiphers::new(self.0.ciphers())
     }
 
     pub fn folders(&self) -> ClientFolders {
