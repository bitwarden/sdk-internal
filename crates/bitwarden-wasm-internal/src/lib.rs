#![doc = include_str!("../README.md")]

mod client;
mod custom_types;
mod init;
mod pure_crypto;
mod ssh;

pub use bitwarden_ipc::wasm::*;
pub use client::BitwardenClient;
<<<<<<< HEAD
pub use generators::GeneratorClient;
pub use init::init_sdk;
pub use vault::{folders::FoldersClient, VaultClient};
=======
pub use crypto::CryptoClient;
pub use init::init_sdk;
>>>>>>> 375a3c02
<|MERGE_RESOLUTION|>--- conflicted
+++ resolved
@@ -8,11 +8,4 @@
 
 pub use bitwarden_ipc::wasm::*;
 pub use client::BitwardenClient;
-<<<<<<< HEAD
-pub use generators::GeneratorClient;
-pub use init::init_sdk;
-pub use vault::{folders::FoldersClient, VaultClient};
-=======
-pub use crypto::CryptoClient;
-pub use init::init_sdk;
->>>>>>> 375a3c02
+pub use init::init_sdk;