--- conflicted
+++ resolved
@@ -72,10 +72,7 @@
             .to_buffer()
     }
 
-<<<<<<< HEAD
-=======
     // Userkey encryption with password
->>>>>>> 6deb284c
     pub fn decrypt_user_key_with_master_password(
         encrypted_user_key: String,
         master_password: String,
@@ -102,14 +99,6 @@
         Ok(result.to_string())
     }
 
-<<<<<<< HEAD
-    pub fn generate_user_key() -> Vec<u8> {
-        SymmetricCryptoKey::generate_aes256_cbc_hmac().to_encoded()
-    }
-
-    pub fn generate_user_key_xchacha20() -> Vec<u8> {
-        SymmetricCryptoKey::generate_xchacha20().to_encoded()
-=======
     // Generate userkey
     pub fn generate_user_key_aes256_cbc_hmac() -> Vec<u8> {
         SymmetricCryptoKey::make_aes256_cbc_hmac_key().to_encoded()
@@ -117,7 +106,6 @@
 
     pub fn generate_user_key_xchacha20_poly1305() -> Vec<u8> {
         SymmetricCryptoKey::make_xchacha20_poly1305_key().to_encoded()
->>>>>>> 6deb284c
     }
 }
 
