[workspace]
resolver = "2"
members = ["bitwarden_license/*", "crates/*"]

# Global settings for all crates should be defined here
[workspace.package]
# Update using `cargo set-version -p bitwarden-core <new-version>`
version = "1.0.0"
authors = ["Bitwarden Inc"]
edition = "2021"
# Important: Changing rust-version should be considered a breaking change
<<<<<<< HEAD
rust-version = "1.80"
=======
rust-version = "1.82"
>>>>>>> 0e948af8
homepage = "https://bitwarden.com"
repository = "https://github.com/bitwarden/sdk-internal"
license-file = "LICENSE"
readme = "DISCLAIMER.md"
keywords = ["bitwarden"]

# Define dependencies that are expected to be consistent across all crates
[workspace.dependencies]
bitwarden = { path = "crates/bitwarden", version = "=1.0.0" }
bitwarden-api-api = { path = "crates/bitwarden-api-api", version = "=1.0.0" }
bitwarden-api-identity = { path = "crates/bitwarden-api-identity", version = "=1.0.0" }
bitwarden-cli = { path = "crates/bitwarden-cli", version = "=1.0.0" }
bitwarden-core = { path = "crates/bitwarden-core", version = "=1.0.0" }
bitwarden-crypto = { path = "crates/bitwarden-crypto", version = "=1.0.0" }
bitwarden-error = { path = "crates/bitwarden-error", version = "=1.0.0" }
bitwarden-error-macro = { path = "crates/bitwarden-error-macro", version = "=1.0.0" }
bitwarden-exporters = { path = "crates/bitwarden-exporters", version = "=1.0.0" }
bitwarden-fido = { path = "crates/bitwarden-fido", version = "=1.0.0" }
bitwarden-generators = { path = "crates/bitwarden-generators", version = "=1.0.0" }
bitwarden-ipc = { path = "crates/bitwarden-ipc", version = "=1.0.0" }
bitwarden-send = { path = "crates/bitwarden-send", version = "=1.0.0" }
bitwarden-threading = { path = "crates/bitwarden-threading", version = "=1.0.0" }
bitwarden-sm = { path = "bitwarden_license/bitwarden-sm", version = "=1.0.0" }
bitwarden-ssh = { path = "crates/bitwarden-ssh", version = "=1.0.0" }
bitwarden-uuid = { path = "crates/bitwarden-uuid", version = "=1.0.0" }
bitwarden-uuid-macro = { path = "crates/bitwarden-uuid-macro", version = "=1.0.0" }
bitwarden-vault = { path = "crates/bitwarden-vault", version = "=1.0.0" }

# External crates that are expected to maintain a consistent version across all crates
chrono = { version = ">=0.4.26, <0.5", features = [
    "clock",
    "serde",
    "std",
], default-features = false }
js-sys = { version = ">=0.3.72, <0.4" }
log = ">=0.4.18, <0.5"
proc-macro2 = ">=1.0.89, <2"
quote = ">=1.0.37, <2"
reqwest = { version = ">=0.12.5, <0.13", features = [
    "json",
    "multipart",
    "http2",
], default-features = false }
schemars = { version = ">=0.8.9, <0.9", features = ["uuid1", "chrono"] }
serde = { version = ">=1.0, <2.0", features = ["derive"] }
serde_json = ">=1.0.96, <2.0"
serde_qs = ">=0.12.0, <0.16"
serde_repr = ">=0.1.12, <0.2"
syn = ">=2.0.87, <3"
thiserror = ">=1.0.40, <3"
tokio = { version = "1.36.0", features = ["macros"] }
tsify-next = { version = ">=0.5.4, <0.6", features = [
    "js",
], default-features = false }
uniffi = "=0.29.1"
uuid = { version = ">=1.3.3, <2.0", features = ["serde", "v4", "js"] }
validator = { version = ">=0.18.1, <0.21", features = ["derive"] }
wasm-bindgen = { version = ">=0.2.91, <0.3", features = ["serde-serialize"] }
wasm-bindgen-futures = "0.4.41"
wasm-bindgen-test = "0.3.45"
serde-wasm-bindgen = ">=0.6.0, <0.7"

# There is an incompatibility when using pkcs5 and chacha20 on wasm builds. This can be removed once a new
# rustcrypto-formats crate version is released since the fix has been upstreamed.
# https://github.com/RustCrypto/formats/pull/1625
[patch.crates-io]
pkcs5 = { git = "https://github.com/bitwarden/rustcrypto-formats.git", rev = "2b27c63034217dd126bbf5ed874da51b84f8c705" }

[workspace.lints.clippy]
unused_async = "deny"
unwrap_used = "deny"

[workspace.lints.rust]
missing_docs = "warn"

# Compile all dependencies with some optimizations when building this crate on debug
# This slows down clean builds by about 50%, but the resulting binaries can be orders of magnitude faster
# As clean builds won't occur very often, this won't slow down the development process
[profile.dev.package."*"]
opt-level = 2

# Turn on a small amount of optimisation in development mode. This might interfere when trying to use a debugger
# if the compiler decides to optimize some code away, if that's the case, it can be set to 0 or commented out
[profile.dev]
opt-level = 1

# Turn on LTO on release mode
[profile.release]
lto = "thin"
codegen-units = 1

# Stripping the binary reduces the size by ~30%, but the stacktraces won't be usable anymore.
# This is fine as long as we don't have any unhandled panics, but let's keep it disabled for now
# strip = true<|MERGE_RESOLUTION|>--- conflicted
+++ resolved
@@ -9,11 +9,7 @@
 authors = ["Bitwarden Inc"]
 edition = "2021"
 # Important: Changing rust-version should be considered a breaking change
-<<<<<<< HEAD
-rust-version = "1.80"
-=======
 rust-version = "1.82"
->>>>>>> 0e948af8
 homepage = "https://bitwarden.com"
 repository = "https://github.com/bitwarden/sdk-internal"
 license-file = "LICENSE"
