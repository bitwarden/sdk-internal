[workspace]
resolver = "2"
members = ["bitwarden_license/*", "crates/*"]
exclude = ["support/lints"]

# Global settings for all crates should be defined here
[workspace.package]
# Update using `cargo set-version -p bitwarden-core <new-version>`
version = "2.0.0"
authors = ["Bitwarden Inc"]
edition = "2024"
# Important: Changing rust-version should be considered a breaking change
rust-version = "1.85"
homepage = "https://bitwarden.com"
repository = "https://github.com/bitwarden/sdk-internal"
license-file = "LICENSE"
readme = "DISCLAIMER.md"
keywords = ["bitwarden"]

# Define dependencies that are expected to be consistent across all crates
[workspace.dependencies]

# External crates that are expected to maintain a consistent version across all crates
async-trait = ">=0.1.80, <0.2"
bitwarden = { path = "crates/bitwarden", version = "=1.0.0" }
<<<<<<< HEAD
bitwarden-api-api = { path = "crates/bitwarden-api-api", version = "=1.0.0" }
bitwarden-api-identity = { path = "crates/bitwarden-api-identity", version = "=1.0.0" }
bitwarden-auth = { path = "crates/bitwarden-auth", version = "=1.0.0" }
bitwarden-cli = { path = "crates/bitwarden-cli", version = "=1.0.0" }
bitwarden-collections = { path = "crates/bitwarden-collections", version = "=1.0.0" }
bitwarden-commercial-vault = { path = "bitwarden_license/bitwarden-commercial-vault", version = "=1.0.0" }
bitwarden-core = { path = "crates/bitwarden-core", version = "=1.0.0" }
bitwarden-crypto = { path = "crates/bitwarden-crypto", version = "=1.0.0" }
bitwarden-encoding = { path = "crates/bitwarden-encoding", version = "=1.0.0" }
bitwarden-error = { path = "crates/bitwarden-error", version = "=1.0.0" }
bitwarden-error-macro = { path = "crates/bitwarden-error-macro", version = "=1.0.0" }
bitwarden-exporters = { path = "crates/bitwarden-exporters", version = "=1.0.0" }
bitwarden-fido = { path = "crates/bitwarden-fido", version = "=1.0.0" }
bitwarden-generators = { path = "crates/bitwarden-generators", version = "=1.0.0" }
bitwarden-ipc = { path = "crates/bitwarden-ipc", version = "=1.0.0" }
bitwarden-noise = { path = "crates/bitwarden-noise", version = "=1.0.0" }
bitwarden-noise-client = { path = "crates/bitwarden-noise-client", version = "=1.0.0" }
bitwarden-pm = { path = "crates/bitwarden-pm", version = "=1.0.0" }
bitwarden-policies = { path = "crates/bitwarden-policies", version = "=1.0.0" }
bitwarden-send = { path = "crates/bitwarden-send", version = "=1.0.0" }
bitwarden-sm = { path = "bitwarden_license/bitwarden-sm", version = "=1.0.0" }
bitwarden-ssh = { path = "crates/bitwarden-ssh", version = "=1.0.0" }
bitwarden-state = { path = "crates/bitwarden-state", version = "=1.0.0" }
bitwarden-test = { path = "crates/bitwarden-test", version = "=1.0.0" }
bitwarden-threading = { path = "crates/bitwarden-threading", version = "=1.0.0" }
bitwarden-uniffi-error = { path = "crates/bitwarden-uniffi-error", version = "=1.0.0" }
bitwarden-uuid = { path = "crates/bitwarden-uuid", version = "=1.0.0" }
bitwarden-uuid-macro = { path = "crates/bitwarden-uuid-macro", version = "=1.0.0" }
bitwarden-vault = { path = "crates/bitwarden-vault", version = "=1.0.0" }
=======
bitwarden-api-api = { path = "crates/bitwarden-api-api", version = "=2.0.0" }
bitwarden-api-identity = { path = "crates/bitwarden-api-identity", version = "=2.0.0" }
bitwarden-auth = { path = "crates/bitwarden-auth", version = "=2.0.0" }
bitwarden-cli = { path = "crates/bitwarden-cli", version = "=2.0.0" }
bitwarden-collections = { path = "crates/bitwarden-collections", version = "=2.0.0" }
bitwarden-commercial-vault = { path = "bitwarden_license/bitwarden-commercial-vault", version = "=2.0.0" }
bitwarden-core = { path = "crates/bitwarden-core", version = "=2.0.0" }
bitwarden-crypto = { path = "crates/bitwarden-crypto", version = "=2.0.0" }
bitwarden-encoding = { path = "crates/bitwarden-encoding", version = "=2.0.0" }
bitwarden-error = { path = "crates/bitwarden-error", version = "=2.0.0" }
bitwarden-error-macro = { path = "crates/bitwarden-error-macro", version = "=2.0.0" }
bitwarden-exporters = { path = "crates/bitwarden-exporters", version = "=2.0.0" }
bitwarden-fido = { path = "crates/bitwarden-fido", version = "=2.0.0" }
bitwarden-generators = { path = "crates/bitwarden-generators", version = "=2.0.0" }
bitwarden-ipc = { path = "crates/bitwarden-ipc", version = "=2.0.0" }
bitwarden-pm = { path = "crates/bitwarden-pm", version = "=2.0.0" }
bitwarden-policies = { path = "crates/bitwarden-policies", version = "=2.0.0" }
bitwarden-send = { path = "crates/bitwarden-send", version = "=2.0.0" }
bitwarden-sm = { path = "bitwarden_license/bitwarden-sm", version = "=2.0.0" }
bitwarden-ssh = { path = "crates/bitwarden-ssh", version = "=2.0.0" }
bitwarden-state = { path = "crates/bitwarden-state", version = "=2.0.0" }
bitwarden-test = { path = "crates/bitwarden-test", version = "=2.0.0" }
bitwarden-threading = { path = "crates/bitwarden-threading", version = "=2.0.0" }
bitwarden-uniffi-error = { path = "crates/bitwarden-uniffi-error", version = "=2.0.0" }
bitwarden-uuid = { path = "crates/bitwarden-uuid", version = "=2.0.0" }
bitwarden-uuid-macro = { path = "crates/bitwarden-uuid-macro", version = "=2.0.0" }
bitwarden-vault = { path = "crates/bitwarden-vault", version = "=2.0.0" }

# External crates that are expected to maintain a consistent version across all crates
async-trait = ">=0.1.80, <0.2"
>>>>>>> a004d825
chrono = { version = ">=0.4.26, <0.5", features = [
    "clock",
    "serde",
    "std",
], default-features = false }
data-encoding = ">=2.0, <3"
ed25519-dalek = { version = ">=2.1.1, <=2.2.0" }
futures = ">=0.3.31, <0.4"
js-sys = { version = ">=0.3.72, <0.4" }
proc-macro2 = ">=1.0.89, <2"
quote = ">=1.0.37, <2"
rand = ">=0.8.5, <0.9"
reqwest = { version = ">=0.12.5, <0.13", features = [
    "json",
    "multipart",
    "http2",
], default-features = false }
rsa = ">=0.9.2, <0.10"
schemars = { version = ">=1.0.0, <2.0", features = ["uuid1", "chrono04"] }
serde = { version = ">=1.0, <2.0", features = ["derive"] }
serde-wasm-bindgen = ">=0.6.0, <0.7"
serde_bytes = { version = ">=0.11.17, <0.12.0" }
serde_json = ">=1.0.96, <2.0"
serde_qs = ">=0.12.0, <0.16"
serde_repr = ">=0.1.12, <0.2"
sha1 = ">=0.10.5, <0.11"
subtle = ">=2.5.0, <3.0"
syn = ">=2.0.87, <3"
thiserror = ">=1.0.40, <3"
tokio = { version = "1.36.0", features = ["macros"] }
tracing = { version = "0.1.41" }
tracing-subscriber = { version = "0.3.20", features = [
    "fmt",
    "env-filter",
    "tracing-log",
] }
tsify = { version = ">=0.5.5, <0.6", features = [
    "js",
], default-features = false }
uniffi = "=0.29.4"
uuid = { version = ">=1.3.3, <2.0", features = ["serde", "v4", "js"] }
validator = { version = ">=0.18.1, <0.21", features = ["derive"] }
wasm-bindgen = { version = "=0.2.105", features = ["serde-serialize"] }
wasm-bindgen-cli = "=0.2.105"
wasm-bindgen-futures = "0.4.55"
wasm-bindgen-test = "0.3.55"
wiremock = ">=0.6.0, <0.7"
zxcvbn = ">=3.0.1, <4.0"

[workspace.lints.clippy]
disallowed-macros = "deny"
unused_async = "deny"
unwrap_used = "deny"
string_slice = "warn"

[workspace.lints.rust]
missing_docs = "warn"
unexpected_cfgs = { level = "warn", check-cfg = [
    'cfg(feature, values("uniffi", "wasm"))',
] }

[workspace.metadata.dylint]
libraries = [{ path = "support/lints" }]

[patch.crates-io]

uniffi = { git = "https://github.com/mozilla/uniffi-rs", rev = "6d46b3f756dde3213357c477d86771a0fc5da7b4" }
uniffi_core = { git = "https://github.com/mozilla/uniffi-rs", rev = "6d46b3f756dde3213357c477d86771a0fc5da7b4" }
uniffi_macros = { git = "https://github.com/mozilla/uniffi-rs", rev = "6d46b3f756dde3213357c477d86771a0fc5da7b4" }
uniffi_internal_macros = { git = "https://github.com/mozilla/uniffi-rs", rev = "6d46b3f756dde3213357c477d86771a0fc5da7b4" }
uniffi_bindgen = { git = "https://github.com/mozilla/uniffi-rs", rev = "6d46b3f756dde3213357c477d86771a0fc5da7b4" }
uniffi_build = { git = "https://github.com/mozilla/uniffi-rs", rev = "6d46b3f756dde3213357c477d86771a0fc5da7b4" }

# Turn on a small amount of optimisation in development mode. This might interfere when trying to use a debugger
# if the compiler decides to optimize some code away, if that's the case, it can be set to 0 or commented out
[profile.dev]
opt-level = 1

# Compile all dependencies with some optimizations when building this crate on debug
# This slows down clean builds by about 50%, but the resulting binaries can be orders of magnitude faster
# As clean builds won't occur very often, this won't slow down the development process
[profile.dev.package."*"]
opt-level = 2

# Turn on LTO on release mode
[profile.release]
codegen-units = 1
lto = true
opt-level = "z"

# Enable optimization for the bitwarden-crypto crate. This will increase the binary size slightly (~0.1MB),
# but it will more aggressively inline functions. This will help us avoid extra stack copies of keys and
# other sensitive values being left behind without cleanup.
[profile.release.package.bitwarden-crypto]
opt-level = 3

# Stripping the binary reduces the size by ~30%, but the stacktraces won't be usable anymore.
# This is fine as long as we don't have any unhandled panics, but let's keep it disabled for now
# strip = true<|MERGE_RESOLUTION|>--- conflicted
+++ resolved
@@ -23,37 +23,6 @@
 # External crates that are expected to maintain a consistent version across all crates
 async-trait = ">=0.1.80, <0.2"
 bitwarden = { path = "crates/bitwarden", version = "=1.0.0" }
-<<<<<<< HEAD
-bitwarden-api-api = { path = "crates/bitwarden-api-api", version = "=1.0.0" }
-bitwarden-api-identity = { path = "crates/bitwarden-api-identity", version = "=1.0.0" }
-bitwarden-auth = { path = "crates/bitwarden-auth", version = "=1.0.0" }
-bitwarden-cli = { path = "crates/bitwarden-cli", version = "=1.0.0" }
-bitwarden-collections = { path = "crates/bitwarden-collections", version = "=1.0.0" }
-bitwarden-commercial-vault = { path = "bitwarden_license/bitwarden-commercial-vault", version = "=1.0.0" }
-bitwarden-core = { path = "crates/bitwarden-core", version = "=1.0.0" }
-bitwarden-crypto = { path = "crates/bitwarden-crypto", version = "=1.0.0" }
-bitwarden-encoding = { path = "crates/bitwarden-encoding", version = "=1.0.0" }
-bitwarden-error = { path = "crates/bitwarden-error", version = "=1.0.0" }
-bitwarden-error-macro = { path = "crates/bitwarden-error-macro", version = "=1.0.0" }
-bitwarden-exporters = { path = "crates/bitwarden-exporters", version = "=1.0.0" }
-bitwarden-fido = { path = "crates/bitwarden-fido", version = "=1.0.0" }
-bitwarden-generators = { path = "crates/bitwarden-generators", version = "=1.0.0" }
-bitwarden-ipc = { path = "crates/bitwarden-ipc", version = "=1.0.0" }
-bitwarden-noise = { path = "crates/bitwarden-noise", version = "=1.0.0" }
-bitwarden-noise-client = { path = "crates/bitwarden-noise-client", version = "=1.0.0" }
-bitwarden-pm = { path = "crates/bitwarden-pm", version = "=1.0.0" }
-bitwarden-policies = { path = "crates/bitwarden-policies", version = "=1.0.0" }
-bitwarden-send = { path = "crates/bitwarden-send", version = "=1.0.0" }
-bitwarden-sm = { path = "bitwarden_license/bitwarden-sm", version = "=1.0.0" }
-bitwarden-ssh = { path = "crates/bitwarden-ssh", version = "=1.0.0" }
-bitwarden-state = { path = "crates/bitwarden-state", version = "=1.0.0" }
-bitwarden-test = { path = "crates/bitwarden-test", version = "=1.0.0" }
-bitwarden-threading = { path = "crates/bitwarden-threading", version = "=1.0.0" }
-bitwarden-uniffi-error = { path = "crates/bitwarden-uniffi-error", version = "=1.0.0" }
-bitwarden-uuid = { path = "crates/bitwarden-uuid", version = "=1.0.0" }
-bitwarden-uuid-macro = { path = "crates/bitwarden-uuid-macro", version = "=1.0.0" }
-bitwarden-vault = { path = "crates/bitwarden-vault", version = "=1.0.0" }
-=======
 bitwarden-api-api = { path = "crates/bitwarden-api-api", version = "=2.0.0" }
 bitwarden-api-identity = { path = "crates/bitwarden-api-identity", version = "=2.0.0" }
 bitwarden-auth = { path = "crates/bitwarden-auth", version = "=2.0.0" }
@@ -69,6 +38,8 @@
 bitwarden-fido = { path = "crates/bitwarden-fido", version = "=2.0.0" }
 bitwarden-generators = { path = "crates/bitwarden-generators", version = "=2.0.0" }
 bitwarden-ipc = { path = "crates/bitwarden-ipc", version = "=2.0.0" }
+bitwarden-noise = { path = "crates/bitwarden-noise", version = "=2.0.0" }
+bitwarden-noise-client = { path = "crates/bitwarden-noise-client", version = "=2.0.0" }
 bitwarden-pm = { path = "crates/bitwarden-pm", version = "=2.0.0" }
 bitwarden-policies = { path = "crates/bitwarden-policies", version = "=2.0.0" }
 bitwarden-send = { path = "crates/bitwarden-send", version = "=2.0.0" }
@@ -81,10 +52,6 @@
 bitwarden-uuid = { path = "crates/bitwarden-uuid", version = "=2.0.0" }
 bitwarden-uuid-macro = { path = "crates/bitwarden-uuid-macro", version = "=2.0.0" }
 bitwarden-vault = { path = "crates/bitwarden-vault", version = "=2.0.0" }
-
-# External crates that are expected to maintain a consistent version across all crates
-async-trait = ">=0.1.80, <0.2"
->>>>>>> a004d825
 chrono = { version = ">=0.4.26, <0.5", features = [
     "clock",
     "serde",
