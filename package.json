--- conflicted
+++ resolved
@@ -21,18 +21,14 @@
     "prepare": "husky"
   },
   "devDependencies": {
-    "@iarna/toml": "^2.2.5",
+    "@iarna/toml": "2.2.5",
     "@openapitools/openapi-generator-cli": "2.23.1",
-    "@types/node": "^25.0.3",
-    "glob": "^13.0.0",
+    "@types/node": "25.0.3",
+    "glob": "13.0.0",
     "husky": "9.1.7",
-    "json5": "^2.2.3",
+    "json5": "2.2.3",
     "lint-staged": "16.2.7",
-<<<<<<< HEAD
-    "prettier": "3.6.2",
-    "tsx": "^4.21.0"
-=======
-    "prettier": "3.7.4"
->>>>>>> 0794e100
+    "prettier": "3.7.4",
+    "tsx": "4.21.0"
   }
 }