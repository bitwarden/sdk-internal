--- conflicted
+++ resolved
@@ -49,19 +49,17 @@
         with:
           sarif_file: clippy_result.sarif
 
-<<<<<<< HEAD
+      - name: Install cargo-sort
+        run: cargo install cargo-sort --locked --git https://github.com/DevinR528/cargo-sort.git --rev f5047967021cbb1f822faddc355b3b07674305a1
+
+      - name: Cargo sort
+        run: cargo sort --workspace --check
+
       - name: Install cargo-udeps
         run: cargo install cargo-udeps --version 0.1.53 --locked
 
       - name: Cargo udeps
         run: cargo +nightly udeps --workspace --all-features
-=======
-      - name: Install cargo-sort
-        run: cargo install cargo-sort --locked --git https://github.com/DevinR528/cargo-sort.git --rev f5047967021cbb1f822faddc355b3b07674305a1
-
-      - name: Cargo sort
-        run: cargo sort --workspace --check
->>>>>>> c3053cd3
 
       - name: Set up Node
         uses: actions/setup-node@39370e3970a6d050c480ffad4ff0ed4d3fdee5af # v4.1.0
