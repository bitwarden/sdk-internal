--- conflicted
+++ resolved
@@ -90,11 +90,7 @@
           key: wasm-cargo-cache
 
       - name: Install wasm-bindgen-cli
-<<<<<<< HEAD
-        run: cargo install wasm-bindgen-cli --version 0.2.105
-=======
-        run: cargo install wasm-bindgen-cli --version 0.2.100 --locked
->>>>>>> 8ef7951e
+        run: cargo install wasm-bindgen-cli --version 0.2.105 --locked
 
       - name: Build
         run: ./build.sh -r ${{ matrix.license_type.build_flags }}
